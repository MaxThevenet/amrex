--- conflicted
+++ resolved
@@ -1,14 +1,9 @@
 #include <iostream>
 
-<<<<<<< HEAD
-#include "AmrLevel.H"
-#include "Amr.H"
-=======
 #include <BoxLib.H>
 #include <MultiFab.H>
 #include <BLFort.H>
 
->>>>>>> 9f4d2a5b
 #include "Particles.H"
 
 // declare a fortran subroutine
