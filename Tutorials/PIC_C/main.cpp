#include <iostream>

<<<<<<< HEAD
#include "AmrLevel.H"
#include "Amr.H"
=======
#include <BoxLib.H>
#include <MultiFab.H>
#include <BLFort.H>

>>>>>>> 1408ae17
#include "Particles.H"

// declare a fortran subroutine
BL_FORT_PROC_DECL(WORK, work) (const int* lo, const int* hi, BL_FORT_FAB_ARG(dfab));

int main(int argc, char* argv[])
{
    BoxLib::Initialize(argc,argv);

    // define the lower and upper corner of a 3D domain
    IntVect domain_lo(0 , 0, 0); 
    IntVect domain_hi(63,63,63); 
 
    // build a box for the domain
    Box domain(domain_lo, domain_hi);

    // build a box array from the 64^3 domain box
    BoxArray ba(domain);
    // break the box array into 32^3 boxes
    ba.maxSize(32);

    // build a multifab on the box array with 1 component, 0 ghost cells
    MultiFab data(ba, 1, 0);  

    // This defines the physical size of the box.  Right now the box is [-1,1] in each direction.
    RealBox real_box;
    for (int n = 0; n < BL_SPACEDIM; n++)
    {
       real_box.setLo(n,-1.0);
       real_box.setHi(n, 1.0);
    }

    // This says we are using Cartesian coordinates
    int coord = 0;

    // This sets the boundary conditions to be doubly or triply periodic
    int is_per[BL_SPACEDIM];
    for (int i = 0; i < BL_SPACEDIM; i++) is_per[i] = 1; 

    // This defines a Geometry object which is useful for writing the plotfiles  
    Geometry geom(domain,&real_box,coord,is_per);

    DistributionMapping dmap = data.DistributionMap();

    // Define a new particle container to hold my particles.
    // This holds a charge as well as three velocity components and three position components.
    typedef ParticleContainer<1+BL_SPACEDIM> MyParticleContainer;
    
    // Build a new particle container to hold my particles.
    MyParticleContainer* MyPC = new MyParticleContainer(geom,dmap,ba);

    int count = 10;
    int iseed = 10;
    Real mass  = 10.0;

    MyPC->InitRandom(count,iseed,mass);

    MyPC->AssignDensitySingleLevel(data,0);

    // loop over boxes and do some work
    for (MFIter mfi(data); mfi.isValid(); ++mfi)
    {
	const Box& bx = mfi.validbox();  // box for this fab

	// call a fortran subroutine
	BL_FORT_PROC_CALL(WORK, work)
	    (bx.loVect(), bx.hiVect(),
	     BL_TO_FORTRAN(data[mfi]));
    }

    // print some information for checking
    /* I got
       min      = 7.945268926e-11
       max      = 1
       max norm = 1
       L1  norm = 8680.319857
       L2  norm = 56.24354515
    */
    std::cout << "min      = " << data.min(0)  << std::endl;
    std::cout << "max      = " << data.max(0)  << std::endl;
    std::cout << "max norm = " << data.norm0() << std::endl;
    std::cout << "L1  norm = " << data.norm1() << std::endl;
    std::cout << "L2  norm = " << data.norm2() << std::endl;

    BoxLib::Finalize();
}
<|MERGE_RESOLUTION|>--- conflicted
+++ resolved
@@ -1,14 +1,9 @@
 #include <iostream>
 
-<<<<<<< HEAD
-#include "AmrLevel.H"
-#include "Amr.H"
-=======
 #include <BoxLib.H>
 #include <MultiFab.H>
 #include <BLFort.H>
 
->>>>>>> 1408ae17
 #include "Particles.H"
 
 // declare a fortran subroutine
