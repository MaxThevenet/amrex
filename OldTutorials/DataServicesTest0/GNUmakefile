--- conflicted
+++ resolved
@@ -1,30 +1,20 @@
-AMREX_HOME ?= ../../../amrex
+AMREX_HOME = ../../../amrex
 
 EBASE = DataServicesTest0
 
 DEBUG	  = FALSE
 DEBUG	  = TRUE
-<<<<<<< HEAD
-PROFILE   = TRUE
-DIM       = 2 
-USE_MPI   = FALSE
-USE_MPI   = TRUE
-COMP      = GNU
-COMP      = INTEL
 
-# Profiling flags
 PROFILE = FALSE
 #PROFILE = TRUE
 #TRACE_PROFILE = TRUE
 #COMM_PROFILE = TRUE 
 #MEM_PROFILE = TRUE 
-=======
-PROFILE   = FALSE
+
 DIM       = 3
-USE_MPI     =FALSE
-USE_MPI     =TRUE
+USE_MPI   = FALSE
+USE_MPI   = TRUE
 COMP      = gnu
->>>>>>> 21a61490
 
 HERE = .
 
