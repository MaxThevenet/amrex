--- conflicted
+++ resolved
@@ -345,33 +345,12 @@
 ifeq ($(WHICHLINUX), HERA)
   DEFINES += -DMPICH_SKIP_MPICXX
   ifeq ($(USE_MPI),TRUE)
-<<<<<<< HEAD
     CXX := mpig++
-=======
-    CXX := mpiCC
->>>>>>> 1631f8df
     CC  := gcc
     FC  := gfortran
     F90 := gfortran
     fC  := gfortran
   endif
-<<<<<<< HEAD
-  ifeq ($(USE_IPM),TRUE)
-    ifeq ($(COMP),PGI)
-      LIBRARIES += $(IPM)
-    else
-      LIBRARIES += $(IPM_GNU)
-    endif
-  endif
-endif
-
-ifeq ($(HOSTNAME), pleiades.ucsc.edu)
-  DEFINES += -DBL_PLEIADES
-  ifeq ($(COMP),Intel)
-    CXX = icc
-    ifeq ($(USE_MPI),TRUE)
-      CXX = mpiCC
-=======
 endif
 
 ifeq ($(WHICHLINUX), CAB)
@@ -397,7 +376,6 @@
   ifeq ($(USE_IPM),TRUE)
     ifeq ($(COMP),PGI)
       LIBRARIES += $(IPM)
->>>>>>> 1631f8df
     else
       LIBRARIES += $(IPM_GNU)
     endif
