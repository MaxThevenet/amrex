<<<<<<< HEAD
cmake_minimum_required(VERSION 3.14)
=======
cmake_minimum_required(VERSION 3.13)
>>>>>>> 6a434e42

project (AMReX)

enable_language(C)
enable_language(CXX)
enable_language(Fortran)

#
# Load required modules 
#
set( AMREX_CMAKE_MODULES_PATH "${CMAKE_CURRENT_LIST_DIR}/Tools/CMake" CACHE INTERNAL "" )
set( CMAKE_MODULE_PATH ${AMREX_CMAKE_MODULES_PATH} )

#
# Provide a default install directory
#
if ( CMAKE_INSTALL_PREFIX_INITIALIZED_TO_DEFAULT )
   set ( CMAKE_INSTALL_PREFIX "${PROJECT_SOURCE_DIR}/installdir"
      CACHE PATH "AMReX installation directory" FORCE)
endif ()

#
# Include options, utilities and other stuff we need
# 
include( AMReX_Utils )
include( AMReX_Options )
include( AMReX_Machines )

#
# Enable CUDA if requested
#
# CMake let you decide which host compiler to use
# via the env variable CUDAHOSTCXX and the CMake
# variable CMAKE_CUDA_HOST_COMPILER.
# For the time being we force the CUDA host compiler
# to be the C++ compiler. 
# 
if (ENABLE_CUDA)
<<<<<<< HEAD
=======
   if(${CMAKE_VERSION} VERSION_LESS "3.14.0") 
      message(FATAL_ERROR "CUDA support requires CMake >= 3.14.0")
   endif()
>>>>>>> 6a434e42
   include(AMReX_SetupCUDA)
   setup_cuda_host_compiler()
   enable_language(CUDA)
   setup_cuda_environment()
endif ()

#
# Set CMAKE_<LANG>_FLAGS_<CONFIG> if not already defined
# 
set_default_config_flags ()

# 
# Set variable for AMReX versioning
#
find_package (Git QUIET)

set ( TMP "" )

if ( EXISTS ${CMAKE_SOURCE_DIR}/.git AND ${GIT_FOUND} )
   execute_process ( COMMAND git describe --abbrev=12 --dirty --always --tags
      WORKING_DIRECTORY ${PROJECT_SOURCE_DIR}
      OUTPUT_VARIABLE TMP )
   string ( STRIP ${TMP} TMP )
else ()
   # Grep first line from file CHANGES if AMREX_GIT_VERSION is not
   # provided
   file(STRINGS ${PROJECT_SOURCE_DIR}/CHANGES ALL_VERSIONS REGEX "#")
   list(GET ALL_VERSIONS 0 TMP)
   string(REPLACE "#" "" TMP "${TMP}")
   string (STRIP "${TMP}" TMP )
   set (TMP "${TMP}.0")
endif ()

set ( AMREX_GIT_VERSION "${TMP}" CACHE INTERNAL "" )
unset (TMP)

# 
# Source files for all binaries and libraries found under src
# 
add_subdirectory(Src)

#
# Tutorials and "test_install" target
#
add_subdirectory(Tutorials)


<|MERGE_RESOLUTION|>--- conflicted
+++ resolved
@@ -1,8 +1,4 @@
-<<<<<<< HEAD
-cmake_minimum_required(VERSION 3.14)
-=======
 cmake_minimum_required(VERSION 3.13)
->>>>>>> 6a434e42
 
 project (AMReX)
 
@@ -41,12 +37,9 @@
 # to be the C++ compiler. 
 # 
 if (ENABLE_CUDA)
-<<<<<<< HEAD
-=======
    if(${CMAKE_VERSION} VERSION_LESS "3.14.0") 
       message(FATAL_ERROR "CUDA support requires CMake >= 3.14.0")
    endif()
->>>>>>> 6a434e42
    include(AMReX_SetupCUDA)
    setup_cuda_host_compiler()
    enable_language(CUDA)
