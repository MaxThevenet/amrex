--- conflicted
+++ resolved
@@ -73,21 +73,6 @@
 set ( AMREX_GIT_VERSION "${TMP}" CACHE INTERNAL "" )
 unset (TMP)
 
-<<<<<<< HEAD
-=======
-#
-# Install Blitz and Algoim at configuration time
-# if needed.
-# This is only required if ENABLE_3D_NODAL_MLMG is ON
-# and external libraries paths are not given 
-#
-# if ( ENABLE_3D_NODAL_MLMG AND
-#       NOT ( ALGOIM_INSTALL_DIR AND BLITZ_INSTALL_DIR ) )
-#    include(AMReX_InstallExternalLibs) 
-# endif ()
-
-
->>>>>>> 5bc08ecb
 # 
 # Source files for all binaries and libraries found under src
 # 
