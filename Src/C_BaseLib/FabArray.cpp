#include <winstd.H>

#ifdef BL_LAZY
#include <Lazy.H>
#endif

#include <FabArray.H>
#include <ParmParse.H>
//
// Set default values in Initialize()!!!
//
bool    FabArrayBase::Verbose;
bool    FabArrayBase::do_async_sends;
int     FabArrayBase::MaxComp;
#if BL_SPACEDIM == 1
IntVect FabArrayBase::mfiter_tile_size(1024000);
IntVect FabArrayBase::mfghostiter_tile_size(1024000);
IntVect FabArrayBase::comm_tile_size(1024);
#elif BL_SPACEDIM == 2
IntVect FabArrayBase::mfiter_tile_size(1024000,1024000);
IntVect FabArrayBase::mfghostiter_tile_size(1024,8);
IntVect FabArrayBase::comm_tile_size(1024, 8);
#else
IntVect FabArrayBase::mfiter_tile_size(1024000,8,8);
IntVect FabArrayBase::mfghostiter_tile_size(1024,8,8);
IntVect FabArrayBase::comm_tile_size(1024, 8, 8);
#endif

int FabArrayBase::comm_num_pieces      = 1;
int FabArrayBase::comm_piece_threshold = 8064;  // (8K - 128) bytes

int FabArrayBase::nFabArrays(0);


namespace
{
    bool initialized = false;
    //
    // Set default values in Initialize()!!!
    //
    int fb_cache_max_size;
    int copy_cache_max_size;
}

void
FabArrayBase::Initialize ()
{
    if (initialized) return;
    //
    // Set default values here!!!
    //
    FabArrayBase::Verbose           = true;
    FabArrayBase::do_async_sends    = true;
    FabArrayBase::MaxComp           = 25;

    copy_cache_max_size = 25;
    fb_cache_max_size   = 25;

    ParmParse pp("fabarray");

    Array<int> tilesize(BL_SPACEDIM);

    if (pp.queryarr("mfiter_tile_size", tilesize, 0, BL_SPACEDIM))
    {
	for (int i=0; i<BL_SPACEDIM; i++) FabArrayBase::mfiter_tile_size[i] = tilesize[i];
    }

    if (pp.queryarr("mfghostiter_tile_size", tilesize, 0, BL_SPACEDIM))
    {
	for (int i=0; i<BL_SPACEDIM; i++) FabArrayBase::mfghostiter_tile_size[i] = tilesize[i];
    }

    if (pp.queryarr("comm_tile_size", tilesize, 0, BL_SPACEDIM))
    {
        for (int i=0; i<BL_SPACEDIM; i++) FabArrayBase::comm_tile_size[i] = tilesize[i];
    }

#ifdef _OPENMP
    comm_num_pieces = std::max(1, omp_get_max_threads()/2);
#endif
    pp.query("comm_num_pieces"     , comm_num_pieces);
    pp.query("comm_piece_threshold", comm_piece_threshold); 
    BL_ASSERT(comm_num_pieces >= 1 && comm_piece_threshold >= 0);

    pp.query("verbose",             FabArrayBase::Verbose);
    pp.query("maxcomp",             FabArrayBase::MaxComp);
    pp.query("do_async_sends",      FabArrayBase::do_async_sends);
    pp.query("fb_cache_max_size",   fb_cache_max_size);
    pp.query("copy_cache_max_size", copy_cache_max_size);
    //
    // Don't let the caches get too small. This simplifies some logic later.
    //
    if (fb_cache_max_size < 1)
        fb_cache_max_size = 1;
    if (copy_cache_max_size < 1)
        copy_cache_max_size = 1;
    if (MaxComp < 1)
        MaxComp = 1;

    FabArrayBase::nFabArrays = 0;

    BoxLib::ExecOnFinalize(FabArrayBase::Finalize);

    initialized = true;
}

FabArrayBase::FabArrayBase ()
{
    Initialize();
    faID = nFabArrays++;
}

FabArrayBase::~FabArrayBase () {}

Box
FabArrayBase::fabbox (int K) const
{
    return BoxLib::grow(boxarray[K], n_grow);
}

//
// Stuff used for copy() caching.
//

FabArrayBase::CPC::CPC ()
    :
    m_reused(false),
    m_threadsafe_loc(false),
    m_threadsafe_rcv(false),
    m_LocTags(0),
    m_SndTags(0),
    m_RcvTags(0),
    m_SndVols(0),
    m_RcvVols(0) {}

FabArrayBase::CPC::CPC (const BoxArray&            dstba,
                        const BoxArray&            srcba,
                        const DistributionMapping& dstdm,
                        const DistributionMapping& srcdm)
    :
    m_dstba(dstba),
    m_srcba(srcba),
    m_dstdm(dstdm),
    m_srcdm(srcdm),
    m_reused(false),
    m_threadsafe_loc(false),
    m_threadsafe_rcv(false),
    m_LocTags(0),
    m_SndTags(0),
    m_RcvTags(0),
    m_SndVols(0),
    m_RcvVols(0) {}

FabArrayBase::CPC::~CPC ()
{
    delete m_LocTags;
    delete m_SndTags;
    delete m_RcvTags;
    delete m_SndVols;
    delete m_RcvVols;
}

bool
FabArrayBase::CPC::operator== (const CPC& rhs) const
{
    return
        m_dstba == rhs.m_dstba && m_srcba == rhs.m_srcba && m_dstdm == rhs.m_dstdm && m_srcdm == rhs.m_srcdm;
}

int
FabArrayBase::CPC::bytes () const
{
    int cnt = sizeof(FabArrayBase::CPC);

    if (m_LocTags)
    {
        cnt += sizeof(CopyComTagsContainer) + m_LocTags->size()*sizeof(CopyComTag);
    }

    if (m_SndTags)
    {
        cnt += sizeof(MapOfCopyComTagContainers);

        cnt += m_SndTags->size()*sizeof(MapOfCopyComTagContainers::value_type);

        for (MapOfCopyComTagContainers::const_iterator it = m_SndTags->begin(),
                 m_End = m_SndTags->end();
             it != m_End;
             ++it)
        {
            cnt += it->second.size()*sizeof(CopyComTag);
        }
    }

    if (m_RcvTags)
    {
        cnt += sizeof(MapOfCopyComTagContainers);

        cnt += m_RcvTags->size()*sizeof(MapOfCopyComTagContainers::value_type);

        for (MapOfCopyComTagContainers::const_iterator it = m_RcvTags->begin(),
                 m_End = m_RcvTags->end();
             it != m_End;
             ++it)
        {
            cnt += it->second.size()*sizeof(CopyComTag);
        }
    }

    if (m_SndVols)
    {
        cnt += sizeof(std::map<int,int>) + m_SndVols->size()*sizeof(std::map<int,int>::value_type);
    }

    if (m_RcvVols)
    {
        cnt += sizeof(std::map<int,int>) + m_RcvVols->size()*sizeof(std::map<int,int>::value_type);
    }

    return cnt;
}

//
// The copy() cache.
//
FabArrayBase::CPCCache FabArrayBase::m_TheCopyCache;

FabArrayBase::CPCCacheIter
FabArrayBase::TheCPC (const CPC&          cpc,
                      const FabArrayBase& dst,
                      const FabArrayBase& src)
{
    BL_PROFILE("FabArrayBase::TheCPC()");

    BL_ASSERT(cpc.m_dstba.size() > 0 && cpc.m_srcba.size() > 0);
    //
    // We want to choose our keys wisely to minimize search time.
    // We'd like to distinguish between copies of the same length
    // but with different edgeness of boxes.  We also want to
    // differentiate dst.copy(src) from src.copy(dst).
    //
    CPCCache&      TheCopyCache = FabArrayBase::m_TheCopyCache;
    const IntVect& Typ          = cpc.m_dstba[0].type();
    const int      Scale        = D_TERM(Typ[0],+3*Typ[1],+5*Typ[2]) + 11;

    int Key = cpc.m_dstba.size() + cpc.m_srcba.size() + Scale;
    Key    += cpc.m_dstba[0].numPts() + cpc.m_dstba[cpc.m_dstba.size()-1].numPts();
    Key    += cpc.m_dstdm[0] + cpc.m_dstdm[cpc.m_dstdm.size()-1];

    std::pair<CPCCacheIter,CPCCacheIter> er_it = TheCopyCache.equal_range(Key);

    for (CPCCacheIter it = er_it.first; it != er_it.second; ++it)
    {
        if (it->second == cpc)
        {
            it->second.m_reused = true;

            return it;
        }
    }

    if (TheCopyCache.size() >= copy_cache_max_size)
    {
        //
        // Don't let the size of the cache get too big.
        // Get rid of entries with the biggest largest key that haven't been reused.
        // Otherwise just remove the entry with the largest key.
        //
        CPCCache::iterator End      = TheCopyCache.end();
        CPCCache::iterator last_it  = End;
        CPCCache::iterator erase_it = End;

        for (CPCCache::iterator it = TheCopyCache.begin(); it != End; ++it)
        {
            last_it = it;

            if (!it->second.m_reused)
                erase_it = it;
        }

        if (erase_it != End)
        {
            TheCopyCache.erase(erase_it);
        }
        else if (last_it != End)
        {
            TheCopyCache.erase(last_it);
        }
    }
    //
    // Got to insert one & then build it.
    //
    CPCCacheIter cache_it = TheCopyCache.insert(CPCCache::value_type(Key,cpc));
    CPC&         TheCPC   = cache_it->second;
    const int    MyProc   = ParallelDescriptor::MyProc();
    //
    // Here's where we allocate memory for the cache innards.
    // We do this so we don't have to build objects of these types
    // each time we search the cache.  Otherwise we'd be constructing
    // and destroying said objects quite frequently.
    //
    TheCPC.m_LocTags = new CopyComTag::CopyComTagsContainer;
    TheCPC.m_SndTags = new CopyComTag::MapOfCopyComTagContainers;
    TheCPC.m_RcvTags = new CopyComTag::MapOfCopyComTagContainers;
    TheCPC.m_SndVols = new std::map<int,int>;
    TheCPC.m_RcvVols = new std::map<int,int>;

    if (dst.IndexMap().empty() && src.IndexMap().empty())
        //
        // We don't own any of the relevant FABs so can't possibly have any work to do.
        //
        return cache_it;

    std::vector< std::pair<int,Box> > isects;

    for (int i = 0, N = TheCPC.m_dstba.size(); i < N; i++)
    {
        TheCPC.m_srcba.intersections(TheCPC.m_dstba[i],isects);

        const int dst_owner = TheCPC.m_dstdm[i];

        for (int j = 0, M = isects.size(); j < M; j++)
        {
            const Box& bx        = isects[j].second;
            const int  k         = isects[j].first;
            const int  src_owner = TheCPC.m_srcdm[k];

            if (dst_owner != MyProc && src_owner != MyProc) continue;

            const BoxList tilelist(bx, FabArrayBase::comm_tile_size);

            for (BoxList::const_iterator it = tilelist.begin(), End = tilelist.end(); it != End; ++it)
            {
                CopyComTag tag;

                tag.box      = *it;
                tag.fabIndex = i;
                tag.srcIndex = k;

                if (dst_owner == MyProc)
                {
                    if (src_owner == MyProc)
                    {
                        TheCPC.m_LocTags->push_back(tag);
                    }
                    else
                    {
                        FabArrayBase::SetRecvTag(*TheCPC.m_RcvTags,src_owner,tag,*TheCPC.m_RcvVols,*it);
                    }
                }
                else if (src_owner == MyProc)
                {
                    FabArrayBase::SetSendTag(*TheCPC.m_SndTags,dst_owner,tag,*TheCPC.m_SndVols,*it);
                }
            }
        }
    }
    //
    // Squeeze out any unused memory ...
    //
    CopyComTagsContainer tmp(*TheCPC.m_LocTags); 

    TheCPC.m_LocTags->swap(tmp);

    for (MapOfCopyComTagContainers::iterator it = TheCPC.m_SndTags->begin(), End = TheCPC.m_SndTags->end(); it != End; ++it)
    {
        CopyComTagsContainer tmp(it->second);

        it->second.swap(tmp);
    }

    for (MapOfCopyComTagContainers::iterator it = TheCPC.m_RcvTags->begin(), End = TheCPC.m_RcvTags->end(); it != End; ++it)
    {
        CopyComTagsContainer tmp(it->second);

        it->second.swap(tmp);
    }

    TheCPC.m_srcba.clear_hash_bin();

    //
    // set thread safety
    //
#ifdef _OPENMP
    TheCPC.m_threadsafe_loc = LocThreadSafety(TheCPC.m_LocTags);
    TheCPC.m_threadsafe_rcv = RcvThreadSafety(TheCPC.m_RcvTags);
#endif

    return cache_it;
}

void
FabArrayBase::EraseFromTheCPC (CPCCacheIter& cache_it)
{
    FabArrayBase::m_TheCopyCache.erase(cache_it);    
}

void
FabArrayBase::CPC::FlushCache ()
{
    long stats[3] = {0,0,0}; // size, reused, bytes

    stats[0] = m_TheCopyCache.size();

    for (CPCCacheIter it = m_TheCopyCache.begin(), End = m_TheCopyCache.end();
         it != End;
         ++it)
    {
        stats[2] += it->second.bytes();
        if (it->second.m_reused)
            stats[1]++;
    }

    if (FabArrayBase::Verbose)
    {
#ifdef BL_LAZY
	Lazy::QueueReduction( [=] () mutable {
#endif
        ParallelDescriptor::ReduceLongMax(&stats[0], 3, ParallelDescriptor::IOProcessorNumber());
        if (stats[0] > 0 && ParallelDescriptor::IOProcessor())
        {
            std::cout << "CPC::m_TheCopyCache: max size: "
                      << stats[0]
                      << ", max # reused: "
                      << stats[1]
                      << ", max bytes used: "
                      << stats[2]
                      << std::endl;
        }
#ifdef BL_LAZY
	});
#endif
    }

    m_TheCopyCache.clear();
}

FabArrayBase::SI::SI ()
    :
    m_ngrow(-1),
    m_cross(false),
    m_reused(false),
    m_threadsafe_loc(false),
    m_threadsafe_rcv(false),
    m_LocTags(0),
    m_SndTags(0),
    m_RcvTags(0),
    m_SndVols(0),
    m_RcvVols(0) {}

FabArrayBase::SI::SI (const BoxArray&            ba,
                      const DistributionMapping& dm,
                      int                        ngrow,
                      bool                       cross)
    :
    m_ba(ba),
    m_dm(dm),
    m_ngrow(ngrow),
    m_cross(cross),
    m_reused(false),
    m_threadsafe_loc(false),
    m_threadsafe_rcv(false),
    m_LocTags(0),
    m_SndTags(0),
    m_RcvTags(0),
    m_SndVols(0),
    m_RcvVols(0)
{
    BL_ASSERT(ngrow >= 0);
}

FabArrayBase::SI::~SI ()
{
    delete m_LocTags;
    delete m_SndTags;
    delete m_RcvTags;
    delete m_SndVols;
    delete m_RcvVols;
}

bool
FabArrayBase::SI::operator== (const SI& rhs) const
{
    return
        m_ngrow == rhs.m_ngrow && m_cross == rhs.m_cross && m_ba == rhs.m_ba && m_dm == rhs.m_dm;
}

int
FabArrayBase::SI::bytes () const
{
    int cnt = sizeof(FabArrayBase::SI);

    if (m_LocTags)
    {
        cnt += sizeof(CopyComTagsContainer) + m_LocTags->size()*sizeof(CopyComTag);
    }

    if (m_SndTags)
    {
        cnt += sizeof(MapOfCopyComTagContainers);

        cnt += m_SndTags->size()*sizeof(MapOfCopyComTagContainers::value_type);

        for (MapOfCopyComTagContainers::const_iterator it = m_SndTags->begin(),
                 m_End = m_SndTags->end();
             it != m_End;
             ++it)
        {
            cnt += it->second.size()*sizeof(CopyComTag);
        }
    }

    if (m_RcvTags)
    {
        cnt += sizeof(MapOfCopyComTagContainers);

        cnt += m_RcvTags->size()*sizeof(MapOfCopyComTagContainers::value_type);

        for (MapOfCopyComTagContainers::const_iterator it = m_RcvTags->begin(),
                 m_End = m_RcvTags->end();
             it != m_End;
             ++it)
        {
            cnt += it->second.size()*sizeof(CopyComTag);
        }
    }

    if (m_SndVols)
    {
        cnt += sizeof(std::map<int,int>) + m_SndVols->size()*sizeof(std::map<int,int>::value_type);
    }

    if (m_RcvVols)
    {
        cnt += sizeof(std::map<int,int>) + m_RcvVols->size()*sizeof(std::map<int,int>::value_type);
    }

    return cnt;
}

FabArrayBase::FBCache FabArrayBase::m_TheFBCache;

FabArrayBase::FBCacheIter
FabArrayBase::TheFB (bool                cross,
                     const FabArrayBase& mf)
{
    BL_PROFILE("FabArray::TheFB");

    BL_ASSERT(mf.size() > 0);

    const FabArrayBase::SI si(mf.boxArray(), mf.DistributionMap(), mf.nGrow(), cross);

    const IntVect& Typ   = mf.boxArray()[0].type();
    const int      Scale = D_TERM(Typ[0],+3*Typ[1],+5*Typ[2]) + 11;
    const int      Key   = mf.size() + mf.boxArray()[0].numPts() + mf.nGrow() + Scale + cross;

    std::pair<FBCacheIter,FBCacheIter> er_it = m_TheFBCache.equal_range(Key);

    for (FBCacheIter it = er_it.first; it != er_it.second; ++it)
    {
        if (it->second == si)
        {
            it->second.m_reused = true;

            return it;
        }
    }

    if (m_TheFBCache.size() >= fb_cache_max_size)
    {
        //
        // Don't let the size of the cache get too big.
        // Get rid of entries with the biggest largest key that haven't been reused.
        // Otherwise just remove the entry with the largest key.
        //
        FBCacheIter End      = m_TheFBCache.end();
        FBCacheIter last_it  = End;
        FBCacheIter erase_it = End;

        for (FBCacheIter it = m_TheFBCache.begin(); it != End; ++it)
        {
            last_it = it;

            if (!it->second.m_reused)
                erase_it = it;
        }

        if (erase_it != End)
        {
            m_TheFBCache.erase(erase_it);
        }
        else if (last_it != End)
        {
             m_TheFBCache.erase(last_it);
        }
    }
    //
    // Got to insert one & then build it.
    //
    FBCacheIter                cache_it = m_TheFBCache.insert(FBCache::value_type(Key,si));
    SI&                        TheFB    = cache_it->second;
    const int                  MyProc   = ParallelDescriptor::MyProc();
    const BoxArray&            ba       = mf.boxArray();
    const DistributionMapping& dm       = mf.DistributionMap();
    //
    // Here's where we allocate memory for the cache innards.
    // We do this so we don't have to build objects of these types
    // each time we search the cache.  Otherwise we'd be constructing
    // and destroying said objects quite frequently.
    //
    TheFB.m_LocTags = new CopyComTag::CopyComTagsContainer;
    TheFB.m_SndTags = new CopyComTag::MapOfCopyComTagContainers;
    TheFB.m_RcvTags = new CopyComTag::MapOfCopyComTagContainers;
    TheFB.m_SndVols = new std::map<int,int>;
    TheFB.m_RcvVols = new std::map<int,int>;

    if (mf.IndexMap().empty())
        //
        // We don't own any of the relevant FABs so can't possibly have any work to do.
        //
        return cache_it;

    std::vector<Box>                  boxes;
    std::vector< std::pair<int,Box> > isects;

    boxes.resize(si.m_cross ? 2*BL_SPACEDIM : 1);

    for (int i = 0, N = ba.size(); i < N; i++)
    {
        const Box& vbx = ba[i];

        if (si.m_cross)
        {
            for (int dir = 0; dir < BL_SPACEDIM; dir++)
            {
                Box lo = vbx;
                lo.setSmall(dir, vbx.smallEnd(dir) - si.m_ngrow);
                lo.setBig  (dir, vbx.smallEnd(dir) - 1);
                boxes[2*dir+0] = lo;

                Box hi = vbx;
                hi.setSmall(dir, vbx.bigEnd(dir) + 1);
                hi.setBig  (dir, vbx.bigEnd(dir) + si.m_ngrow);
                boxes[2*dir+1] = hi;
            }
        }
        else
        {
            boxes[0] = BoxLib::grow(vbx,si.m_ngrow);
        }

        const int dst_owner = dm[i];

        for (std::vector<Box>::const_iterator it = boxes.begin(),
                 End = boxes.end();
             it != End;
             ++it)
        {
            ba.intersections(*it,isects);

            for (int j = 0, M = isects.size(); j < M; j++)
            {
                const int  k         = isects[j].first;
                const Box& bx        = isects[j].second;
                const int  src_owner = dm[k];

		if (k == i) continue;
		
		bool send = src_owner == MyProc;
		bool recv = dst_owner == MyProc;
#ifdef BL_USE_UPCXX
		bool local = ParallelDescriptor::sameTeam(dst_owner) 
		    &&       ParallelDescriptor::sameTeam(src_owner);
#else
		bool local = send && recv;
#endif
		if (!local && !send && !recv) continue;
		
		const BoxList tilelist(bx, FabArrayBase::comm_tile_size);

		for (BoxList::const_iterator it = tilelist.begin(), End = tilelist.end(); it != End; ++it)
                {
                    CopyComTag tag;

                    tag.box      = *it;
                    tag.fabIndex = i;
                    tag.srcIndex = k;

		    if (local)
		    {
			TheFB.m_LocTags->push_back(tag);
		    }
                    else if (recv)
                    {
			FabArrayBase::SetRecvTag(*TheFB.m_RcvTags,src_owner,tag,*TheFB.m_RcvVols,*it);
                    }
                    else if (send)
                    {
                        FabArrayBase::SetSendTag(*TheFB.m_SndTags,dst_owner,tag,*TheFB.m_SndVols,*it);
                    }
                }
            }
        }
    }
    //
    // Squeeze out any unused memory ...
    //
    CopyComTagsContainer tmp(*TheFB.m_LocTags); 

    TheFB.m_LocTags->swap(tmp);

    for (MapOfCopyComTagContainers::iterator it = TheFB.m_SndTags->begin(), End = TheFB.m_SndTags->end(); it != End; ++it)
    {
        CopyComTagsContainer tmp(it->second);

        it->second.swap(tmp);
    }

    for (MapOfCopyComTagContainers::iterator it = TheFB.m_RcvTags->begin(), End = TheFB.m_RcvTags->end(); it != End; ++it)
    {
        CopyComTagsContainer tmp(it->second);

        it->second.swap(tmp);
    }

    ba.clear_hash_bin();

    //
    // set thread safety
    //
    if (ba[0].cellCentered()) {
	TheFB.m_threadsafe_loc = true;
	TheFB.m_threadsafe_rcv = true;
    } else {
	TheFB.m_threadsafe_loc = false;
	TheFB.m_threadsafe_rcv = false;
    }

    return cache_it;
}

void
FabArrayBase::Finalize ()
{
    FabArrayBase::FlushSICache();
    FabArrayBase::CPC::FlushCache();

    initialized = false;
}

void
FabArrayBase::FlushSICache ()
{
    long stats[3] = {0,0,0}; // size, reused, bytes

    stats[0] = m_TheFBCache.size();

    for (FBCacheIter it = m_TheFBCache.begin(), End = m_TheFBCache.end();
         it != End;
         ++it)
    {
        stats[2] += it->second.bytes();
        if (it->second.m_reused)
            stats[1]++;
    }

    if (FabArrayBase::Verbose)
    {
#ifdef BL_LAZY
	Lazy::QueueReduction( [=] () mutable {
#endif
        ParallelDescriptor::ReduceLongMax(&stats[0], 3, ParallelDescriptor::IOProcessorNumber());
        if (stats[0] > 0 && ParallelDescriptor::IOProcessor())
        {
            std::cout << "SI::TheFBCache: max size: "
                      << stats[0]
                      << ", max # reused: "
                      << stats[1]
                      << ", max bytes used: "
                      << stats[2]
                      << std::endl;
        }
#ifdef BL_LAZY
	});
#endif
    }

    m_TheFBCache.clear();
}

int
FabArrayBase::SICacheSize ()
{
    return m_TheFBCache.size();
}

bool
FabArrayBase::LocThreadSafety(const CopyComTagsContainer* LocTags)
{
#ifdef _OPENMP
    bool tsall = true;
    int N_loc = (*LocTags).size();
    if (N_loc > 0) {
#pragma omp parallel reduction(&&:tsall)
	{
	    bool tsthis = true;
#pragma omp for schedule(static,1)
	    for (int i=0; i<N_loc-1; ++i) {
		if (tsthis) {
		    const CopyComTag& tagi = (*LocTags)[i];
		    for (int j=i+1; j<N_loc; ++j) {
			const CopyComTag& tagj = (*LocTags)[j];
			if ( tagi.fabIndex == tagj.fabIndex &&
			     tagi.box.intersects(tagj.box) ) {
			    tsthis = false;
			    break;
			}
		    }
		}
	    }
	    tsall = tsall && tsthis;
	}
    }
    return tsall;
#else
    return true;
#endif
}

bool 
FabArrayBase::RcvThreadSafety(const MapOfCopyComTagContainers* RcvTags)
{
#ifdef _OPENMP
    bool tsall = true;
    const int N_rcvs = RcvTags->size();
    if (N_rcvs > 0) {
	Array<const CopyComTagsContainer*> recv_cctc;
	recv_cctc.reserve(N_rcvs);
	
	for (MapOfCopyComTagContainers::const_iterator m_it = RcvTags->begin(),
		 m_End = RcvTags->end();
	     m_it != m_End;
	     ++m_it)
	{
	    recv_cctc.push_back(&(m_it->second));
	}
	
#pragma omp parallel reduction(&&:tsall)
	{
	    bool tsthis = true;
#pragma omp for schedule(static,1)
	    for (int i=0; i<N_rcvs-1; ++i) {
		if (tsthis) {
		    const CopyComTagsContainer& cctci = *recv_cctc[i];
		    for (CopyComTagsContainer::const_iterator iti = cctci.begin();
			 iti != cctci.end(); ++iti)
		    {
			for (int j=i+1; j<N_rcvs; ++j) {
			    const CopyComTagsContainer& cctcj = *recv_cctc[j];
			    for (CopyComTagsContainer::const_iterator itj = cctcj.begin();
				 itj != cctcj.end(); ++itj)
			    {
				if ( iti->fabIndex == itj->fabIndex &&
				     (iti->box).intersects(itj->box) ) {
				    tsthis = false;
				    goto labelRTS;
				}
			    }			    
			}
		    }
		}
	    labelRTS: ;
	    }
	    tsall = tsall && tsthis;
	}
    }
    return tsall;
#else
    return true;
#endif
}

void
FabArrayBase::SetNGrow (int n_grow_new) const
{
    BL_ASSERT(n_grow_new >= 0);
    BL_ASSERT(n_grow_new <= n_grow);
    BL_ASSERT(boxarray_orig.empty());

    if (n_grow_new == n_grow) return;

    n_grow_orig = n_grow;
    boxarray_orig = boxarray;

    n_grow = n_grow_new;
    boxarray.grow(n_grow_orig-n_grow_new);
}

void
FabArrayBase::ResetNGrow () const
{
    if (boxarray_orig.empty()) return;
    n_grow = n_grow_orig;
    boxarray = boxarray_orig;
    boxarray_orig.clear();
}


MFIter::MFIter (const FabArrayBase& fabarray, 
		unsigned char       _flags)
    :
    fabArray(fabarray),
    currentIndex(0),
    tileSize(D_DECL(1024000,1024000,1024000)),
    flags(_flags)
{
    Initialize();
}

MFIter::MFIter (const FabArrayBase& fabarray, 
		bool                do_tiling)
    :
    fabArray(fabarray),
    currentIndex(0),
    tileSize(D_DECL(1024000,1024000,1024000)),
    flags(0)
{
    if (do_tiling)
	flags = Tiling;
    Initialize();
}

MFIter::MFIter (const FabArrayBase& fabarray, 
		const IntVect&      tilesize, 
		unsigned char       _flags,
		int                 chunksize)
    :
    fabArray(fabarray),
    currentIndex(0),
    tileSize(tilesize),
    flags(_flags)
{
    flags |= Tiling; // make sure tiling is on
    Initialize(chunksize);
}

MFIter::~MFIter ()
{
#if BL_USE_UPCXX
    if ( ! (flags & UPCNoTeamBarrier) )
	ParallelDescriptor::TeamBarrier();
#endif
}

MFIter::MFIter (const FabArrayBase& fabarray, const IntVect& tilesize, bool skip_init)
    :
    fabArray(fabarray),
    currentIndex(0),
    tileSize(tilesize)
{
    if (!skip_init) Initialize(1,0);
}

void 
MFIter::Initialize (int chunksize) 
{
    if (flags & Tiling)
	tileSize = FabArrayBase::mfiter_tile_size;

    if (flags & SkipInit) return;

    int tid = 0;
    int nthreads = 1;
    
#ifdef _OPENMP
    int nosharing = flags & NoSharing;
    if (omp_in_parallel() && !nosharing) {
	tid = omp_get_thread_num();
	nthreads = omp_get_num_threads();
    }
#endif

    int owner_only = 0;
    const std::vector<bool>& is_owner = fabArray.OwnerShip();
    
#ifdef BL_USE_UPCXX
    if (ParallelDescriptor::TeamSize() > 1) {
	owner_only = flags & UPCOwnerOnly;
	if (owner_only) {
	    tid = 0;
	    nthreads = 1;
	} else {
	    tid = ParallelDescriptor::MyRankInTeam();
	    nthreads = ParallelDescriptor::TeamSize();
	}
    }
#endif

    // First let's figure out how many tiles we are going to have
    int n_tot_tiles=0;
    Array<IntVect> nt_in_fab;
    for (int i=0; i<fabArray.IndexMap().size(); i++) {

	if (owner_only && !is_owner[i]) continue;

	int K = fabArray.IndexMap()[i]; 
	const Box& bx = fabArray.box(K);
	
	int ntiles = 1;
	IntVect nt;
	for (int d=0; d<BL_SPACEDIM; d++) {
	    nt[d] = std::max(bx.length(d)/tileSize[d], 1);
	    ntiles *= nt[d];
	}
	
	nt_in_fab.push_back(nt);
	n_tot_tiles += ntiles;
    }

    int tlo, thi, sz;
    if (chunksize <= 0) {
	// figure out the tile no range, tlo and thi for this thread
	if (n_tot_tiles < nthreads) { // there are more threads than tiles
	    if (tid < n_tot_tiles) {
		tlo = thi = tid;
	    } else {
		return;
	    }
	} else {
	    int tiles_per_thread = n_tot_tiles/nthreads;
	    int nleft = n_tot_tiles - tiles_per_thread*nthreads;
	    if (tid < nleft) {
		tlo = tid*(tiles_per_thread+1);
		thi = tlo + tiles_per_thread;
	    } else {
		tlo = tid*tiles_per_thread + nleft;
		thi = tlo + tiles_per_thread - 1;
	    }
	}

	sz = thi-tlo+1;
    }
    else {
	tlo = -1;
	thi = n_tot_tiles;
	int nchunks = (n_tot_tiles+chunksize-1) / chunksize;
	int chunks_per_thread = nchunks/nthreads;
	int nleft = nchunks-chunks_per_thread*nthreads;
	if (tid < nleft) chunks_per_thread++;
	sz = chunks_per_thread*chunksize;
    }

    indexMap.reserve(sz);
    localIndexMap.reserve(sz);
    tileArray.reserve(sz);
	
    int it = 0;
    int ifab = -1;
    for (int i=0; i<fabArray.IndexMap().size(); i++) {

	if (owner_only && !is_owner[i]) continue;
	
	++ifab;

	int ntiles = 1;
	for (int d=0; d<BL_SPACEDIM; d++) {
	    ntiles *= nt_in_fab[ifab][d];
	}
	
	if (it+ntiles-1 < tlo) {
	    it += ntiles;
	    continue;
	}
	
	int K = fabArray.IndexMap()[i]; 
	const Box& bx = fabArray.box(K);
	
	IntVect tsize, nleft;
	for (int d=0; d<BL_SPACEDIM; d++) {
	    int ncells = bx.length(d);
	    tsize[d] = ncells/nt_in_fab[ifab][d];
	    nleft[d] = ncells - nt_in_fab[ifab][d]*tsize[d];
	}
	
	IntVect small, big, ijk;  // note that the initial values are all zero.
	ijk[0] = -1;
	for (int t=0; t<ntiles; t++) {
	    for (int d=0; d<BL_SPACEDIM; d++) {
		if (ijk[d]<nt_in_fab[ifab][d]-1) {
		    ijk[d]++;
		    break;
		} else {
		    ijk[d] = 0;
		}
	    }

	    if ( (chunksize <=0 && it >= tlo) ||
		 (chunksize > 0 && (it/chunksize)%nthreads == tid) ) 
	    {
		for (int d=0; d<BL_SPACEDIM; d++) {
		    if (ijk[d] < nleft[d]) {
			small[d] = ijk[d]*(tsize[d]+1);
			big[d] = small[d] + tsize[d];
		    } else {
			small[d] = ijk[d]*tsize[d] + nleft[d];
			big[d] = small[d] + tsize[d] - 1;
		    }
		}
		
		indexMap.push_back(K);
		localIndexMap.push_back(i);
		
		Box tbx(small, big, bx.ixType());
		tbx.shift(bx.smallEnd());
		tileArray.push_back(tbx);
	    }
	    
	    it++;
	    if (it > thi) return;
	}
    }
}

Box
MFIter::nodaltilebox (int dir) const 
{ 
    Box bx(tileArray[currentIndex]);
    this->nodalize(bx, dir);
    return bx;
}

Box 
MFIter::growntilebox (int ng) const 
{
    if (ng < 0) ng = fabArray.nGrow();
    if (ng == 0) {
	return tileArray[currentIndex];
    } else {
	Box bx(tileArray[currentIndex]);
	const Box& vbx = validbox();
	for (int d=0; d<BL_SPACEDIM; ++d) {
	    if (bx.smallEnd(d) == vbx.smallEnd(d)) {
		bx.growLo(d, ng);
	    }
	    if (bx.bigEnd(d) == vbx.bigEnd(d)) {
		bx.growHi(d, ng);
	    }
	}
	return bx;
    }
}

Box
MFIter::grownnodaltilebox (int dir, int ng) const
{
    Box bx = growntilebox(ng);
    this->nodalize(bx, dir);
    return bx;
}

void
MFIter::nodalize (Box& bx, int dir) const
{
    int d0, d1;
    if (dir >= 0 && dir <= BL_SPACEDIM-1) {
	d0 = d1 = dir;
    } else {
	d0 = 0;
	d1 = BL_SPACEDIM-1;
    }
    for (int d=d0; d<=d1; ++d) {
	if (bx.type(d) == IndexType::CELL) {
	    bx.surroundingNodes(d);
	    if (bx.bigEnd(d) < validbox().bigEnd(d)+1) {
		bx.growHi(d,-1);
	    }
	}
    }
}

<<<<<<< HEAD
MFGhostIter::MFGhostIter (const FabArrayBase& fabarray, const IntVect& tilesize)
    :
    MFIter(fabarray,tilesize,true)
=======
MFGhostIter::MFGhostIter (const FabArrayBase& fabarray,
			  const IntVect&      tilesize,
			  unsigned char       _flags)
    :
    MFIter(fabarray, tilesize, flags & Tiling & SkipInit)
>>>>>>> 1535d1bf
{
    Initialize();
}

void
MFGhostIter::Initialize ()
{
    int tid = 0;
    int nthreads = 1;

#ifdef _OPENMP
    if (omp_in_parallel()) {
	tid = omp_get_thread_num();
	nthreads = omp_get_num_threads();
    }
#endif

    BoxList alltiles;
    Array<int> allindex;
    Array<int> alllocalindex;

    for (int i=0; i < fabArray.IndexMap().size(); ++i) {
	int K = fabArray.IndexMap()[i];
	const Box& vbx = fabArray.box(K);
	const Box& fbx = fabArray.fabbox(K);

	const BoxList& diff = BoxLib::boxDiff(fbx, vbx);
	
	for (BoxList::const_iterator bli = diff.begin(); bli != diff.end(); ++bli) {
	    BoxList tiles(*bli, FabArrayBase::mfghostiter_tile_size);
	    int nt = tiles.size();
	    for (int it=0; it<nt; ++it) {
		allindex.push_back(K);
		alllocalindex.push_back(i);
	    }
	    alltiles.catenate(tiles);
	}
    }

    int n_tot_tiles = alltiles.size();
    int navg = n_tot_tiles / nthreads;
    int nleft = n_tot_tiles - navg*nthreads;
    int ntiles = navg;
    if (tid < nleft) ntiles++;

    // how many tiles should we skip?
    int nskip = tid*navg + std::min(tid,nleft);
    BoxList::const_iterator bli = alltiles.begin();
    for (int i=0; i<nskip; ++i) ++bli;

    indexMap.reserve(ntiles);
    localIndexMap.reserve(ntiles);
    tileArray.reserve(ntiles);

    for (int i=0; i<ntiles; ++i) {
	indexMap.push_back(allindex[i+nskip]);
	localIndexMap.push_back(alllocalindex[i+nskip]);
	tileArray.push_back(*bli++);
    }
}<|MERGE_RESOLUTION|>--- conflicted
+++ resolved
@@ -952,15 +952,6 @@
 #endif
 }
 
-MFIter::MFIter (const FabArrayBase& fabarray, const IntVect& tilesize, bool skip_init)
-    :
-    fabArray(fabarray),
-    currentIndex(0),
-    tileSize(tilesize)
-{
-    if (!skip_init) Initialize(1,0);
-}
-
 void 
 MFIter::Initialize (int chunksize) 
 {
@@ -1178,17 +1169,11 @@
     }
 }
 
-<<<<<<< HEAD
-MFGhostIter::MFGhostIter (const FabArrayBase& fabarray, const IntVect& tilesize)
-    :
-    MFIter(fabarray,tilesize,true)
-=======
 MFGhostIter::MFGhostIter (const FabArrayBase& fabarray,
 			  const IntVect&      tilesize,
 			  unsigned char       _flags)
     :
     MFIter(fabarray, tilesize, flags & Tiling & SkipInit)
->>>>>>> 1535d1bf
 {
     Initialize();
 }
