
#include <winstd.H>

#include <iostream>

#include <BoxArray.H>
#include <Geometry.H>
#include <ParmParse.H>
#include <MultiFab.H>
#include <FArrayBox.H>
#include <BLProfiler.H>
#include <Utility.H>
#include <SPACE.H>

#ifdef BL_LAZY
#include <Lazy.H>
#endif

#ifdef BL_MEM_PROFILING
#include <MemProfiler.H>
long Geometry::fpb_cache_total_bytes     = 0L;
long Geometry::fpb_cache_total_bytes_hwm = 0L;
#endif

//
// The definition of some static data members.
//
int     Geometry::spherical_origin_fix = 0;
RealBox Geometry::prob_domain;
bool    Geometry::is_periodic[BL_SPACEDIM] = {D_DECL(0,0,0)};
int     Geometry::fpb_cache_max_size = 25;
Geometry::FPBMMap Geometry::m_FPBCache;

std::ostream&
operator<< (std::ostream&   os,
            const Geometry& g)
{
    os << (CoordSys&) g << g.ProbDomain() << g.Domain();
    for(int i(0); i < BL_SPACEDIM; ++i) { os << ' ' << g.isPeriodic(i); }
    return os;
}

std::istream&
operator>> (std::istream& is,
            Geometry&     g)
{
    Box     bx;
    RealBox rb;

    is >> (CoordSys&) g >> rb >> bx;

    g.Domain(bx);
    Geometry::ProbDomain(rb);

    return is;
}

Geometry::FPB::FPB ()
    :
    m_ngrow(-1),
    m_do_corners(false),
    m_reused(false),
    m_threadsafe_loc(false),
    m_threadsafe_rcv(false),
    m_LocTags(0),
    m_SndTags(0),
    m_RcvTags(0),
    m_SndVols(0),
    m_RcvVols(0) {}

Geometry::FPB::FPB (const BoxArray&            ba,
                    const DistributionMapping& dm,
                    const Box&                 domain,
                    int                        ngrow,
                    bool                       do_corners)
    :
    m_ba(ba),
    m_dm(dm),
    m_domain(domain),
    m_ngrow(ngrow),
    m_do_corners(do_corners),
    m_reused(false),
    m_threadsafe_loc(false),
    m_threadsafe_rcv(false),
    m_LocTags(0),
    m_SndTags(0),
    m_RcvTags(0),
    m_SndVols(0),
    m_RcvVols(0)
{
    BL_ASSERT(ngrow >= 0);
    BL_ASSERT(domain.ok());
}

Geometry::FPB::~FPB ()
{
    delete m_LocTags;
    delete m_SndTags;
    delete m_RcvTags;
    delete m_SndVols;
    delete m_RcvVols;
}

bool
Geometry::FPB::operator== (const FPB& rhs) const
{
    return
        m_ngrow == rhs.m_ngrow && m_do_corners == rhs.m_do_corners && m_domain == rhs.m_domain && m_ba == rhs.m_ba && m_dm == rhs.m_dm;
}

long 
Geometry::FPB::bytesOfMapOfComTagContainers (const Geometry::FPB::MapOfFPBComTagContainers& m)
{
    long r = sizeof(MapOfFPBComTagContainers);
    for (FPB::MapOfFPBComTagContainers::const_iterator it = m.begin(); it != m.end(); ++it) {
	r += sizeof(it->first) + BoxLib::bytesOf(it->second)
	    + BoxLib::gcc_map_node_extra_bytes;
    }
    return r;
}

long
Geometry::FPB::bytes () const
{
    long cnt = sizeof(Geometry::FPB);

    if (m_LocTags)
        cnt += BoxLib::bytesOf(*m_LocTags);

    if (m_SndTags)
	cnt += bytesOfMapOfComTagContainers(*m_SndTags);

    if (m_RcvTags)
        cnt += bytesOfMapOfComTagContainers(*m_RcvTags);

    if (m_SndVols)
	cnt += BoxLib::bytesOf(*m_SndVols);

    if (m_RcvVols)
	cnt += BoxLib::bytesOf(*m_RcvVols);

    return cnt;
}

void
Geometry::FillPeriodicBoundary (MultiFab& mf,
                                bool      do_corners,
                                bool      local) const
{
    FillPeriodicBoundary(mf,0,mf.nComp(),do_corners,local);
}

void
Geometry::SumPeriodicBoundary (MultiFab& mf) const
{
    SumPeriodicBoundary(mf,0,mf.nComp());
}

void
Geometry::FillPeriodicBoundary (MultiFab& mf,
                                int       scomp,
                                int       ncomp,
                                bool      corners,
                                bool      local) const
{
    if (!isAnyPeriodic() || mf.nGrow() == 0 || mf.size() == 0) return;

    BL_PROFILE("Geometry::FillPeriodicBoundary()");

    if ( local )
    {
        //
        // Do what you can with the FABs you own.  No parallelism allowed.
        //

	Box TheDomain = Domain();
	TheDomain.convert(mf.boxArray().ixType());

#ifdef _OPENMP
#pragma omp parallel
#endif
    {
        Array<IntVect> pshifts(26);

        for (MFIter mfidst(mf); mfidst.isValid(); ++mfidst)
        {
            const Box& dst = mf[mfidst].box();

            BL_ASSERT(dst == BoxLib::grow(mfidst.validbox(), mf.nGrow()));

            if (TheDomain.contains(dst)) continue;

            // Turn off sharing among threas because this MFIter is inside another MFIter
	    unsigned char flags = MFIter::NoSharing;
            for (MFIter mfisrc(mf,flags); mfisrc.isValid(); ++mfisrc)
            {
                Box src = mfisrc.validbox() & TheDomain;

                if (corners)
                {
                    for (int i = 0; i < BL_SPACEDIM; i++)
                    {
                        if (!isPeriodic(i))
                        {
                            if (src.smallEnd(i) == Domain().smallEnd(i))
                                src.growLo(i,mf.nGrow());
                            if (src.bigEnd(i) == Domain().bigEnd(i))
                                src.growHi(i,mf.nGrow());
                        }
                    }
                }

                if (TheDomain.contains(src)) continue;

                periodicShift(dst, src, pshifts);

                for (Array<IntVect>::const_iterator it = pshifts.begin(), End = pshifts.end();
                     it != End;
                     ++it)
                {
                    const IntVect& iv = *it;

                    const Box& shft = src + iv;
                    const Box& dbx  = dst & shft;
                    const Box& sbx  = dbx - iv;

                    mf[mfidst].copy(mf[mfisrc],sbx,scomp,dbx,scomp,ncomp);
                }
            }
        }
    }
    }
    else
    {
        BoxLib::FillPeriodicBoundary(*this, mf, scomp, ncomp, corners);
    }
}

void
Geometry::SumPeriodicBoundary (MultiFab& mf,
                               int       scomp,
                               int       ncomp) const
{
    BL_PROFILE("SumPeriodicBoundaryInnards()");

    if (!isAnyPeriodic() || mf.nGrow() == 0 || mf.size() == 0) return;

    BL_ASSERT( mf.boxArray().ixType().cellCentered() ); 

    //
    // We're going to attempt to reuse the information in the FPB
    // cache.  The intersection info should be that same.  It's what we do
    // with it that's different.  Basically we have to send the m_RcvTags and
    // receive the m_SndTags.
    //
    const Geometry& geom = *this;

    const Geometry::FPB fpb(mf.boxArray(),mf.DistributionMap(),geom.Domain(),mf.nGrow(),false);

    Geometry::FPBMMapIter cache_it = Geometry::GetFPB(geom,fpb,mf);

    BL_ASSERT(cache_it != Geometry::m_FPBCache.end());

    const Geometry::FPB& TheFPB_ = cache_it->second;

    const FPB::FPBComTagsContainer&      LocTags = *(TheFPB_.m_LocTags);
    const FPB::MapOfFPBComTagContainers& SndTags = *(TheFPB_.m_RcvTags);
    const FPB::MapOfFPBComTagContainers& RcvTags = *(TheFPB_.m_SndTags);
    const std::map<int,int>&             SndVols = *(TheFPB_.m_RcvVols);
    const std::map<int,int>&             RcvVols = *(TheFPB_.m_SndVols);

    if (ParallelDescriptor::NProcs() == 1)
    {
	//
	// There can only be local work to do.
	//
	int N_loc = LocTags.size();
	// undafe to do OMP
	for (int i=0; i<N_loc; ++i)
        {
	    const Geometry::FPBComTag& tag = LocTags[i];
	    const Box& srcbox = tag.dbox;   // Note the switch of dst and src here.
	    const Box& dstbox = tag.sbox;
            mf[tag.srcIndex].plus(mf[tag.dstIndex],srcbox,dstbox,scomp,scomp,ncomp);
	}

        return;
    }

#ifdef BL_USE_MPI
    //
    // Do this before prematurely exiting if running in parallel.
    // Otherwise sequence numbers will not match across MPI processes.
    //
    const int SeqNum = ParallelDescriptor::SeqNum();

    if (LocTags.empty() && RcvTags.empty() && SndTags.empty())
	//
	// No work to do.
	//
	return;

    Array<MPI_Status>  stats;
    Array<int>         recv_from;
    Array<Real*>       recv_data;
    Array<MPI_Request> recv_reqs;
    //
    // Post rcvs. Allocate one chunk of space to hold'm all.
    //
    Real* the_recv_data = 0;

    FabArrayBase::PostRcvs(RcvVols,the_recv_data,recv_data,recv_from,recv_reqs,ncomp,SeqNum);

    //
    // Post send's
    //
    const int N_snds = SndTags.size();

    Array<Real*>                           send_data;
    Array<int>                             send_N;
    Array<int>                             send_rank;
    Array<const FPB::FPBComTagsContainer*> send_cctc;

    send_data.reserve(N_snds);
    send_N   .reserve(N_snds);
    send_rank.reserve(N_snds);
    send_cctc.reserve(N_snds);

    for (FPB::MapOfFPBComTagContainers::const_iterator m_it = SndTags.begin(),
             m_End = SndTags.end();
         m_it != m_End;
         ++m_it)
    {
        std::map<int,int>::const_iterator vol_it = SndVols.find(m_it->first);

        BL_ASSERT(vol_it != SndVols.end());

        const int N = vol_it->second*ncomp;

        BL_ASSERT(N < std::numeric_limits<int>::max());

        Real* data = static_cast<Real*>(BoxLib::The_Arena()->alloc(N*sizeof(Real)));

	send_data.push_back(data);
	send_N   .push_back(N);
	send_rank.push_back(m_it->first);
	send_cctc.push_back(&(m_it->second));
    }

#ifdef _OPENMP
#pragma omp parallel for
#endif
    for (int i=0; i<N_snds; ++i)
    {
	Real*dptr = send_data[i];
	BL_ASSERT(dptr != 0);

	const FPB::FPBComTagsContainer& cctc = *send_cctc[i];

        for (FPB::FPBComTagsContainer::const_iterator it = cctc.begin();
             it != cctc.end(); ++it)
        {
            BL_ASSERT(mf.DistributionMap()[it->dstIndex] == ParallelDescriptor::MyProc());
            const Box& dbx = it->dbox;
            mf[it->dstIndex].copyToMem(dbx,scomp,ncomp,dptr);
            const int Cnt = dbx.numPts()*ncomp;
            dptr += Cnt;
        }
    }

    Array<MPI_Request> send_reqs;

    if (FabArrayBase::do_async_sends)
    {
	send_reqs.reserve(N_snds);
	for (int i=0; i<N_snds; ++i) {
            send_reqs.push_back(ParallelDescriptor::Asend
				(send_data[i],send_N[i],send_rank[i],SeqNum).req());
        }
    } else {
	for (int i=0; i<N_snds; ++i) {
            ParallelDescriptor::Send(send_data[i],send_N[i],send_rank[i],SeqNum);
            BoxLib::The_Arena()->free(send_data[i]);
        }
    }

    //
    // Do the local work.  Hope for a bit of communication/computation overlap.
    //
    int N_loc = LocTags.size();
    // undafe to do OMP
    for (int i=0; i<N_loc; ++i)
    {
        const FPBComTag& tag = LocTags[i];

        BL_ASSERT(mf.DistributionMap()[tag.dstIndex] == ParallelDescriptor::MyProc());
        BL_ASSERT(mf.DistributionMap()[tag.srcIndex] == ParallelDescriptor::MyProc());

	const Box& srcbox = tag.dbox;   // Note the switch of dst and src here.
	const Box& dstbox = tag.sbox;
        mf[tag.srcIndex].plus(mf[tag.dstIndex],srcbox,dstbox,scomp,scomp,ncomp);
    }

    //
    //  wait and unpack
    //
    const int N_rcvs = RcvTags.size();

    if (N_rcvs > 0)
    {
	Array<const FPB::FPBComTagsContainer*> recv_cctc;
	recv_cctc.reserve(N_rcvs);

        for (int k = 0; k < N_rcvs; k++)
        {
	    FPB::MapOfFPBComTagContainers::const_iterator m_it = RcvTags.find(recv_from[k]);
            BL_ASSERT(m_it != RcvTags.end());

	    recv_cctc.push_back(&(m_it->second));
	}

	stats.resize(N_rcvs);
	BL_MPI_REQUIRE( MPI_Waitall(N_rcvs, recv_reqs.dataPtr(), stats.dataPtr()) );

	// unsafe to do OMP
	{
	    FArrayBox fab;

	    for (int k = 0; k < N_rcvs; k++) 
	    {
		const Real* dptr = recv_data[k];
		BL_ASSERT(dptr != 0);
		
		const FPB::FPBComTagsContainer& cctc = *recv_cctc[k];
		
		for (FPB::FPBComTagsContainer::const_iterator it = cctc.begin();
		     it != cctc.end(); ++it)
		{
		    BL_ASSERT(mf.DistributionMap()[it->srcIndex] == ParallelDescriptor::MyProc());
		    const Box& srcbox = it->dbox;   // Note the switch of dst and src here.
		    const Box& dstbox = it->sbox;
		    fab.resize(srcbox,ncomp);
		    const int Cnt = dstbox.numPts()*ncomp;
		    memcpy(fab.dataPtr(), dptr, Cnt*sizeof(Real));
		    mf[it->srcIndex].plus(fab,srcbox,dstbox,0,scomp,ncomp);
		    dptr += Cnt;
		}
	    }
        }
    }

    BoxLib::The_Arena()->free(the_recv_data);

    if (FabArrayBase::do_async_sends && !SndTags.empty())
        FabArrayBase::GrokAsyncSends(N_snds,send_reqs,send_data,stats);

#endif

}

void
Geometry::PeriodicCopy (MultiFab&       dstmf,
			const MultiFab& srcmf) const
{
    PeriodicCopy(dstmf, srcmf, 0, 0, srcmf.nComp());
}

void 
Geometry::PeriodicCopy (MultiFab&       dstmf,
			const MultiFab& srcmf,
			int             dcomp,
			int             scomp,
			int             ncomp) const
{
    BoxLib::PeriodicCopy(*this, dstmf, srcmf, dcomp, scomp, ncomp);
}

Geometry::Geometry () {}

Geometry::Geometry (const Box&     dom,
                    const RealBox* rb,
                    int            coord,
                    int*           is_per)
{
    define(dom,rb,coord,is_per);
}

Geometry::Geometry (const Geometry& g)
{
    ok     = g.ok;
    domain = g.domain;

    D_TERM(dx[0]=g.dx[0];,dx[1]=g.dx[1];,dx[2]=g.dx[2];)
}

Geometry::~Geometry() {}

void
Geometry::define (const Box&     dom,
                  const RealBox* rb,
                  int            coord,
                  int*           is_per)
{
    if (c_sys == undef)
        Setup(rb,coord,is_per);

    domain = dom;
    ok     = true;

    for (int k = 0; k < BL_SPACEDIM; k++)
    {
        dx[k] = prob_domain.length(k)/(Real(domain.length(k)));
    }
    if (Geometry::spherical_origin_fix == 1)
    {
	if (c_sys == SPHERICAL && prob_domain.lo(0) == 0 && BL_SPACEDIM > 1)
        {
            prob_domain.setLo(0,2*dx[0]);

            for (int k = 0; k < BL_SPACEDIM; k++)
            {
                dx[k] = prob_domain.length(k)/(Real(domain.length(k)));
            }
	}
    } 
}

void
Geometry::Finalize ()
{
    c_sys = undef;

    Geometry::FlushPIRMCache();
}

void
Geometry::Setup (const RealBox* rb, int coord, int* isper)
{
    ParmParse pp("geometry");
    //
    // The default behavior is as before.  If rb and coord come
    // in with default values, we require that user set them through pp.
    // If not, use those coming in, and possibly override them w/pp
    //
    Array<Real> prob_lo(BL_SPACEDIM);
    Array<Real> prob_hi(BL_SPACEDIM);
    if (rb == 0  &&  coord==-1)
    {
        pp.get("coord_sys",coord);
        SetCoord( (CoordType) coord );
        pp.getarr("prob_lo",prob_lo,0,BL_SPACEDIM);
        BL_ASSERT(prob_lo.size() == BL_SPACEDIM);
        pp.getarr("prob_hi",prob_hi,0,BL_SPACEDIM);
        BL_ASSERT(prob_lo.size() == BL_SPACEDIM);
        prob_domain.setLo(prob_lo);
        prob_domain.setHi(prob_hi);
    }
    else
    {
        BL_ASSERT(rb != 0  &&  coord != -1);
        pp.query("coord_sys",coord);
        SetCoord( (CoordType) coord );
        prob_domain.setLo(rb->lo());
        prob_domain.setHi(rb->hi());

        if (pp.countval("prob_lo")>0)
        {
            pp.queryarr("prob_lo",prob_lo,0,BL_SPACEDIM);
            BL_ASSERT(prob_lo.size() == BL_SPACEDIM);
            prob_domain.setLo(prob_lo);
        }
        if (pp.countval("prob_hi")>0)
        {
            pp.queryarr("prob_hi",prob_hi,0,BL_SPACEDIM);
            BL_ASSERT(prob_hi.size() == BL_SPACEDIM);
            prob_domain.setHi(prob_hi);
        }
    }
    pp.query("spherical_origin_fix", Geometry::spherical_origin_fix);
    pp.query("fpb_cache_max_size",   Geometry::fpb_cache_max_size);
    //
    // Don't let the cache size get too small.  This simplifies some logic later.
    //
    if (Geometry::fpb_cache_max_size < 1)
        Geometry::fpb_cache_max_size = 1;
    //
    // Now get periodicity info.
    //
    if (isper == 0)
    {
        Array<int> is_per(BL_SPACEDIM);
        pp.queryarr("is_periodic",is_per,0,BL_SPACEDIM);
        for (int n = 0; n < BL_SPACEDIM; n++)  
            is_periodic[n] = is_per[n];
    }
    else
    {
        for (int n = 0; n < BL_SPACEDIM; n++)  
            is_periodic[n] = isper[n];
    }

#ifdef BL_MEM_PROFILING
    MemProfiler::add("Geometry", [] () -> MemProfiler::MemInfo {
	    return {fpb_cache_total_bytes, fpb_cache_total_bytes_hwm};
	});
#endif

    BoxLib::ExecOnFinalize(Geometry::Finalize);
}

void
Geometry::GetVolume (MultiFab&       vol,
                     const BoxArray& grds,
                     int             ngrow) const
{
    vol.define(grds,1,ngrow,Fab_allocate);
    GetVolume(vol);
}

void
Geometry::GetVolume (MultiFab&       vol) const
{
#ifdef _OPENMP
#pragma omp parallel
#endif
    for (MFIter mfi(vol,true); mfi.isValid(); ++mfi)
    {
	CoordSys::SetVolume(vol[mfi], mfi.growntilebox());
    }
}

void
Geometry::GetVolume (FArrayBox&      vol,
                     const BoxArray& grds,
                     int             idx,
                     int             ngrow) const
{
    CoordSys::GetVolume(vol, BoxLib::grow(grds[idx],ngrow));
}

#if (BL_SPACEDIM <= 2)
void
Geometry::GetDLogA (MultiFab&       dloga,
                    const BoxArray& grds, 
                    int             dir,
                    int             ngrow) const
{
    dloga.define(grds,1,ngrow,Fab_noallocate);
    for (MFIter mfi(dloga); mfi.isValid(); ++mfi)
    {
        const Box& gbx = BoxLib::grow(grds[mfi.index()],ngrow);
        dloga.setFab(mfi,CoordSys::GetDLogA(gbx,dir));
    }
}
#endif

void
Geometry::GetFaceArea (MultiFab&       area,
                       const BoxArray& grds,
                       int             dir,
                       int             ngrow) const
{
    BoxArray edge_boxes(grds);
    edge_boxes.surroundingNodes(dir);
    area.define(edge_boxes,1,ngrow,Fab_allocate);

    GetFaceArea(area, dir);
}

void
Geometry::GetFaceArea (MultiFab&       area,
                       int             dir) const
{
#ifdef _OPENMP
#pragma omp parallel
#endif
    for (MFIter mfi(area,true); mfi.isValid(); ++mfi)
    {
	CoordSys::SetFaceArea(area[mfi],mfi.growntilebox(),dir);
    }
}

void
Geometry::GetFaceArea (FArrayBox&      area,
                       const BoxArray& grds,
                       int             idx,
                       int             dir,
                       int             ngrow) const
{
    CoordSys::GetFaceArea(area, BoxLib::grow(grds[idx],ngrow), dir);
}

void
Geometry::periodicShift (const Box&      target,
                         const Box&      src, 
                         Array<IntVect>& out) const
{
    out.resize(0);

    Box locsrc(src);

    int nist,njst,nkst;
    int niend,njend,nkend;
    nist = njst = nkst = 0;
    niend = njend = nkend = 0;
    D_TERM( nist , =njst , =nkst ) = -1;
    D_TERM( niend , =njend , =nkend ) = +1;

    int ri,rj,rk;
    for (ri = nist; ri <= niend; ri++)
    {
        if (ri != 0 && !is_periodic[0])
            continue;
        if (ri != 0 && is_periodic[0])
            locsrc.shift(0,ri*domain.length(0));

        for (rj = njst; rj <= njend; rj++)
        {
            if (rj != 0 && !is_periodic[1])
                continue;
            if (rj != 0 && is_periodic[1])
                locsrc.shift(1,rj*domain.length(1));

            for (rk = nkst; rk <= nkend; rk++)
            {
                if (rk!=0
#if (BL_SPACEDIM == 3)
                    && !is_periodic[2]
#endif
                    )
                {
                    continue;
                }
                if (rk!=0
#if (BL_SPACEDIM == 3)
                    && is_periodic[2]
#endif
                    )
                {
                    locsrc.shift(2,rk*domain.length(2));
                }

                if (ri == 0 && rj == 0 && rk == 0)
                    continue;
                //
                // If losrc intersects target, then add to "out".
                //
                if (target.intersects(locsrc))
                {
                    out.push_back(IntVect(D_DECL(ri*domain.length(0),
                                                 rj*domain.length(1),
                                                 rk*domain.length(2))));
                }
                if (rk != 0
#if (BL_SPACEDIM == 3)
                    && is_periodic[2]
#endif
                    )
                {
                    locsrc.shift(2,-rk*domain.length(2));
                }
            }
            if (rj != 0 && is_periodic[1])
                locsrc.shift(1,-rj*domain.length(1));
        }
        if (ri != 0 && is_periodic[0])
            locsrc.shift(0,-ri*domain.length(0));
    }
}

Geometry::FPBMMapIter
Geometry::GetFPB (const Geometry&      geom,
                  const Geometry::FPB& fpb,
                  const FabArrayBase&  mf)
{
    BL_PROFILE("Geometry::GetFPB");

    BL_ASSERT(fpb.m_ngrow > 0);
    BL_ASSERT(fpb.m_ba.size() > 0);
    BL_ASSERT(geom.isAnyPeriodic());

    const BoxArray&            ba     = fpb.m_ba;
    const DistributionMapping& dm     = fpb.m_dm;
    const int                  MyProc = ParallelDescriptor::MyProc();
    const IntVect&             Typ    = ba[0].type();
    const int                  Scale  = D_TERM(Typ[0],+3*Typ[1],+5*Typ[2]) + 11;
    const int                  Key    = ba.size() + ba[0].numPts() + Scale + fpb.m_ngrow;

    std::pair<Geometry::FPBMMapIter,Geometry::FPBMMapIter> er_it = m_FPBCache.equal_range(Key);
    
    for (Geometry::FPBMMapIter it = er_it.first; it != er_it.second; ++it)
    {
        if (it->second == fpb)
        {
            it->second.m_reused = true;

            return it;
        }
    }

    if (m_FPBCache.size() >= Geometry::fpb_cache_max_size)
    {
        //
        // Don't let the size of the cache get too big.
        // Get rid of entries with the biggest largest key that haven't been reused.
        // Otherwise just remove the entry with the largest key.
        //
        Geometry::FPBMMapIter End      = m_FPBCache.end();
        Geometry::FPBMMapIter last_it  = End;
        Geometry::FPBMMapIter erase_it = End;

        for (Geometry::FPBMMapIter it = m_FPBCache.begin(); it != End; ++it)
        {
            last_it = it;

            if (!it->second.m_reused)
                erase_it = it;
        }

        if (erase_it != End)
        {
#ifdef BL_MEM_PROFILING
	    fpb_cache_total_bytes -= erase_it->second.bytes();
#endif
            m_FPBCache.erase(erase_it);
        }
        else if (last_it != End)
        {
#ifdef BL_MEM_PROFILING
	    fpb_cache_total_bytes -= last_it->second.bytes();
#endif
            m_FPBCache.erase(last_it);
        }
    }
    //
    // Got to insert one & then build it.
    //
    Geometry::FPBMMapIter cache_it = m_FPBCache.insert(FPBMMap::value_type(Key,fpb));
    FPB&                  TheFPB   = cache_it->second;
    //
    // Here's where we allocate memory for the cache innards.
    // We do this so we don't have to build objects of these types
    // each time we search the cache.  Otherwise we'd be constructing
    // and destroying said objects quite frequently.
    //
    TheFPB.m_LocTags = new FPB::FPBComTagsContainer;
    TheFPB.m_SndTags = new FPB::MapOfFPBComTagContainers;
    TheFPB.m_RcvTags = new FPB::MapOfFPBComTagContainers;
    TheFPB.m_SndVols = new std::map<int,int>;
    TheFPB.m_RcvVols = new std::map<int,int>;

    const Array<int>& imap = mf.IndexMap();

    if (imap.empty()) {
        //
        // We don't own any of the relevant FABs so can't possibly have any work to do.
        //
#ifdef BL_MEM_PROFILING
	fpb_cache_total_bytes += TheFPB.bytes();
	fpb_cache_total_bytes_hwm = std::max(fpb_cache_total_bytes_hwm,
					     fpb_cache_total_bytes);
#endif
        return cache_it;
    }

    const int nlocal = imap.size();
    const int ng = fpb.m_ngrow;
    std::vector<std::pair<int,Box> > isects;
    Array<IntVect> pshifts(26);

    Box TheDomain = geom.Domain();
    TheDomain.convert(ba.ixType());
    const Box& GrownDomain = BoxLib::grow(TheDomain,ng);

    FPB::MapOfFPBComTagContainers send_tags; // temp copy

    for (int i = 0; i < nlocal; ++i)
    {
	const   int k_src = imap[i];
	const Box& bx_src = ba[k_src];

	if (TheDomain.contains(BoxLib::grow(bx_src,ng))) continue;

	geom.periodicShift(GrownDomain, bx_src, pshifts);

	for (Array<IntVect>::const_iterator pit = pshifts.begin(), pEnd = pshifts.end();
	     pit != pEnd; ++pit)
	{
	    const IntVect& iv   = *pit;
	    const Box&     shft = bx_src + iv;

	    ba.intersections(shft, isects, ng);

	    for (int j = 0, M = isects.size(); j < M; ++j)
	    {
		const int  k_dst     = isects[j].first;
		const Box& bx_dst    = ba[k_dst];
		Box        bx        = isects[j].second;
		const int  dst_owner = dm[k_dst];

		if (fpb.m_do_corners) {
		    for (int dir = 0; dir < BL_SPACEDIM; ++dir) {
			if (!geom.isPeriodic(dir)) {
			    if (bx.smallEnd(dir) == TheDomain.smallEnd(dir) 
				&& bx_dst.smallEnd(dir) == TheDomain.smallEnd(dir) )
			    {
				bx.growLo(dir,ng);
			    }
			    if (bx.bigEnd(dir) == TheDomain.bigEnd(dir)
				&& bx_dst.bigEnd(dir) == TheDomain.bigEnd(dir) )
			    {
				bx.growHi(dir,ng);
			    }
			}
		    }
		}

		if (dst_owner == MyProc) continue;  // local copy will be dealt with later

		send_tags[dst_owner].push_back(FPBComTag(bx-iv, bx, k_src, k_dst));
	    }
	}
    }

    FPB::MapOfFPBComTagContainers recv_tags; // temp copy

    BaseFab<int> localtouch, remotetouch;
    bool check_local = false, check_remote = false;
#ifdef _OPENMP
    if (omp_get_max_threads() > 1) {
        check_local = true;
        check_remote = true;
    }
#endif    

    if ( ba.ixType().cellCentered() ) {
	TheFPB.m_threadsafe_loc = true;
	TheFPB.m_threadsafe_rcv = true;
        check_local = false;
        check_remote = false;
    }

    for (int i = 0; i < nlocal; ++i)
    {
	const int   k_dst   = imap[i];
	const Box& bx_dst   = ba[k_dst];
	const Box& bx_dst_g = BoxLib::grow(bx_dst, ng);

	if (TheDomain.contains(bx_dst_g)) continue;

	if (check_local) {
	    localtouch.resize(bx_dst_g);
	    localtouch.setVal(0);
	}

	if (check_remote) {
	    remotetouch.resize(bx_dst_g);
	    remotetouch.setVal(0);
	}

	geom.periodicShift(TheDomain, bx_dst_g, pshifts);

	for (Array<IntVect>::const_iterator pit = pshifts.begin(), pEnd = pshifts.end();
	     pit != pEnd; ++pit)
	{
	    const IntVect& iv   = *pit;
	    const Box&     shft = bx_dst_g + iv;

	    ba.intersections(shft, isects);

	    for (int j = 0, M = isects.size(); j < M; ++j)
	    {
		const int k_src     = isects[j].first;
		Box       bx        = isects[j].second;
		const int src_owner = dm[k_src];

		if (fpb.m_do_corners) {
		    for (int dir = 0; dir < BL_SPACEDIM; ++dir) {
			if (!geom.isPeriodic(dir)) {
			    if (bx.smallEnd(dir) == TheDomain.smallEnd(dir)
				&& bx_dst.smallEnd(dir) == TheDomain.smallEnd(dir) )
			    {
				bx.growLo(dir,ng);
			    }
			    if (bx.bigEnd(dir) == TheDomain.bigEnd(dir)
				&& bx_dst.bigEnd(dir) == TheDomain.bigEnd(dir) )
			    {
				bx.growHi(dir,ng);
			    }
			}
		    }
		}

		if (src_owner == MyProc) { // local copy
		    const BoxList tilelist(bx, FabArrayBase::comm_tile_size);
		    for (BoxList::const_iterator
			     it_tile  = tilelist.begin(),
			     End_tile = tilelist.end();   it_tile != End_tile; ++it_tile)
		    {
			TheFPB.m_LocTags->push_back(FPBComTag(*it_tile, (*it_tile)-iv,
							      k_src, k_dst));
		    }
		    if (check_local) {
			localtouch.plus(1, bx-iv);
		    }
		} else {
		    recv_tags[src_owner].push_back(FPBComTag(bx, bx-iv, k_src, k_dst));
		    if (check_remote) {
			remotetouch.plus(1, bx-iv);
		    }
		}
	    }
	}

	if (check_local) {  
	    // safe if a cell is touched no more than once 
	    // keep checking thread safety if it is safe so far
            check_local = TheFPB.m_threadsafe_loc = localtouch.max() <= 1;
        }

	if (check_remote) {
            check_remote = TheFPB.m_threadsafe_rcv = remotetouch.max() <= 1;
        }
    }

    for (int ipass = 0; ipass < 2; ++ipass) // pass 0: send; pass 1: recv
    {
	FPB::MapOfFPBComTagContainers & Tags
	    = (ipass == 0) ? *TheFPB.m_SndTags : *TheFPB.m_RcvTags;
	FPB::MapOfFPBComTagContainers & tmpTags
	    = (ipass == 0) ?         send_tags :         recv_tags;
	std::map<int,int> & Vols
	    = (ipass == 0) ? *TheFPB.m_SndVols : *TheFPB.m_RcvVols;

	for (FPB::MapOfFPBComTagContainers::iterator
		 it  = tmpTags.begin(),
		 End = tmpTags.end();   it != End; ++it)
	{
	    const int key = it->first;
	    std::vector<FPBComTag>& fctv = it->second;

	    // We need to fix the order so that the send and recv processes match.
	    std::sort(fctv.begin(), fctv.end());

	    std::vector<FPBComTag> new_fctv;
	    new_fctv.reserve(fctv.size());

	    for (std::vector<FPBComTag>::const_iterator
		     it2  = fctv.begin(),
		     End2 = fctv.end();   it2 != End2; ++it2)
	    {
		const Box& sbx = it2->sbox;
		const Box& dbx = it2->dbox;
		IntVect diff = sbx.smallEnd() - dbx.smallEnd();

		Vols[key] += sbx.numPts();
		
		const BoxList tilelist(sbx, FabArrayBase::comm_tile_size);
		for (BoxList::const_iterator 
			 it_tile  = tilelist.begin(), 
			 End_tile = tilelist.end();    it_tile != End_tile; ++it_tile)
                {
		    new_fctv.push_back(FPBComTag(*it_tile, (*it_tile)-diff,
						 it2->srcIndex, it2->dstIndex));
		}
	    }

	    Tags[key].swap(new_fctv);
	} 
    }

#ifdef BL_MEM_PROFILING
    fpb_cache_total_bytes += TheFPB.bytes();
    fpb_cache_total_bytes_hwm = std::max(fpb_cache_total_bytes_hwm,
					 fpb_cache_total_bytes);
#endif

    return cache_it;
}

long
Geometry::bytesOfFPBCache ()
{
    long r;
    if (m_FPBCache.empty()) {
	r = 0L;
    } else {
	r = sizeof(m_FPBCache);
	for (FPBMMapIter it = m_FPBCache.begin(), End = m_FPBCache.end(); it != End; ++it)
	{
	    r += sizeof(it->first) + it->second.bytes() 
		+ BoxLib::gcc_map_node_extra_bytes;
	}
    }
    return r;
}

void
Geometry::FlushPIRMCache ()
{
    long stats[3] = {0,0,0}; // size, reused, bytes

    stats[0] = m_FPBCache.size();

    for (FPBMMapIter it = m_FPBCache.begin(), End = m_FPBCache.end(); it != End; ++it)
    {
        if (it->second.m_reused)
            stats[1]++;
    }
<<<<<<< HEAD
verbose = false;
    if (verbose)
=======

    stats[2] = bytesOfFPBCache();

    if (BoxLib::verbose)
>>>>>>> 53007142
    {
#ifdef BL_LAZY
	Lazy::QueueReduction( [=] () mutable {
#endif
        ParallelDescriptor::ReduceLongMax(&stats[0], 3, ParallelDescriptor::IOProcessorNumber());
        if (stats[0] > 0 && ParallelDescriptor::IOProcessor())
        {
            std::cout << "Geometry::TheFPBCache: max size: "
                      << stats[0]
                      << ", max # reused: "
                      << stats[1]
                      << ", max bytes used: "
                      << stats[2]
                      << std::endl;
        }
#ifdef BL_LAZY
	});
#endif
    }

    m_FPBCache.clear();

#ifdef BL_MEM_PROFILING
    fpb_cache_total_bytes = 0L;
#endif
}

#ifdef BL_USE_MPI
void
Geometry::SendGeometryToSidecars (Geometry *geom)
{
  int fromProc;

  MPI_Comm commSource = ParallelDescriptor::CommunicatorComp();
  MPI_Comm commInter  = ParallelDescriptor::CommunicatorInter();
  MPI_Comm comm = commInter;

<<<<<<< HEAD
  bool bcastSource(ParallelDescriptor::Communicator() == commSource);
=======
  if (ParallelDescriptor::Communicator() == ParallelDescriptor::CommunicatorComp())
  {
    // Data to construct base Box
    const Box& baseBox = geom->Domain();
    const IntVect box_index_type = baseBox.type();
    const int* box_index_type_IV = box_index_type.getVect();
    const int *smallEnd = baseBox.smallEnd().getVect();
    const int *bigEnd = baseBox.bigEnd().getVect();

    // Data to construct RealBox
    const RealBox& realBox = geom->ProbDomain();
    const Real *realBox_lo = realBox.lo();
    const Real *realBox_hi = realBox.hi();

    CoordType coordtype = geom->Coord();
    // UGHHH STOP USING ENUMS IN MPI CODE. IT DESTROYS LIVES.
    int coord;
    switch (coordtype)
    {
        case undef:
            coord = -1;
            break;
        case cartesian:
            coord = 0;
            break;
        case RZ:
            coord = 1;
            break;
        case SPHERICAL:
            coord = 2;
            break;
    }
>>>>>>> 53007142

  if(bcastSource) {
    fromProc = ParallelDescriptor::IOProcessor() ? MPI_ROOT : MPI_PROC_NULL;
    BL_ASSERT(ParallelDescriptor::IOProcessorNumber() == 0);  // ---- because we are assuming this in commDest
  }
  if( ! bcastSource) {
    fromProc = 0;  // ---- really the rank of MPI_ROOT in commSource
  }

<<<<<<< HEAD
  Geometry::BroadcastGeometry(*geom, fromProc, comm, bcastSource);
}
=======
      // Step 1: send the base Box
      ParallelDescriptor::Bcast(const_cast<int*>(box_index_type_IV), BL_SPACEDIM, MPI_IntraGroup_Broadcast_Rank, ParallelDescriptor::CommunicatorInter());
      ParallelDescriptor::Bcast(const_cast<int*>(smallEnd)      , BL_SPACEDIM, MPI_IntraGroup_Broadcast_Rank, ParallelDescriptor::CommunicatorInter());
      ParallelDescriptor::Bcast(const_cast<int*>(bigEnd)        , BL_SPACEDIM, MPI_IntraGroup_Broadcast_Rank, ParallelDescriptor::CommunicatorInter());
>>>>>>> 53007142



void
Geometry::BroadcastGeometry (Geometry &geom, int fromProc, MPI_Comm comm)
{
  bool bcastSource(ParallelDescriptor::MyProc() == fromProc);
  Geometry::BroadcastGeometry(geom, fromProc, comm, bcastSource);
}



void
Geometry::BroadcastGeometry (Geometry &geom, int fromProc, MPI_Comm comm, bool bcastSource)
{
  int coord;
  int is_periodic[BL_SPACEDIM];
  Real realBox_lo[BL_SPACEDIM];
  Real realBox_hi[BL_SPACEDIM];
  Array<int> baseBoxAI;

  CoordSys::BroadcastCoordSys(geom, fromProc, comm, bcastSource);

  if(bcastSource) {  // ---- initialize the source data
    const RealBox &realBox = geom.ProbDomain();
    for(int n(0); n < BL_SPACEDIM; ++n) {
      realBox_lo[n] = realBox.lo(n);
      realBox_hi[n] = realBox.hi(n);
      is_periodic[n] = geom.isPeriodic(n);
    }
    coord = geom.CoordInt();
    baseBoxAI = BoxLib::SerializeBox(geom.Domain());
  }


  // ---- do the broadcasts
  if( ! bcastSource) {
    baseBoxAI.resize(BoxLib::SerializeBoxSize());
  }
  ParallelDescriptor::Bcast(baseBoxAI.dataPtr(), baseBoxAI.size(), fromProc, comm);

  ParallelDescriptor::Bcast(realBox_lo, BL_SPACEDIM, fromProc, comm);
  ParallelDescriptor::Bcast(realBox_hi, BL_SPACEDIM, fromProc, comm);

  ParallelDescriptor::Bcast(&coord, 1, fromProc, comm);
  ParallelDescriptor::Bcast(is_periodic, BL_SPACEDIM, fromProc, comm);
  ParallelDescriptor::Bcast(&Geometry::spherical_origin_fix, 1, fromProc, comm);
  ParallelDescriptor::Bcast(&Geometry::fpb_cache_max_size, 1, fromProc, comm);


  if( ! bcastSource) {    // ---- define the destination geometry
    Box baseBox(BoxLib::UnSerializeBox(baseBoxAI));
    RealBox realBox(realBox_lo, realBox_hi);

    geom.define(baseBox, &realBox, coord, is_periodic);
  }
}
#endif<|MERGE_RESOLUTION|>--- conflicted
+++ resolved
@@ -849,7 +849,7 @@
     TheFPB.m_SndVols = new std::map<int,int>;
     TheFPB.m_RcvVols = new std::map<int,int>;
 
-    const Array<int>& imap = mf.IndexMap();
+    const Array<int>& imap = mf.IndexArray();
 
     if (imap.empty()) {
         //
@@ -1107,15 +1107,10 @@
         if (it->second.m_reused)
             stats[1]++;
     }
-<<<<<<< HEAD
-verbose = false;
-    if (verbose)
-=======
 
     stats[2] = bytesOfFPBCache();
 
     if (BoxLib::verbose)
->>>>>>> 53007142
     {
 #ifdef BL_LAZY
 	Lazy::QueueReduction( [=] () mutable {
@@ -1153,42 +1148,7 @@
   MPI_Comm commInter  = ParallelDescriptor::CommunicatorInter();
   MPI_Comm comm = commInter;
 
-<<<<<<< HEAD
   bool bcastSource(ParallelDescriptor::Communicator() == commSource);
-=======
-  if (ParallelDescriptor::Communicator() == ParallelDescriptor::CommunicatorComp())
-  {
-    // Data to construct base Box
-    const Box& baseBox = geom->Domain();
-    const IntVect box_index_type = baseBox.type();
-    const int* box_index_type_IV = box_index_type.getVect();
-    const int *smallEnd = baseBox.smallEnd().getVect();
-    const int *bigEnd = baseBox.bigEnd().getVect();
-
-    // Data to construct RealBox
-    const RealBox& realBox = geom->ProbDomain();
-    const Real *realBox_lo = realBox.lo();
-    const Real *realBox_hi = realBox.hi();
-
-    CoordType coordtype = geom->Coord();
-    // UGHHH STOP USING ENUMS IN MPI CODE. IT DESTROYS LIVES.
-    int coord;
-    switch (coordtype)
-    {
-        case undef:
-            coord = -1;
-            break;
-        case cartesian:
-            coord = 0;
-            break;
-        case RZ:
-            coord = 1;
-            break;
-        case SPHERICAL:
-            coord = 2;
-            break;
-    }
->>>>>>> 53007142
 
   if(bcastSource) {
     fromProc = ParallelDescriptor::IOProcessor() ? MPI_ROOT : MPI_PROC_NULL;
@@ -1198,15 +1158,8 @@
     fromProc = 0;  // ---- really the rank of MPI_ROOT in commSource
   }
 
-<<<<<<< HEAD
   Geometry::BroadcastGeometry(*geom, fromProc, comm, bcastSource);
 }
-=======
-      // Step 1: send the base Box
-      ParallelDescriptor::Bcast(const_cast<int*>(box_index_type_IV), BL_SPACEDIM, MPI_IntraGroup_Broadcast_Rank, ParallelDescriptor::CommunicatorInter());
-      ParallelDescriptor::Bcast(const_cast<int*>(smallEnd)      , BL_SPACEDIM, MPI_IntraGroup_Broadcast_Rank, ParallelDescriptor::CommunicatorInter());
-      ParallelDescriptor::Bcast(const_cast<int*>(bigEnd)        , BL_SPACEDIM, MPI_IntraGroup_Broadcast_Rank, ParallelDescriptor::CommunicatorInter());
->>>>>>> 53007142
 
 
 
