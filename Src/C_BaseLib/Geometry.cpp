
#include <winstd.H>

#include <iostream>

#include <BoxArray.H>
#include <Geometry.H>
#include <ParmParse.H>
#include <MultiFab.H>
#include <FArrayBox.H>
#include <BLProfiler.H>

#ifdef BL_LAZY
#include <Lazy.H>
#endif

//
// The definition of some static data members.
//
int     Geometry::spherical_origin_fix;
RealBox Geometry::prob_domain;
bool    Geometry::is_periodic[BL_SPACEDIM];

namespace
{
    bool verbose;
}

const int fpb_cache_max_size_def = 25;

int Geometry::fpb_cache_max_size = fpb_cache_max_size_def;

std::ostream&
operator<< (std::ostream&   os,
            const Geometry& g)
{
    os << (CoordSys&) g << g.ProbDomain() << g.Domain();
    return os;
}

std::istream&
operator>> (std::istream& is,
            Geometry&     g)
{
    Box     bx;
    RealBox rb;

    is >> (CoordSys&) g >> rb >> bx;

    g.Domain(bx);
    Geometry::ProbDomain(rb);

    return is;
}

Geometry::FPB::FPB ()
    :
    m_ngrow(-1),
    m_do_corners(false),
    m_reused(false),
    m_threadsafe_loc(false),
    m_threadsafe_rcv(false),
    m_LocTags(0),
    m_SndTags(0),
    m_RcvTags(0),
    m_SndVols(0),
    m_RcvVols(0) {}

Geometry::FPB::FPB (const BoxArray&            ba,
                    const DistributionMapping& dm,
                    const Box&                 domain,
                    int                        ngrow,
                    bool                       do_corners)
    :
    m_ba(ba),
    m_dm(dm),
    m_domain(domain),
    m_ngrow(ngrow),
    m_do_corners(do_corners),
    m_reused(false),
    m_threadsafe_loc(false),
    m_threadsafe_rcv(false),
    m_LocTags(0),
    m_SndTags(0),
    m_RcvTags(0),
    m_SndVols(0),
    m_RcvVols(0)
{
    BL_ASSERT(ngrow >= 0);
    BL_ASSERT(domain.ok());
}

Geometry::FPB::~FPB ()
{
    delete m_LocTags;
    delete m_SndTags;
    delete m_RcvTags;
    delete m_SndVols;
    delete m_RcvVols;
}

bool
Geometry::FPB::operator== (const FPB& rhs) const
{
    return
        m_ngrow == rhs.m_ngrow && m_do_corners == rhs.m_do_corners && m_domain == rhs.m_domain && m_ba == rhs.m_ba && m_dm == rhs.m_dm;
}

int
Geometry::FPB::bytes () const
{
    int cnt = sizeof(Geometry::FPB);

    if (m_LocTags)
    {
        cnt += sizeof(FPBComTagsContainer) + m_LocTags->size()*sizeof(FPBComTag);
    }

    if (m_SndTags)
    {
        cnt += sizeof(MapOfFPBComTagContainers);

        cnt += m_SndTags->size()*sizeof(MapOfFPBComTagContainers::value_type);

        for (FPB::MapOfFPBComTagContainers::const_iterator it = m_SndTags->begin(),
                 m_End = m_SndTags->end();
             it != m_End;
             ++it)
        {
            cnt += it->second.size()*sizeof(FPBComTag);
        }
    }

    if (m_RcvTags)
    {
        cnt += sizeof(MapOfFPBComTagContainers);

        cnt += m_SndTags->size()*sizeof(MapOfFPBComTagContainers::value_type);

        for (FPB::MapOfFPBComTagContainers::const_iterator it = m_RcvTags->begin(),
                 m_End = m_RcvTags->end();
             it != m_End;
             ++it)
        {
            cnt += it->second.size()*sizeof(FPBComTag);
        }
    }

    if (m_SndVols)
    {
        cnt += sizeof(std::map<int,int>) + m_SndVols->size()*sizeof(std::map<int,int>::value_type);
    }

    if (m_RcvVols)
    {
        cnt += sizeof(std::map<int,int>) + m_RcvVols->size()*sizeof(std::map<int,int>::value_type);
    }

    return cnt;
}

void
Geometry::FillPeriodicBoundary (MultiFab& mf,
                                bool      do_corners,
                                bool      local) const
{
    FillPeriodicBoundary(mf,0,mf.nComp(),do_corners,local);
}

void
Geometry::FillPeriodicBoundary_nowait (MultiFab& mf,
				       bool      do_corners,
				       bool      local) const
{
    FillPeriodicBoundary_nowait(mf,0,mf.nComp(),do_corners,local);
}

void
Geometry::SumPeriodicBoundary (MultiFab& mf) const
{
    SumPeriodicBoundary(mf,0,mf.nComp());
}

void
Geometry::FillPeriodicBoundary (MultiFab& mf,
                                int       scomp,
                                int       ncomp,
                                bool      corners,
                                bool      local) const
{
    BL_PROFILE("Geometry::FillPeriodicBoundary()");

    if ( local )
    {
	FillPeriodicBoundary_local(mf, scomp, ncomp, corners);
    }
    else
    {
	if (!isAnyPeriodic() || mf.nGrow() == 0 || mf.size() == 0) return;

#ifdef BL_USE_UPCXX
        BoxLib::FillPeriodicBoundary_nowait(*this, mf, scomp, ncomp, corners);
	BoxLib::FillPeriodicBoundary_finish_UPCXX(*this, mf);
#else
        BoxLib::FillPeriodicBoundary(*this, mf, scomp, ncomp, corners);
#endif
    }
}

void
Geometry::FillPeriodicBoundary_local (MultiFab& mf,
				      int       scomp,
				      int       ncomp,
				      bool      corners) const
{
    if (!isAnyPeriodic() || mf.nGrow() == 0 || mf.size() == 0) return;

    BL_PROFILE("Geometry::FillPeriodicBoundary_local()");

    //
    // Do what you can with the FABs you own.  No parallelism allowed.
    //
    
    Box TheDomain = Domain();
    TheDomain.convert(mf.boxArray().ixType());

#ifdef _OPENMP
#pragma omp parallel
#endif
    {
        Array<IntVect> pshifts(26);

        for (MFIter mfidst(mf); mfidst.isValid(); ++mfidst)
        {
            const Box& dst = mf[mfidst].box();

            BL_ASSERT(dst == BoxLib::grow(mfidst.validbox(), mf.nGrow()));

            if (TheDomain.contains(dst)) continue;

            // Turn off sharing among threas because this MFIter is inside another MFIter
	    unsigned char flags = MFIter::NoSharing || MFIter::NoTeamBarrier;
            for (MFIter mfisrc(mf,flags); mfisrc.isValid(); ++mfisrc)
            {
                Box src = mfisrc.validbox() & TheDomain;

                if (corners)
                {
                    for (int i = 0; i < BL_SPACEDIM; i++)
                    {
                        if (!isPeriodic(i))
                        {
                            if (src.smallEnd(i) == Domain().smallEnd(i))
                                src.growLo(i,mf.nGrow());
                            if (src.bigEnd(i) == Domain().bigEnd(i))
                                src.growHi(i,mf.nGrow());
                        }
                    }
                }

                if (TheDomain.contains(src)) continue;

                periodicShift(dst, src, pshifts);

                for (Array<IntVect>::const_iterator it = pshifts.begin(), End = pshifts.end();
                     it != End;
                     ++it)
                {
                    const IntVect& iv = *it;

                    const Box& shft = src + iv;
                    const Box& dbx  = dst & shft;
                    const Box& sbx  = dbx - iv;

                    mf[mfidst].copy(mf[mfisrc],sbx,scomp,dbx,scomp,ncomp);
                }
            }
        }
    }
}

void
Geometry::FillPeriodicBoundary_nowait (MultiFab& mf,
				       int       scomp,
				       int       ncomp,
				       bool      corners,
				       bool      local) const
{
    BL_PROFILE("Geometry::FillPeriodicBoundary_nowait()");

    if ( local )
    {
	FillPeriodicBoundary_local(mf, scomp, ncomp, corners);
    }
    else
    {
	if (!isAnyPeriodic() || mf.nGrow() == 0 || mf.size() == 0) return;

        BoxLib::FillPeriodicBoundary_nowait(*this, mf, scomp, ncomp, corners);
    }
}

<<<<<<< HEAD
void
Geometry::FillPeriodicBoundary_finish (MultiFab& mf) const
{
    if (!isAnyPeriodic() || mf.nGrow() == 0 || mf.size() == 0) return;

#ifdef BL_USE_UPCXX    
    BoxLib::FillPeriodicBoundary_finish_UPCXX(*this, mf);
#elif defined BL_USE_MPI
    BoxLib::FillPeriodicBoundary_finish_MPI(*this, mf);
#endif
}

//
// Some useful typedefs.
//
typedef FabArrayBase::CopyComTag::CopyComTagsContainer CopyComTagsContainer;

typedef FabArrayBase::CopyComTag::MapOfCopyComTagContainers MapOfCopyComTagContainers;

static
=======
>>>>>>> df708547
void
Geometry::SumPeriodicBoundary (MultiFab& mf,
                               int       scomp,
                               int       ncomp) const
{
    BL_PROFILE("SumPeriodicBoundaryInnards()");

    if (!isAnyPeriodic() || mf.nGrow() == 0 || mf.size() == 0) return;

    BL_ASSERT( mf.boxArray().ixType().cellCentered() ); 

    //
    // We're going to attempt to reuse the information in the FPB
    // cache.  The intersection info should be that same.  It's what we do
    // with it that's different.  Basically we have to send the m_RcvTags and
    // receive the m_SndTags.
    //
    const Geometry& geom = *this;

    const Geometry::FPB fpb(mf.boxArray(),mf.DistributionMap(),geom.Domain(),mf.nGrow(),false);

    Geometry::FPBMMapIter cache_it = Geometry::GetFPB(geom,fpb,mf);

    BL_ASSERT(cache_it != Geometry::m_FPBCache.end());

    const Geometry::FPB& TheFPB_ = cache_it->second;

    const FPB::FPBComTagsContainer&      LocTags = *(TheFPB_.m_LocTags);
    const FPB::MapOfFPBComTagContainers& SndTags = *(TheFPB_.m_RcvTags);
    const FPB::MapOfFPBComTagContainers& RcvTags = *(TheFPB_.m_SndTags);
    const std::map<int,int>&             SndVols = *(TheFPB_.m_RcvVols);
    const std::map<int,int>&             RcvVols = *(TheFPB_.m_SndVols);

    if (ParallelDescriptor::NProcs() == 1)
    {
	//
	// There can only be local work to do.
	//
	int N_loc = LocTags.size();
	// undafe to do OMP
	for (int i=0; i<N_loc; ++i)
        {
	    const Geometry::FPBComTag& tag = LocTags[i];
	    const Box& srcbox = tag.dbox;   // Note the switch of dst and src here.
	    const Box& dstbox = tag.sbox;
            mf[tag.srcIndex].plus(mf[tag.dstIndex],srcbox,dstbox,scomp,scomp,ncomp);
	}

        return;
    }

#ifdef BL_USE_MPI
    //
    // Do this before prematurely exiting if running in parallel.
    // Otherwise sequence numbers will not match across MPI processes.
    //
    const int SeqNum = ParallelDescriptor::SeqNum();

    if (LocTags.empty() && RcvTags.empty() && SndTags.empty())
	//
	// No work to do.
	//
	return;

    Array<MPI_Status>  stats;
    Array<int>         recv_from;
    Array<Real*>       recv_data;
    Array<MPI_Request> recv_reqs;
    //
    // Post rcvs. Allocate one chunk of space to hold'm all.
    //
    Real* the_recv_data = 0;

    FabArrayBase::PostRcvs(RcvVols,the_recv_data,recv_data,recv_from,recv_reqs,ncomp,SeqNum);

    //
    // Post send's
    //
    const int N_snds = SndTags.size();

    Array<Real*>                           send_data;
    Array<int>                             send_N;
    Array<int>                             send_rank;
    Array<const FPB::FPBComTagsContainer*> send_cctc;

    send_data.reserve(N_snds);
    send_N   .reserve(N_snds);
    send_rank.reserve(N_snds);
    send_cctc.reserve(N_snds);

    for (FPB::MapOfFPBComTagContainers::const_iterator m_it = SndTags.begin(),
             m_End = SndTags.end();
         m_it != m_End;
         ++m_it)
    {
        std::map<int,int>::const_iterator vol_it = SndVols.find(m_it->first);

        BL_ASSERT(vol_it != SndVols.end());

        const int N = vol_it->second*ncomp;

        BL_ASSERT(N < std::numeric_limits<int>::max());

        Real* data = static_cast<Real*>(BoxLib::The_Arena()->alloc(N*sizeof(Real)));

	send_data.push_back(data);
	send_N   .push_back(N);
	send_rank.push_back(m_it->first);
	send_cctc.push_back(&(m_it->second));
    }

#ifdef _OPENMP
#pragma omp parallel for
#endif
    for (int i=0; i<N_snds; ++i)
    {
	Real*dptr = send_data[i];
	BL_ASSERT(dptr != 0);

	const FPB::FPBComTagsContainer& cctc = *send_cctc[i];

        for (FPB::FPBComTagsContainer::const_iterator it = cctc.begin();
             it != cctc.end(); ++it)
        {
            BL_ASSERT(mf.DistributionMap()[it->dstIndex] == ParallelDescriptor::MyProc());
            const Box& dbx = it->dbox;
            mf[it->dstIndex].copyToMem(dbx,scomp,ncomp,dptr);
            const int Cnt = dbx.numPts()*ncomp;
            dptr += Cnt;
        }
    }

    Array<MPI_Request> send_reqs;

    if (FabArrayBase::do_async_sends)
    {
	send_reqs.reserve(N_snds);
	for (int i=0; i<N_snds; ++i) {
            send_reqs.push_back(ParallelDescriptor::Asend
				(send_data[i],send_N[i],send_rank[i],SeqNum).req());
        }
    } else {
	for (int i=0; i<N_snds; ++i) {
            ParallelDescriptor::Send(send_data[i],send_N[i],send_rank[i],SeqNum);
            BoxLib::The_Arena()->free(send_data[i]);
        }
    }

    //
    // Do the local work.  Hope for a bit of communication/computation overlap.
    //
    int N_loc = LocTags.size();
    // undafe to do OMP
    for (int i=0; i<N_loc; ++i)
    {
        const FPBComTag& tag = LocTags[i];

        BL_ASSERT(mf.DistributionMap()[tag.dstIndex] == ParallelDescriptor::MyProc());
        BL_ASSERT(mf.DistributionMap()[tag.srcIndex] == ParallelDescriptor::MyProc());

	const Box& srcbox = tag.dbox;   // Note the switch of dst and src here.
	const Box& dstbox = tag.sbox;
        mf[tag.srcIndex].plus(mf[tag.dstIndex],srcbox,dstbox,scomp,scomp,ncomp);
    }

    //
    //  wait and unpack
    //
    const int N_rcvs = RcvTags.size();

    if (N_rcvs > 0)
    {
	Array<const FPB::FPBComTagsContainer*> recv_cctc;
	recv_cctc.reserve(N_rcvs);

        for (int k = 0; k < N_rcvs; k++)
        {
	    FPB::MapOfFPBComTagContainers::const_iterator m_it = RcvTags.find(recv_from[k]);
            BL_ASSERT(m_it != RcvTags.end());

	    recv_cctc.push_back(&(m_it->second));
	}

	stats.resize(N_rcvs);
	BL_MPI_REQUIRE( MPI_Waitall(N_rcvs, recv_reqs.dataPtr(), stats.dataPtr()) );

	// unsafe to do OMP
	{
	    FArrayBox fab;

	    for (int k = 0; k < N_rcvs; k++) 
	    {
		const Real* dptr = recv_data[k];
		BL_ASSERT(dptr != 0);
		
		const FPB::FPBComTagsContainer& cctc = *recv_cctc[k];
		
		for (FPB::FPBComTagsContainer::const_iterator it = cctc.begin();
		     it != cctc.end(); ++it)
		{
		    BL_ASSERT(mf.DistributionMap()[it->srcIndex] == ParallelDescriptor::MyProc());
		    const Box& srcbox = it->dbox;   // Note the switch of dst and src here.
		    const Box& dstbox = it->sbox;
		    fab.resize(srcbox,ncomp);
		    const int Cnt = dstbox.numPts()*ncomp;
		    memcpy(fab.dataPtr(), dptr, Cnt*sizeof(Real));
		    mf[it->srcIndex].plus(fab,srcbox,dstbox,0,scomp,ncomp);
		    dptr += Cnt;
		}
	    }
        }
    }

    BoxLib::The_Arena()->free(the_recv_data);

    if (FabArrayBase::do_async_sends && !SndTags.empty())
        FabArrayBase::GrokAsyncSends(N_snds,send_reqs,send_data,stats);

#endif

}

void
Geometry::PeriodicCopy (MultiFab&       dstmf,
			const MultiFab& srcmf) const
{
    PeriodicCopy(dstmf, srcmf, 0, 0, srcmf.nComp());
}

void 
Geometry::PeriodicCopy (MultiFab&       dstmf,
			const MultiFab& srcmf,
			int             dcomp,
			int             scomp,
			int             ncomp) const
{
    BoxLib::PeriodicCopy(*this, dstmf, srcmf, dcomp, scomp, ncomp);
}

Geometry::Geometry () {}

Geometry::Geometry (const Box&     dom,
                    const RealBox* rb,
                    int            coord,
                    int*           is_per)
{
    define(dom,rb,coord,is_per);
}

Geometry::Geometry (const Geometry& g)
{
    ok     = g.ok;
    domain = g.domain;

    D_TERM(dx[0]=g.dx[0];,dx[1]=g.dx[1];,dx[2]=g.dx[2];)
}

Geometry::~Geometry() {}

void
Geometry::define (const Box&     dom,
                  const RealBox* rb,
                  int            coord,
                  int*           is_per)
{
    if (c_sys == undef)
        Setup(rb,coord,is_per);

    domain = dom;
    ok     = true;

    for (int k = 0; k < BL_SPACEDIM; k++)
    {
        dx[k] = prob_domain.length(k)/(Real(domain.length(k)));
    }
    if (Geometry::spherical_origin_fix == 1)
    {
	if (c_sys == SPHERICAL && prob_domain.lo(0) == 0 && BL_SPACEDIM > 1)
        {
            prob_domain.setLo(0,2*dx[0]);

            for (int k = 0; k < BL_SPACEDIM; k++)
            {
                dx[k] = prob_domain.length(k)/(Real(domain.length(k)));
            }
	}
    } 
}

void
Geometry::Finalize ()
{
    c_sys = undef;

    Geometry::FlushPIRMCache();
}

void
Geometry::Setup (const RealBox* rb, int coord, int* isper)
{
    ParmParse pp("geometry");
    //
    // The default behavior is as before.  If rb and coord come
    // in with default values, we require that user set them through pp.
    // If not, use those coming in, and possibly override them w/pp
    //
    Array<Real> prob_lo(BL_SPACEDIM);
    Array<Real> prob_hi(BL_SPACEDIM);
    if (rb == 0  &&  coord==-1)
    {
        pp.get("coord_sys",coord);
        SetCoord( (CoordType) coord );
        pp.getarr("prob_lo",prob_lo,0,BL_SPACEDIM);
        BL_ASSERT(prob_lo.size() == BL_SPACEDIM);
        pp.getarr("prob_hi",prob_hi,0,BL_SPACEDIM);
        BL_ASSERT(prob_lo.size() == BL_SPACEDIM);
        prob_domain.setLo(prob_lo);
        prob_domain.setHi(prob_hi);
    }
    else
    {
        BL_ASSERT(rb != 0  &&  coord != -1);
        pp.query("coord_sys",coord);
        SetCoord( (CoordType) coord );
        prob_domain.setLo(rb->lo());
        prob_domain.setHi(rb->hi());

        if (pp.countval("prob_lo")>0)
        {
            pp.queryarr("prob_lo",prob_lo,0,BL_SPACEDIM);
            BL_ASSERT(prob_lo.size() == BL_SPACEDIM);
            prob_domain.setLo(prob_lo);
        }
        if (pp.countval("prob_hi")>0)
        {
            pp.queryarr("prob_hi",prob_hi,0,BL_SPACEDIM);
            BL_ASSERT(prob_hi.size() == BL_SPACEDIM);
            prob_domain.setHi(prob_hi);
        }
    }
    //
    // Set default values here!!!
    //
    verbose                        = true;
    Geometry::spherical_origin_fix = 0;
    Geometry::fpb_cache_max_size   = fpb_cache_max_size_def;

    D_EXPR(is_periodic[0]=0, is_periodic[1]=0, is_periodic[2]=0);

    pp.query("verbose",              verbose);
    pp.query("spherical_origin_fix", Geometry::spherical_origin_fix);
    pp.query("fpb_cache_max_size",   Geometry::fpb_cache_max_size);
    //
    // Don't let the cache size get too small.  This simplifies some logic later.
    //
    if (Geometry::fpb_cache_max_size < 1)
        Geometry::fpb_cache_max_size = 1;
    //
    // Now get periodicity info.
    //
    if (isper == 0)
    {
        Array<int> is_per(BL_SPACEDIM);
        pp.queryarr("is_periodic",is_per,0,BL_SPACEDIM);
        for (int n = 0; n < BL_SPACEDIM; n++)  
            is_periodic[n] = is_per[n];
    }
    else
    {
        for (int n = 0; n < BL_SPACEDIM; n++)  
            is_periodic[n] = isper[n];
    }

    BoxLib::ExecOnFinalize(Geometry::Finalize);
}

void
Geometry::GetVolume (MultiFab&       vol,
                     const BoxArray& grds,
                     int             ngrow) const
{
    vol.define(grds,1,ngrow,Fab_allocate);
    GetVolume(vol);
}

void
Geometry::GetVolume (MultiFab&       vol) const
{
#ifdef _OPENMP
#pragma omp parallel
#endif
    for (MFIter mfi(vol,true); mfi.isValid(); ++mfi)
    {
	CoordSys::SetVolume(vol[mfi], mfi.growntilebox());
    }
}

void
Geometry::GetVolume (FArrayBox&      vol,
                     const BoxArray& grds,
                     int             idx,
                     int             ngrow) const
{
    CoordSys::GetVolume(vol, BoxLib::grow(grds[idx],ngrow));
}

#if (BL_SPACEDIM <= 2)
void
Geometry::GetDLogA (MultiFab&       dloga,
                    const BoxArray& grds, 
                    int             dir,
                    int             ngrow) const
{
    dloga.define(grds,1,ngrow,Fab_noallocate);
    for (MFIter mfi(dloga); mfi.isValid(); ++mfi)
    {
        const Box& gbx = BoxLib::grow(grds[mfi.index()],ngrow);
        dloga.setFab(mfi,CoordSys::GetDLogA(gbx,dir));
    }
}
#endif

void
Geometry::GetFaceArea (MultiFab&       area,
                       const BoxArray& grds,
                       int             dir,
                       int             ngrow) const
{
    BoxArray edge_boxes(grds);
    edge_boxes.surroundingNodes(dir);
    area.define(edge_boxes,1,ngrow,Fab_allocate);

    GetFaceArea(area, dir);
}

void
Geometry::GetFaceArea (MultiFab&       area,
                       int             dir) const
{
#ifdef _OPENMP
#pragma omp parallel
#endif
    for (MFIter mfi(area,true); mfi.isValid(); ++mfi)
    {
	CoordSys::SetFaceArea(area[mfi],mfi.growntilebox(),dir);
    }
}

void
Geometry::GetFaceArea (FArrayBox&      area,
                       const BoxArray& grds,
                       int             idx,
                       int             dir,
                       int             ngrow) const
{
    CoordSys::GetFaceArea(area, BoxLib::grow(grds[idx],ngrow), dir);
}

void
Geometry::periodicShift (const Box&      target,
                         const Box&      src, 
                         Array<IntVect>& out) const
{
    out.resize(0);

    Box locsrc(src);

    int nist,njst,nkst;
    int niend,njend,nkend;
    nist = njst = nkst = 0;
    niend = njend = nkend = 0;
    D_TERM( nist , =njst , =nkst ) = -1;
    D_TERM( niend , =njend , =nkend ) = +1;

    int ri,rj,rk;
    for (ri = nist; ri <= niend; ri++)
    {
        if (ri != 0 && !is_periodic[0])
            continue;
        if (ri != 0 && is_periodic[0])
            locsrc.shift(0,ri*domain.length(0));

        for (rj = njst; rj <= njend; rj++)
        {
            if (rj != 0 && !is_periodic[1])
                continue;
            if (rj != 0 && is_periodic[1])
                locsrc.shift(1,rj*domain.length(1));

            for (rk = nkst; rk <= nkend; rk++)
            {
                if (rk!=0
#if (BL_SPACEDIM == 3)
                    && !is_periodic[2]
#endif
                    )
                {
                    continue;
                }
                if (rk!=0
#if (BL_SPACEDIM == 3)
                    && is_periodic[2]
#endif
                    )
                {
                    locsrc.shift(2,rk*domain.length(2));
                }

                if (ri == 0 && rj == 0 && rk == 0)
                    continue;
                //
                // If losrc intersects target, then add to "out".
                //
                if (target.intersects(locsrc))
                {
                    out.push_back(IntVect(D_DECL(ri*domain.length(0),
                                                 rj*domain.length(1),
                                                 rk*domain.length(2))));
                }
                if (rk != 0
#if (BL_SPACEDIM == 3)
                    && is_periodic[2]
#endif
                    )
                {
                    locsrc.shift(2,-rk*domain.length(2));
                }
            }
            if (rj != 0 && is_periodic[1])
                locsrc.shift(1,-rj*domain.length(1));
        }
        if (ri != 0 && is_periodic[0])
            locsrc.shift(0,-ri*domain.length(0));
    }
}

//
// The cache.
//
Geometry::FPBMMap Geometry::m_FPBCache;

Geometry::FPBMMapIter
Geometry::GetFPB (const Geometry&      geom,
                  const Geometry::FPB& fpb,
                  const FabArrayBase&  mf)
{
    BL_PROFILE("Geometry::GetFPB");

    BL_ASSERT(fpb.m_ngrow > 0);
    BL_ASSERT(fpb.m_ba.size() > 0);
    BL_ASSERT(geom.isAnyPeriodic());

    const BoxArray&            ba     = fpb.m_ba;
    const DistributionMapping& dm     = fpb.m_dm;
    const int                  MyProc = ParallelDescriptor::MyProc();
    const IntVect&             Typ    = ba[0].type();
    const int                  Scale  = D_TERM(Typ[0],+3*Typ[1],+5*Typ[2]) + 11;
    const int                  Key    = ba.size() + ba[0].numPts() + Scale + fpb.m_ngrow;

    std::pair<Geometry::FPBMMapIter,Geometry::FPBMMapIter> er_it = m_FPBCache.equal_range(Key);
    
    for (Geometry::FPBMMapIter it = er_it.first; it != er_it.second; ++it)
    {
        if (it->second == fpb)
        {
            it->second.m_reused = true;

            return it;
        }
    }

    if (m_FPBCache.size() >= Geometry::fpb_cache_max_size)
    {
        //
        // Don't let the size of the cache get too big.
        // Get rid of entries with the biggest largest key that haven't been reused.
        // Otherwise just remove the entry with the largest key.
        //
        Geometry::FPBMMapIter End      = m_FPBCache.end();
        Geometry::FPBMMapIter last_it  = End;
        Geometry::FPBMMapIter erase_it = End;

        for (Geometry::FPBMMapIter it = m_FPBCache.begin(); it != End; ++it)
        {
            last_it = it;

            if (!it->second.m_reused)
                erase_it = it;
        }

        if (erase_it != End)
        {
            m_FPBCache.erase(erase_it);
        }
        else if (last_it != End)
        {
            m_FPBCache.erase(last_it);
        }
    }
    //
    // Got to insert one & then build it.
    //
    Geometry::FPBMMapIter cache_it = m_FPBCache.insert(FPBMMap::value_type(Key,fpb));
    FPB&                  TheFPB   = cache_it->second;
    //
    // Here's where we allocate memory for the cache innards.
    // We do this so we don't have to build objects of these types
    // each time we search the cache.  Otherwise we'd be constructing
    // and destroying said objects quite frequently.
    //
    TheFPB.m_LocTags = new FPB::FPBComTagsContainer;
    TheFPB.m_SndTags = new FPB::MapOfFPBComTagContainers;
    TheFPB.m_RcvTags = new FPB::MapOfFPBComTagContainers;
    TheFPB.m_SndVols = new std::map<int,int>;
    TheFPB.m_RcvVols = new std::map<int,int>;

    const Array<int>& imap = mf.IndexMap();

    if (imap.empty())
        //
        // We don't own any of the relevant FABs so can't possibly have any work to do.
        //
        return cache_it;

    // All workers in the same team will have identical copies of tags for local copy
    // so that they can share work.  But for remote communication, they are all different.

    const int nlocal = imap.size();
    const int ng = fpb.m_ngrow;
    std::vector<std::pair<int,Box> > isects;
    Array<IntVect> pshifts(26);

    Box TheDomain = geom.Domain();
    TheDomain.convert(ba.ixType());
    const Box& GrownDomain = BoxLib::grow(TheDomain,ng);

    FPB::MapOfFPBComTagContainers send_tags; // temp copy

    for (int i = 0; i < nlocal; ++i)
    {
	const   int k_src = imap[i];
	const Box& bx_src = ba[k_src];

	if (TheDomain.contains(BoxLib::grow(bx_src,ng))) continue;

	geom.periodicShift(GrownDomain, bx_src, pshifts);

	for (Array<IntVect>::const_iterator pit = pshifts.begin(), pEnd = pshifts.end();
	     pit != pEnd; ++pit)
	{
	    const IntVect& iv   = *pit;
	    const Box&     shft = bx_src + iv;

	    ba.intersections(shft, isects, ng);

	    for (int j = 0, M = isects.size(); j < M; ++j)
	    {
		const int k_dst     = isects[j].first;
		Box       bx        = isects[j].second;
		const int dst_owner = dm[k_dst];

		if (fpb.m_do_corners) {
		    for (int dir = 0; dir < BL_SPACEDIM; ++dir) {
			if (!geom.isPeriodic(dir)) {
			    if (bx.smallEnd(dir) == TheDomain.smallEnd(dir)) {
				bx.growLo(dir,ng);
			    }
			    if (bx.bigEnd(dir) == TheDomain.bigEnd(dir)) {
				bx.growHi(dir,ng);
			    }
			}
		    }
		}

		if (ParallelDescriptor::sameTeam(dst_owner)) {
		    continue; // local copy will be dealt with later
		} else if (MyProc == dm[k_src]) {
		    send_tags[dst_owner].push_back(FPBComTag(bx-iv, bx, k_src, k_dst));
		}
	    }
	}
    }

    FPB::MapOfFPBComTagContainers recv_tags; // temp copy

    BaseFab<int> localtouch, remotetouch;
    bool check_local = false, check_remote = false;
#ifdef _OPENMP
    if (omp_get_max_threads() > 1) {
        check_local = true;
        check_remote = true;
    }
#endif    

    if (ParallelDescriptor::TeamSize() > 1) {
	check_local = true;
    }

    if ( ba.ixType().cellCentered() ) {
	TheFPB.m_threadsafe_loc = true;
	TheFPB.m_threadsafe_rcv = true;
        check_local = false;
        check_remote = false;
    }

    for (int i = 0; i < nlocal; ++i)
    {
	const int   k_dst = imap[i];
	const Box& bx_dst = BoxLib::grow(ba[k_dst], ng);

	if (TheDomain.contains(bx_dst)) continue;

	if (check_local) {
	    localtouch.resize(bx_dst);
	    localtouch.setVal(0);
	}

	if (check_remote) {
	    remotetouch.resize(bx_dst);
	    remotetouch.setVal(0);
	}

	geom.periodicShift(TheDomain, bx_dst, pshifts);

	for (Array<IntVect>::const_iterator pit = pshifts.begin(), pEnd = pshifts.end();
	     pit != pEnd; ++pit)
	{
	    const IntVect& iv   = *pit;
	    const Box&     shft = bx_dst + iv;

	    ba.intersections(shft, isects);

	    for (int j = 0, M = isects.size(); j < M; ++j)
	    {
		const int k_src     = isects[j].first;
		Box       bx        = isects[j].second;
		const int src_owner = dm[k_src];

		if (fpb.m_do_corners) {
		    for (int dir = 0; dir < BL_SPACEDIM; ++dir) {
			if (!geom.isPeriodic(dir)) {
			    if (bx.smallEnd(dir) == TheDomain.smallEnd(dir)) {
				bx.growLo(dir,ng);
			    }
			    if (bx.bigEnd(dir) == TheDomain.bigEnd(dir)) {
				bx.growHi(dir,ng);
			    }
			}
		    }
		}

		if (ParallelDescriptor::sameTeam(src_owner)) { // local copy
		    const BoxList tilelist(bx, FabArrayBase::comm_tile_size);
		    for (BoxList::const_iterator
			     it_tile  = tilelist.begin(),
			     End_tile = tilelist.end();   it_tile != End_tile; ++it_tile)
		    {
			TheFPB.m_LocTags->push_back(FPBComTag(*it_tile, (*it_tile)-iv,
							      k_src, k_dst));
		    }
		    if (check_local) {
			localtouch.plus(1, bx-iv);
		    }
		} else if (MyProc == dm[k_dst]) {
		    recv_tags[src_owner].push_back(FPBComTag(bx, bx-iv, k_src, k_dst));
		    if (check_remote) {
			remotetouch.plus(1, bx-iv);
		    }
		}
	    }
	}

	if (check_local) {  
	    // safe if a cell is touched no more than once 
	    // keep checking thread safety if it is safe so far
            check_local = TheFPB.m_threadsafe_loc = localtouch.max() <= 1;
        }

	if (check_remote) {
            check_remote = TheFPB.m_threadsafe_rcv = remotetouch.max() <= 1;
        }
    }

    for (int ipass = 0; ipass < 2; ++ipass) // pass 0: send; pass 1: recv
    {
	FPB::MapOfFPBComTagContainers & Tags
	    = (ipass == 0) ? *TheFPB.m_SndTags : *TheFPB.m_RcvTags;
	FPB::MapOfFPBComTagContainers & tmpTags
	    = (ipass == 0) ?         send_tags :         recv_tags;
	std::map<int,int> & Vols
	    = (ipass == 0) ? *TheFPB.m_SndVols : *TheFPB.m_RcvVols;

	for (FPB::MapOfFPBComTagContainers::iterator
		 it  = tmpTags.begin(),
		 End = tmpTags.end();   it != End; ++it)
	{
	    const int key = it->first;
	    std::vector<FPBComTag>& fctv = it->second;

	    // We need to fix the order so that the send and recv processes match.
	    std::sort(fctv.begin(), fctv.end());

	    std::vector<FPBComTag> new_fctv;
	    new_fctv.reserve(fctv.size());

	    for (std::vector<FPBComTag>::const_iterator
		     it2  = fctv.begin(),
		     End2 = fctv.end();   it2 != End2; ++it2)
	    {
		const Box& sbx = it2->sbox;
		const Box& dbx = it2->dbox;
		IntVect diff = sbx.smallEnd() - dbx.smallEnd();

		Vols[key] += sbx.numPts();
		
		const BoxList tilelist(sbx, FabArrayBase::comm_tile_size);
		for (BoxList::const_iterator 
			 it_tile  = tilelist.begin(), 
			 End_tile = tilelist.end();    it_tile != End_tile; ++it_tile)
                {
		    new_fctv.push_back(FPBComTag(*it_tile, (*it_tile)-diff,
						 it2->srcIndex, it2->dstIndex));
		}
	    }

	    Tags[key].swap(new_fctv);
	} 
    }

    return cache_it;
}

void
Geometry::FlushPIRMCache ()
{
    long stats[3] = {0,0,0}; // size, reused, bytes

    stats[0] = m_FPBCache.size();

    for (FPBMMapIter it = m_FPBCache.begin(), End = m_FPBCache.end(); it != End; ++it)
    {
        stats[2] += it->second.bytes();
        if (it->second.m_reused)
            stats[1]++;
    }

    if (verbose)
    {
#ifdef BL_LAZY
	Lazy::QueueReduction( [=] () mutable {
#endif
        ParallelDescriptor::ReduceLongMax(&stats[0], 3, ParallelDescriptor::IOProcessorNumber());
        if (stats[0] > 0 && ParallelDescriptor::IOProcessor())
        {
            std::cout << "Geometry::TheFPBCache: max size: "
                      << stats[0]
                      << ", max # reused: "
                      << stats[1]
                      << ", max bytes used: "
                      << stats[2]
                      << std::endl;
        }
#ifdef BL_LAZY
	});
#endif
    }

    m_FPBCache.clear();
}

int
Geometry::PIRMCacheSize ()
{
    return m_FPBCache.size();
}

#ifdef BL_USE_MPI
void
Geometry::SendGeometryToSidecars (Geometry *geom)
{
  const int MPI_IntraGroup_Broadcast_Rank = ParallelDescriptor::IOProcessor() ? MPI_ROOT : MPI_PROC_NULL;

  int coord;
  int is_periodic[BL_SPACEDIM];

  if (ParallelDescriptor::Communicator() == ParallelDescriptor::CommunicatorComp())
  {
    // Data to construct base Box
    const Box& baseBox = geom->Domain();
    const IntVect box_index_type = baseBox.type();
    const int* box_index_type_IV = box_index_type.getVect();
    const int *smallEnd = baseBox.smallEnd().getVect();
    const int *bigEnd = baseBox.bigEnd().getVect();

    // Data to construct RealBox
    const RealBox& realBox = geom->ProbDomain();
    const Real *realBox_lo = realBox.lo();
    const Real *realBox_hi = realBox.hi();

    CoordType coordtype = geom->Coord();
    // UGHHH STOP USING ENUMS IN MPI CODE. IT DESTROYS LIVES.
    int coord;
    switch (coordtype)
    {
        case undef:
            coord = -1;
            break;
        case cartesian:
            coord = 0;
            break;
        case RZ:
            coord = 1;
            break;
        case SPHERICAL:
            coord = 2;
            break;
    }

    for (unsigned int i = 0; i < BL_SPACEDIM; ++i)
    {
      is_periodic[i] = geom->isPeriodic(i);
    }

      // Step 1: send the base Box
      ParallelDescriptor::Bcast(const_cast<int*>(box_index_type_IV), BL_SPACEDIM, MPI_IntraGroup_Broadcast_Rank, ParallelDescriptor::CommunicatorInter());
      ParallelDescriptor::Bcast(const_cast<int*>(smallEnd)      , BL_SPACEDIM, MPI_IntraGroup_Broadcast_Rank, ParallelDescriptor::CommunicatorInter());
      ParallelDescriptor::Bcast(const_cast<int*>(bigEnd)        , BL_SPACEDIM, MPI_IntraGroup_Broadcast_Rank, ParallelDescriptor::CommunicatorInter());

      // Step 2: send the RealBox
      ParallelDescriptor::Bcast(const_cast<Real*>(realBox_lo), BL_SPACEDIM, MPI_IntraGroup_Broadcast_Rank, ParallelDescriptor::CommunicatorInter());
      ParallelDescriptor::Bcast(const_cast<Real*>(realBox_hi), BL_SPACEDIM, MPI_IntraGroup_Broadcast_Rank, ParallelDescriptor::CommunicatorInter());

      // Step 3: send the coordinates
      ParallelDescriptor::Bcast(&coord, 1, MPI_IntraGroup_Broadcast_Rank, ParallelDescriptor::CommunicatorInter());

      // Step 4: send the periodicity flags
      ParallelDescriptor::Bcast(is_periodic, BL_SPACEDIM, MPI_IntraGroup_Broadcast_Rank, ParallelDescriptor::CommunicatorInter());
  }
  else
  {
    int box_index_type[BL_SPACEDIM];
    int smallEnd[BL_SPACEDIM];
    int bigEnd[BL_SPACEDIM];

    Real realBox_lo[BL_SPACEDIM];
    Real realBox_hi[BL_SPACEDIM];

    ParallelDescriptor::Bcast(box_index_type, BL_SPACEDIM, 0, ParallelDescriptor::CommunicatorInter());
    ParallelDescriptor::Bcast(smallEnd      , BL_SPACEDIM, 0, ParallelDescriptor::CommunicatorInter());
    ParallelDescriptor::Bcast(bigEnd        , BL_SPACEDIM, 0, ParallelDescriptor::CommunicatorInter());

    ParallelDescriptor::Bcast(realBox_lo, BL_SPACEDIM, 0, ParallelDescriptor::CommunicatorInter());
    ParallelDescriptor::Bcast(realBox_hi, BL_SPACEDIM, 0, ParallelDescriptor::CommunicatorInter());

    ParallelDescriptor::Bcast(&coord, 1, 0, ParallelDescriptor::CommunicatorInter());

    ParallelDescriptor::Bcast(is_periodic, BL_SPACEDIM, 0, ParallelDescriptor::CommunicatorInter());

    // Now reconstruct all the parts
    IntVect smallEnd_IV(smallEnd);
    IntVect bigEnd_IV(bigEnd);
    IntVect box_index_type_IV(box_index_type);
    Box baseBox(smallEnd_IV, bigEnd_IV, box_index_type_IV);

    RealBox realBox;
    for (int n = 0; n < BL_SPACEDIM; n++) {
      realBox.setLo(n, realBox_lo[n]);
      realBox.setHi(n, realBox_hi[n]);
    }

    geom->define(baseBox, &realBox, coord, is_periodic);
  }
}
#endif<|MERGE_RESOLUTION|>--- conflicted
+++ resolved
@@ -300,7 +300,6 @@
     }
 }
 
-<<<<<<< HEAD
 void
 Geometry::FillPeriodicBoundary_finish (MultiFab& mf) const
 {
@@ -321,8 +320,6 @@
 typedef FabArrayBase::CopyComTag::MapOfCopyComTagContainers MapOfCopyComTagContainers;
 
 static
-=======
->>>>>>> df708547
 void
 Geometry::SumPeriodicBoundary (MultiFab& mf,
                                int       scomp,
