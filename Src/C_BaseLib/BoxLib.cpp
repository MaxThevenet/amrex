--- conflicted
+++ resolved
@@ -272,11 +272,10 @@
 
     ParallelDescriptor::StartParallel(&argc, &argv, mpi_comm);
 
-<<<<<<< HEAD
 #ifdef BL_USE_UPCXX
     upcxx::init(&argc, &argv);
 #endif
-=======
+
     while (!The_Initialize_Function_Stack.empty())
     {
         //
@@ -288,7 +287,6 @@
         //
         The_Initialize_Function_Stack.pop();
     }
->>>>>>> 079c2cb0
 
     if(ParallelDescriptor::NProcsSidecar() > 0) {
       if(ParallelDescriptor::InSidecarGroup()) {
@@ -415,7 +413,6 @@
       }
     }
     
-<<<<<<< HEAD
 #ifdef BL_USE_UPCXX
     upcxx::finalize();
 #endif
@@ -425,12 +422,11 @@
     if (finalize_parallel)
         ParallelDescriptor::EndParallel();
 #endif
-=======
+
     if (finalize_parallel) {
 #ifdef BL_USE_FORTRAN_MPI
 	bl_fortran_mpi_comm_free();
 #endif
         ParallelDescriptor::EndParallel();
     }
->>>>>>> 079c2cb0
-}
+}
