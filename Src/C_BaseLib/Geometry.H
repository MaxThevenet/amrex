--- conflicted
+++ resolved
@@ -596,7 +596,6 @@
 
     template <class FAB>
     void
-<<<<<<< HEAD
     FillPeriodicBoundary_nowait (const Geometry& geom,
 				 FabArray<FAB>&  mf,
 				 int             scomp,
@@ -997,7 +996,8 @@
     }
 #endif /*BL_USE_UPCXX*/
 
-=======
+    template <class FAB>
+    void
     PeriodicCopy (const Geometry&      geom,
 		  FabArray<FAB>&       dstmf,
 		  const FabArray<FAB>& srcmf,
@@ -1067,7 +1067,6 @@
 	    dstmf.copy(shftmf, 0, dcomp, ncomp);
 	}
     }
->>>>>>> dfcc6a7c
 }
 
 #endif /*_GEOMETRY_H_*/