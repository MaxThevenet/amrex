--- conflicted
+++ resolved
@@ -854,7 +854,6 @@
 #endif
 }
 
-<<<<<<< HEAD
 Array<int> BoxLib::SerializeBox(const Box &b)
 {
   int count(0);
@@ -889,7 +888,7 @@
              IntVect(iptr + BL_SPACEDIM),
 	     IndexType(IntVect(iptr + (2 * BL_SPACEDIM))));
 }
-=======
+
 BoxCommHelper::BoxCommHelper (const Box& bx, int* p_)
     : p(p_)
 {
@@ -908,5 +907,4 @@
     D_EXPR(p[0+BL_SPACEDIM*2] = typ[0],
 	   p[1+BL_SPACEDIM*2] = typ[1],
 	   p[2+BL_SPACEDIM*2] = typ[2]);
-}
->>>>>>> 53007142
+}