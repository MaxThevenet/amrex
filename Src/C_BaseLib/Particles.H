#ifndef _PARTICLES_H_
#define _PARTICLES_H_ 

#include <map>
#include <deque>
#include <vector>
#include <fstream>
#include <iostream>
#include <numeric>
#include <algorithm>
#include <array>

#include <ParmParse.H>

#include <ParGDB.H>
#include <REAL.H>
#include <IntVect.H>
#include <Array.H>
#include <Utility.H>
#include <Geometry.H>
#include <VisMF.H>
#include <Particles_F.H>
#include <RealBox.H>
#include <BL_CXX11.H>

#ifdef BL_LAZY
#include <Lazy.H>
#endif

#ifdef _OPENMP
#include <omp.h>
#endif

namespace
{
    std::string aggregation_type   = "";
    int         aggregation_buffer = 1;
    const int   GhostParticleID    = 2000000000;
    const int   VirtualParticleID  = 1000000000;
}

struct ParticleBase
{
    //
    // The floating point type used for particle positions
    // and the "extra" data in the particles themselves.
    //
#ifdef BL_SINGLE_PRECISION_PARTICLES
    typedef float RealType;
#else
    typedef double RealType;
#endif

    int      m_id;
    int      m_cpu;
    int      m_lev;
    int      m_grid;
    IntVect  m_cell;
    RealType m_pos[BL_SPACEDIM];

    ParticleBase ()
        :
        m_id(-1),
        m_cpu(-1),
        m_lev(-1),
        m_grid(-1)
        {}

    static IntVect Index (const ParticleBase& p, const Geometry& geom);
    //
    // Checks/sets a particles location on levels lev_min and higher.
    // Returns false if the particle does not exist on that level.
    //
    static bool Where (ParticleBase& prt, const ParGDBBase* gdb, int lev_min = 0, int finest_level = -1);
    //
    // Checks/sets whether the particle has crossed a periodic boundary in such a way
    // that it is on levels lev_min and higher.
    //
    static bool PeriodicWhere (ParticleBase& prt, const ParGDBBase* gdb, int lev_min = 0, int finest_level = -1);
    //
    // Checks/sets whether a particle is within its grid (including grow cells).
    //
    static bool RestrictedWhere (ParticleBase& p, const ParGDBBase* gdb, int ngrow);
    //
    // Checks/sets a particle's location on a specific level.
    // (Yes this is distict from the functionality provided above)
    //
    static bool SingleLevelWhere (ParticleBase& p, const ParGDBBase* gdb, int level);
    //
    // Updates a particle's location (Where), tries to periodic shift any particles
    // that have left the domain. May need work (see inline comments)
    //
    static void Reset (ParticleBase& prt, const ParGDBBase* gdb, bool update, bool verbose=true); 
    //
    // Returns true if the particle was shifted.
    //
    static bool PeriodicShift (ParticleBase& prt, const ParGDBBase* gdb);

    static Real InterpDoit (const FArrayBox& fab, const Real* fracs, const IntVect* cells, int comp);

    static Real InterpDoit (const FArrayBox& fab, const IntVect& hi, const Real* frac, int comp);

    static void Interp (const ParticleBase& prt, const Geometry& geom, const FArrayBox& fab, const int* idx, Real* val, int cnt);

    static const std::string& Version ();

    static const std::string& DataPrefix ();

    static void GetGravity (const FArrayBox& gfab, const Geometry& geom, const ParticleBase& p, Real* grav);

    static int MaxReaders ();

    static long MaxParticlesPerRead ();
    //
    // Returns the next particle ID for this processor.
    // Particle IDs start at 1 and are never reused.
    // The pair, consisting of the ID and the CPU on which the particle is "born",
    // is a globally unique identifier for a particle.  The maximum of this value
    // across all processors must be checkpointed and then restored on restart
    // so that we don't reuse particle IDs.
    //
    static int NextID ();
    // This version can only be used inside omp critical.
    static int UnprotectedNextID ();
    //
    // Reset on restart.
    //
    static void NextID (int nextid);
    //
    // Used by AssignDensity.
    //
    static bool CrseToFine (const BoxArray&       cfba, 
                            const Array<IntVect>& cells, 
                            Array<IntVect>&       cfshifts, 
                            const Geometry&       gm, 
                            Array<int>&           which, 
                            Array<IntVect>&       pshifts);

    static bool FineToCrse (const ParticleBase&                p, 
                            int                                flev, 
                            const ParGDBBase*                  gdb, 
                            const Array<IntVect>&              fcells, 
                            const BoxArray&                    fvalid, 
                            const BoxArray&                    compfvalid_grown, 
                            Array<IntVect>&                    ccells, 
                            Array<Real>&                       cfracs, 
                            Array<int>&                        which, 
                            Array<int>&                        cgrid, 
                            Array<IntVect>&                    pshifts, 
                            std::vector< std::pair<int,Box> >& isects);

    static void FineCellsToUpdateFromCrse (const ParticleBase&                p, 
                                           int lev, const ParGDBBase*         gdb, 
                                           const IntVect&                     ccell,
                                           const IntVect&                     cshift, 
                                           Array<int>&                        fgrid, 
                                           Array<Real>&                       ffrac, 
                                           Array<IntVect>&                    fcells, 
                                           std::vector< std::pair<int,Box> >& isects);

    static void CIC_Fracs (const Real* frac, Real* fracs);

    static void CIC_Cells (const IntVect& hicell, IntVect* cells);
    //
    // Old, *-based CIC for use in Interp.
    //
    static void CIC_Cells_Fracs_Basic (const ParticleBase& p, const Real* plo, const Real* dx, Real* fracs,  IntVect* cells);
    //
    // Wraps the arbitrary dx function.
    //
    static int CIC_Cells_Fracs (const ParticleBase& p, 
                                const Real*         plo, 
                                const Real*         dx, 
                                Array<Real>&        fracs,  
                                Array<IntVect>&     cells);
    //
    // Does CIC computations for arbitrary particle/grid dx's.
    //
    static int CIC_Cells_Fracs (const ParticleBase& p, 
                                const Real*         plo, 
                                const Real*         dx_geom, 
                                const Real*         dx_part, 
                                Array<Real>&        fracs,  
                                Array<IntVect>&     cells);
    //
    // Useful for sorting particles into lexicographic order of their cell position.
    //
    class Compare
    {
    public:
        bool operator () (const ParticleBase& lhs,
                          const ParticleBase& rhs) const
        {
            return lhs.m_cell.lexLT(rhs.m_cell);
        }
    };
};

std::ostream& operator<< (std::ostream& os, const ParticleBase& p);

template <int NR, int NI=0>
struct Particle
    :
    public ParticleBase
{
    //
    // The amount of floating point data we hold.
    //
    // In some cases this is:
    //
    // 0 - particle mass
    // 1 - x-velocity
    // 2 - y-velocity
    // 3 - z-velocity
    //
    RealType m_data[NR];
    std::array<int,NI> m_idata;
};

//
// A concrete base class for ParticleContainer.
//
// This will allow us to then maintain, say, a vector of pointers to
// ParticleContainerBases that are actually pointers to instantiations of
// of different ParticleContainers.  For every function in ParticleContainer
// that you'd like to call using a pointer to a ParticleContainerBase you'll
// need to add a pure virtual function of that exact signature to 
// ParticleContainerBase.  Make sure that the signatures of virtual functions
// are exact including defaults arguments!
//

struct ParticleContainerBase
{
    virtual ~ParticleContainerBase ();

    virtual void AssignDensity (PArray<MultiFab>& mf, int lev_min = 0, int ncomp = 1, int finest_level = -1) const = 0;

    virtual void AssignDensitySingleLevel      (MultiFab& mf, int level, int ncomp=1, int particle_lvl_offset = 0) const = 0;
    virtual void AssignCellDensitySingleLevel  (MultiFab& mf, int level, int ncomp=1, int particle_lvl_offset = 0) const = 0;
    virtual void AssignNodalDensitySingleLevel (MultiFab& mf, int level, int ncomp=1, int particle_lvl_offset = 0) const = 0;

    virtual Real sumParticleMass (int level) const = 0;

    virtual void RemoveParticlesAtLevel (int level) = 0;

    virtual void Redistribute (bool where_already_called = false,
                               bool full_where           = false,
                               int  lev_min              = 0, 
                               int  nGrow                = 0) = 0;

    virtual void moveKickDrift (MultiFab& acceleration, int level, Real timestep, 
                                Real a_old = 1.0, Real a_half = 1.0) = 0;
    virtual void moveKick      (MultiFab& acceleration, int level, Real timestep, 
                                Real a_new = 1.0, Real a_half = 1.0, int start_comp_for_accel = -1) = 0;
};

template <int NR, int NI = 0>
class ParticleContainer
    :
    public ParticleContainerBase
{
public:
    //
    // The type of Particles we hold.
    //
    typedef Particle<NR,NI> ParticleType;
    //
    // We want to store the particles on a level by level and grid by grid basis.  This will
    // make accessing them and doing operations on them more memory efficient since most of our
    // operations on particles are done on a level by level basis or grid by grid basis.
    //
    typedef typename std::deque<ParticleType> PBox;
    //
    // A level of particles is stored in a map indexed by the grid number.
    //
    typedef typename std::map<int,PBox> PMap;

    ParticleContainer (ParGDBBase* gdb)
        :
        m_verbose(1), m_relativistic(0), m_csq(-1.), m_gdb(gdb), allow_particles_near_boundary(false) { }

    ParticleContainer (const Geometry            & geom, 
		       const DistributionMapping & dmap,
		       const BoxArray            & ba)
	:
        m_verbose(1), m_relativistic(0), m_csq(-1.),
	allow_particles_near_boundary(false),
	m_gdb_object(geom,dmap,ba)
    {
	m_gdb = & m_gdb_object;
    }

    ParticleContainer (const Array<Geometry>            & geom, 
		       const Array<DistributionMapping> & dmap,
		       const Array<BoxArray>            & ba,
		       const Array<int>                 & rr)
	:
        m_verbose(1), m_relativistic(0), m_csq(-1.),
	allow_particles_near_boundary(false),
	m_gdb_object(geom,dmap,ba,rr)
    {
	m_gdb = & m_gdb_object;
    }

    void SetParticleBoxArray (int lev,
			      const DistributionMapping& new_dmap,
			      const BoxArray           & new_ba)
    { m_gdb->SetParticleBoxArray(lev, new_dmap, new_ba); }

    const BoxArray& ParticleBoxArray (int lev) const 
	{ return m_gdb->ParticleBoxArray(lev); }

    const DistributionMapping& ParticleDistributionMap (int lev) const 
	{ return m_gdb->ParticleDistributionMap(lev); }

    const ParGDBBase* GetParGDB () const { return m_gdb; }

    void InitFromAsciiFile (const std::string& file, int extradata, const IntVect* Nrep = 0);
    void InitFromBinaryFile (const std::string& file, int extradata);
    void InitFromBinaryMetaFile (const std::string& file, int extradata);
    void InitRandom (long icount, unsigned long iseed, Real particleMass, bool serialize = false, RealBox bx = RealBox());
    void InitOnePerCell (Real x_off, Real y_off, Real z_off,
                         Real particleMass, MultiFab& particle_mf);
    void InitNRandomPerCell (int n_per_cell, Real particleMass, MultiFab& particle_mf);

    void addOneParticle (int id_in, int cpu_in, 
                         std::vector<double>& xloc, std::vector<double>& attributes); 

    virtual Real sumParticleMass (int level) const BL_OVERRIDE;
    void sumParticleMomentum (int lev, Real* mom) const;

    void Increment (MultiFab& mf, int level);

    long IncrementWithTotal (MultiFab& mf, int level);

    virtual void AssignDensitySingleLevel      (MultiFab& mf, int level, int ncomp=1, int particle_lvl_offset = 0) const BL_OVERRIDE;
    virtual void AssignCellDensitySingleLevel  (MultiFab& mf, int level, int ncomp=1, int particle_lvl_offset = 0) const BL_OVERRIDE;
    virtual void AssignNodalDensitySingleLevel (MultiFab& mf, int level, int ncomp=1, int particle_lvl_offset = 0) const BL_OVERRIDE;

    virtual void AssignDensity (PArray<MultiFab>& mf, int lev_min = 0, int ncomp = 1, int finest_level = -1) const BL_OVERRIDE;

    void AssignDensityDoit (PArray<MultiFab>* mf, PMap& data, int ncomp, int lev_min = 0) const;

    void MultiplyParticleMass (int lev, Real mult);

    void GetParticleIDs        (Array<int> & part_ids);
    void GetParticleCPU        (Array<int> & part_cpu);
    void GetParticleLocations  (Array<Real>& part_locs);
    void GetParticleVelocities (Array<Real>& part_vels);
    void GetParticleData       (Array<Real>& part_data, int start_comp, int num_comp);

    void SetParticleLocations  (Array<Real>& part_data);
    void SetParticleVelocities (Array<Real>& part_data);

    // Set the flag that allows particles to live near the domain boundary and throw away 
    //     the part of their contribution in AssignDensity that is outside the domain.
    void SetAllowParticlesNearBoundary(bool value);
 
    Real estTimestep (MultiFab& acceleration,         int level, Real cfl) const;
    Real estTimestep (MultiFab& acceleration, Real a, int level, Real cfl) const;

    virtual void Redistribute (bool where_already_called = false,
			       bool full_where           = false,
			       int  lev_min              = 0, 
			       int  nGrow                = 0) BL_OVERRIDE;

    void RedistributeMPI (PMap& not_ours);
    //
    // OK checks that all particles are in the right places (for some value of right)
    //
    // These flags are used to do proper checking for subcycling particles
    // the default values are fine for non-subcycling methods
    //
    bool OK (bool full_where = false, int lev_min = 0 , int ngrow = 0, int finest_level = -1) const;

    void ByteSpread () const;
    //
    // Returns # of particles at specified the level.
    //
    // If "only_valid" is true it only counts valid particles.
    //
    long NumberOfParticlesAtLevel (int level, bool only_valid = true, bool only_local = false) const;
    Array<long> NumberOfParticlesInGrid  (int level, bool only_valid = true, bool only_local = false) const;
    //
    // Returns # of particles at all levels
    //
    // If "only_valid" is true it only counts valid particles.
    //
    long TotalNumberOfParticles (bool only_valid=true, bool only_local=false) const;

    void MoveRandom ();

    void MoveRandom (int level);

    //
    // TODO: the methods should return a constraint on the timestep...
    //
    // The following two functions form a KICK DRIFT KICK scheme for integrating the motion of the particles in
    //   comoving coordinates -- these rely on CELL-BASED acceleration
    //
    virtual void moveKickDrift (MultiFab& acceleration, int level, Real timestep, 
				Real a_old = 1.0, Real a_half = 1.0) BL_OVERRIDE;
    virtual void moveKick      (MultiFab& acceleration, int level, Real timestep, 
				Real a_new = 1.0, Real a_half = 1.0,
				int start_comp_for_accel = -1) BL_OVERRIDE;
    //
    // The Following methods are for managing Virtual and Ghost Particles.
    //
    // Removes all particles at a given level
    //
    virtual void RemoveParticlesAtLevel (int level) BL_OVERRIDE;
    //
    // Creates virtual particles for a given level that represent
    // in some capacity all particles at finer levels
    //
    void CreateVirtualParticles (int level, PBox& virts) const;
    // 
    // Create ghost particles for a given level that are copies of particles
    // near coarse->fine boundaries in level-1
    //
    void CreateGhostParticles (int level, int ngrow, PBox& ghosts) const;
    //
    // Add particles from a pbox to the grid at this level
    //
    void AddParticlesAtLevel (int level, PBox& virts, bool where_already_called = false);
    // **************************************************************************************************************** 

    void AdvectWithUmac (MultiFab* umac, int level, Real dt, int vcomp = 0);

    void AdvectWithUcc (const MultiFab& ucc, int level, Real dt, int vcomp = 0);

    void RemoveParticlesNotAtFinestLevel ();

    void Checkpoint (const std::string& dir, const std::string& name, bool is_checkpoint = true) const;

    void Restart (const std::string& dir, const std::string& file, bool is_checkpoint = true);

    void WritePlotFile (const std::string& dir, const std::string& name) const;

    void Timestamp (const std::string& file, const MultiFab& mf, int lev, Real time, const std::vector<int>& idx, const int vcomp = 0);

    void WriteAsciiFile          (const std::string& file);
    void WriteCoarsenedAsciiFile (const std::string& file);

    int Verbose () { return m_verbose; }

    void SetVerbose (int verbose) { m_verbose = verbose; }

    void SetRelativistic (int relativistic) { m_relativistic = relativistic; }

    void SetCSquared (Real csq) { m_csq = csq; }

    const PMap& GetParticles(int lev) const { return m_particles[lev]; }
    PMap& GetParticles(int lev) { return m_particles[lev]; }

protected:

    bool OnSameGrids (int level, const MultiFab& mf) const { return m_gdb->OnSameGrids(level, mf); }

    //
    // Helper function for Checkpoint() and WritePlotFile().
    //
    void WriteParticles (int            level,
                         std::ofstream& ofs,
                         int            fnum,
                         Array<int>&    which,
                         Array<int>&    count,
                         Array<long>&   where,
                         bool           is_checkpoint) const;
    //
    // Helper functions for Restart().
    //
    void Restart_Doit (const std::string& fullname,
                       std::ifstream&     HdrFile,
                       const std::string& how,
                       bool           is_checkpoint);

    void ReadParticles_DoublePrecision (int            cnt,
                                        int            grd,
                                        int            lev,
                                        bool           is_checkpoint,
                                        std::ifstream& ifs);

    void ReadParticles_SinglePrecision (int            cnt,
                                        int            grd,
                                        int            lev,
                                        bool           is_checkpoint,
                                        std::ifstream& ifs);
    //
    // The data.
    //
    int         m_verbose;
    int         m_relativistic; // if 1 then we weight the mass by gamma in AssignDensity*
    Real        m_csq;          // the square of the speed of light -- used to compute relativistic effects


    ParGDBBase* m_gdb;
    bool allow_particles_near_boundary;
    ParGDB      m_gdb_object;
    Array<PMap> m_particles;

};

template <int NR, int NI>
long
ParticleContainer<NR,NI>::TotalNumberOfParticles (bool only_valid, bool only_local) const
{
    long nparticles = 0;
    for (int lev = 0; lev <= m_gdb->finestLevel(); lev++)
        nparticles += NumberOfParticlesAtLevel(lev,only_valid,only_local);
    return nparticles;
}

template <int NR, int NI>
Array<long>
ParticleContainer<NR,NI>::NumberOfParticlesInGrid (int  lev, 
						   bool only_valid,
						   bool only_local) const
{
    int ngrids = m_gdb->ParticleBoxArray(lev).size();
    Array<long> nparticles(ngrids,0);

    if (lev >= 0 && lev < m_particles.size())
    {
        const PMap& pmap = m_particles[lev];

        for (typename PMap::const_iterator pmap_it = pmap.begin(), End = pmap.end();
             pmap_it != End;
             ++pmap_it)
        {
            int         pgrd = pmap_it->first;
            const PBox& pbox = pmap_it->second;

            nparticles[pgrd] = 0;

            if (only_valid)
            {
                for (typename PBox::const_iterator it = pbox.begin(), pboxEnd = pbox.end();
                     it != pboxEnd;
                     ++it)
                {
                    if (it->m_id > 0)
                        nparticles[pgrd]++;
                }
            }
            else
            {
                nparticles[pgrd] = pbox.size();
            }
        }

        if (!only_local)
            ParallelDescriptor::ReduceLongSum(&nparticles[0],ngrids);
    }

    return nparticles;
}

template <int NR, int NI>
long
ParticleContainer<NR,NI>::NumberOfParticlesAtLevel (int  lev,
						    bool only_valid,
						    bool only_local) const
{
    long nparticles = 0;

    if (lev >= 0 && lev < m_particles.size())
    {
        const PMap& pmap = m_particles[lev];

        for (typename PMap::const_iterator pmap_it = pmap.begin(), End = pmap.end();
             pmap_it != End;
             ++pmap_it)
        {
            const PBox& pbox = pmap_it->second;

            if (only_valid)
            {
                for (typename PBox::const_iterator it = pbox.begin(), pboxEnd = pbox.end();
                     it != pboxEnd;
                     ++it)
                {
                    if (it->m_id > 0)
                        nparticles++;
                }
            }
            else
            {
                nparticles += pbox.size();
            }
        }
    }

    if (!only_local)
        ParallelDescriptor::ReduceLongSum(nparticles);

    return nparticles;
}

//
// This includes both valid and invalid particles since invalid particles still take up space.
//

template <int NR, int NI>
void
ParticleContainer<NR,NI>::ByteSpread () const
{
    long cnt = 0;

    for (int lev = 0; lev < m_particles.size(); lev++)
    {
        const PMap& pmap = m_particles[lev];

        for (typename PMap::const_iterator it = pmap.begin(), End = pmap.end(); it != End; ++it)
        {
            cnt += it->second.size();
        }
    }

    long mn = cnt, mx = mn;

    const int IOProc = ParallelDescriptor::IOProcessorNumber();
    const std::size_t sz = sizeof(ParticleType);

#ifdef BL_LAZY
    Lazy::QueueReduction( [=] () mutable {
#endif
    ParallelDescriptor::ReduceLongMin(mn, IOProc);
    ParallelDescriptor::ReduceLongMax(mx, IOProc);
    ParallelDescriptor::ReduceLongSum(cnt,IOProc);

    if (ParallelDescriptor::IOProcessor())
    {
        std::cout << "ParticleContainer<NR,NI> byte spread across MPI nodes: ["
                  << mn*sz
		  << " (" << mn << ")"
                  << " ... "
                  << mx*sz
		  << " (" << mx << ")"
                  << "] total particles: (" << cnt << ")\n";
    }
#ifdef BL_LAZY
    });
#endif
}

template <int NR, int NI>
void
ParticleContainer<NR,NI>::addOneParticle (int                  id_in,
					  int                  cpu_in, 
					  std::vector<double>& xloc, 
					  std::vector<double>& attributes)
{
    BL_PROFILE("ParticleContainer<NR,NI>::addOneParticle()");
    if (m_particles.size() == 0)
    {
       m_particles.reserve(15);  // So we don't ever have to do any copying on a resize.
       m_particles.resize(m_gdb->finestLevel()+1);
    }

    ParticleType p;

    p.m_id  = id_in;
    p.m_cpu = cpu_in;

    if (p.m_id <= 0)
        BoxLib::Abort("Particle ID's must be > 0 in addOneParticle");
 
    if (ParallelDescriptor::MyProc() != p.m_cpu)
        BoxLib::Abort("cpu_in must equal MyProc() in addOneParticle");

    for (int i = 0; i < BL_SPACEDIM; i++)
       p.m_pos[i] = xloc[i];

    for (int i = 0; i < NR; i++)
       p.m_data[i] = attributes[i];
    //
    // It's possible that particles are defined to live right on the boundary,
    // so if that's the case we move them ever so slightly inside the domain 
    // instead.
    //
    const Geometry& geom = m_gdb->Geom(0);

    const Real  Delta[BL_SPACEDIM] = { D_DECL(Real(.125)*geom.CellSize(0),
                                              Real(.125)*geom.CellSize(1),
                                              Real(.125)*geom.CellSize(2)) };
    //
    // If particle is right on a domain boundary then move it just inside the boundary.
    //
    for (int d = 0; d < BL_SPACEDIM; d++)
    {
        if (p.m_pos[d] <= geom.ProbLo(d)) p.m_pos[d] += Delta[d];
        if (p.m_pos[d] >= geom.ProbHi(d)) p.m_pos[d] -= Delta[d];
    }

    if (!ParticleBase::Where(p,m_gdb))
    {
        ParticleBase::PeriodicShift(p,m_gdb);

        if (!ParticleBase::Where(p,m_gdb))
        {
            for (int d = 0; d < BL_SPACEDIM; d++)
            {
                std::cout << "BAD PARTICLE POS(" << d << ") " << p.m_pos[d] << std::endl;
            }
            BoxLib::Abort("ParticleContainer<NR,NI>::addOneParticle(): invalid particle");
        }
    }

    m_particles[p.m_lev][p.m_grid].push_back(p);

    // Note that we will need to call Redistribute once we are done adding particles this way.
    // The Where call above assigns a particle to a grid (p.m_grid) based on the particle location.
    // However, the particle may not currently live on the processor that owns that grid.
    // The Redistribute routine should ensure that the particle ends up on the right processor.
}

    //
    // The ParticleContainer<NR,NI>::Init... routines have been moved into a separate file.
    //
#include "ParticleInit.H"

template <int NR, int NI>
void
ParticleContainer<NR,NI>::MoveRandom ()
{
    //
    // Move particles randomly at all levels
    //
    for (int lev = 0; lev < m_particles.size(); lev++)
    {
       MoveRandom(lev);
    }
}

template <int NR, int NI>
void
ParticleContainer<NR,NI>::MoveRandom (int lev)
{
    BL_PROFILE("ParticleContainer<NR,NI>::MoveRandom(lev)");
    BL_ASSERT(OK());
    BL_ASSERT(m_gdb != 0);
    // 
    // Move particles up to FRAC*CellSize distance in each coordinate direction.
    //
    const Real FRAC = 0.25;

    static bool first = true;

    static Array<BoxLib::mt19937> rn;

    if (first)
    {
        first = false;
        //
        // Build and initialize a random number generator per thread.
        //
        int tnum = 1;

#ifdef _OPENMP
        tnum = omp_get_max_threads();
#endif
        rn.resize(tnum);

        for (int i = 0; i < tnum; i++)
        {
            //
            // We want to give each thread across all MPI processes a unique non-zero seed.
            //
            const unsigned long seedbase = 1+tnum*ParallelDescriptor::MyProc();

            rn[i] = BoxLib::mt19937(seedbase+i);
        }
    }

    PMap&       pmap              = m_particles[lev];
    const Real* dx                = m_gdb->Geom(lev).CellSize();
    const Real  dist[BL_SPACEDIM] = { D_DECL(FRAC*dx[0], FRAC*dx[1], FRAC*dx[2]) };

    for (typename PMap::iterator pmap_it = pmap.begin(), pmapEnd = pmap.end(); pmap_it != pmapEnd; ++pmap_it)
    {
        PBox&     pbox = pmap_it->second;
        const int n    = pbox.size();

#ifdef _OPENMP
#pragma omp parallel for
#endif
        for (int i = 0; i < n; i++)
        {
            ParticleType& p = pbox[i];

            if (p.m_id <= 0) continue;

#ifdef _OPENMP
            int tid = omp_get_thread_num();
#else
            int tid = 0;
#endif
            for (int i = 0; i < BL_SPACEDIM; i++)
            {
                p.m_pos[i] += dist[i]*(2*rn[tid].d_value()-1);
            }

            ParticleBase::Reset(p,m_gdb,true);
        }
    }

    Redistribute(true);
}

template <int NR, int NI>
void
ParticleContainer<NR,NI>::Increment (MultiFab& mf,
				     int       lev) 
{
    IncrementWithTotal(mf,lev);
}

template <int NR, int NI>
long
ParticleContainer<NR,NI>::IncrementWithTotal (MultiFab& mf,
					      int       lev)
{
    BL_PROFILE("ParticleContainer<NR,NI>::IncrementWithTotal(lev)");
    BL_ASSERT(OK());

    if (m_particles.empty()) return 0;

    BL_ASSERT(lev >= 0 && lev < m_particles.size());

    const PMap& pmap = m_particles[lev];
  
    long num_particles_in_domain = 0;

    MultiFab* mf_pointer;

    if (OnSameGrids(lev, mf))
    {
        // If we are already working with the internal mf defined on the
        // particle_box_array, then we just work with this.
        mf_pointer = &mf;
    }
    else
    {
        // If mf is not defined on the particle_box_array, then we need
        // to make a temporary mf_pointer here and copy it into mf at the end.
        mf_pointer = new MultiFab(m_gdb->ParticleBoxArray(lev),mf.nComp(),mf.nGrow(),
				  m_gdb->ParticleDistributionMap(lev), Fab_allocate);
    }

    for (typename PMap::const_iterator pmap_it = pmap.begin(), pmapEnd = pmap.end(); pmap_it != pmapEnd; ++pmap_it)
    {
        const int   grid = pmap_it->first;
        const PBox& pbox = pmap_it->second;
        FArrayBox&  fab  = (*mf_pointer)[grid];

        for (typename PBox::const_iterator it = pbox.begin(), pboxEnd = pbox.end(); it != pboxEnd; ++it)
        {
            if (it->m_id > 0)
            {
                BL_ASSERT(it->m_grid == grid);

                fab(it->m_cell) += 1;
                num_particles_in_domain += 1;
            }
        }
    }

    // If mf is not defined on the particle_box_array, then we need
    // to copy here from mf_pointer into mf.   I believe that we don't
    // need any information in ghost cells so we don't copy those.
    if (mf_pointer != &mf) 
    {
	mf.copy(*mf_pointer,0,0,mf.nComp());  
	delete mf_pointer;
    }

    ParallelDescriptor::ReduceLongSum(num_particles_in_domain);

    return num_particles_in_domain;
}

template <int NR, int NI>
Real
<<<<<<< HEAD
ParticleContainer<NR,NI>::estTimestep (MultiFab& gv,
				       int             lev,
				       Real            cfl) const
=======
ParticleContainer<N>::estTimestep (MultiFab& acceleration,
                                   int             lev,
                                   Real            cfl) const
>>>>>>> 9de54a6a
{
    return estTimestep(acceleration,1.0,lev,cfl);
}

template <int NR, int NI>
Real
<<<<<<< HEAD
ParticleContainer<NR,NI>::estTimestep (MultiFab& gv,
				       Real            a,
				       int             lev,
				       Real            cfl) const
=======
ParticleContainer<N>::estTimestep (MultiFab& acceleration,
                                   Real       a,
                                   int      lev,
                                   Real     cfl) const
>>>>>>> 9de54a6a
{
    BL_PROFILE("ParticleContainer<NR,NI>::estTimestep(lev)");
    Real            dt               = 1e50;
    BL_ASSERT(NR >= BL_SPACEDIM+1);
    BL_ASSERT(lev >= 0);

    if (m_particles.size() == 0)
        return dt;

    const Real      strttime         = ParallelDescriptor::second();
    const Geometry& geom             = m_gdb->Geom(lev);
    const Real*     dx               = geom.CellSize();
    const Real      adx[BL_SPACEDIM] = { D_DECL(a*dx[0],a*dx[1],a*dx[2]) };
    const PMap&     pmap             = m_particles[lev];
    int             tnum             = 1;

#ifdef _OPENMP
    tnum = omp_get_max_threads();
#endif

    Array<Real> ldt(tnum,1e50);

    long num_particles_at_level = 0;

    MultiFab* ac_pointer;
    if (OnSameGrids(lev, acceleration))
    {
        ac_pointer = 0;
    }
    else 
    {
        ac_pointer = new MultiFab(m_gdb->ParticleBoxArray(lev), acceleration.nComp(), acceleration.nGrow(),
				  m_gdb->ParticleDistributionMap(lev), Fab_allocate);
        ac_pointer->copy(acceleration,0,0,BL_SPACEDIM);
        ac_pointer->FillBoundary(); // DO WE NEED GHOST CELLS FILLED ???
    }

    for (typename PMap::const_iterator pmap_it = pmap.begin(), pmapEnd = pmap.end(); pmap_it != pmapEnd; ++pmap_it)
    {
        const int        grid = pmap_it->first;
        const PBox&      pbox = pmap_it->second;
        const int        n    = pbox.size();
        const FArrayBox& gfab = (ac_pointer) ? (*ac_pointer)[grid] : acceleration[grid];

        num_particles_at_level += n;

#ifdef _OPENMP
#pragma omp parallel for
#endif
        for (int i = 0; i < n; i++)
        {
            const ParticleType& p = pbox[i];

            if (p.m_id <= 0) continue;

            BL_ASSERT(p.m_grid == grid);

            const Real mag_vel_over_dx[BL_SPACEDIM] = { D_DECL(std::abs(p.m_data[1])/adx[0],
                                                               std::abs(p.m_data[2])/adx[1],
                                                               std::abs(p.m_data[3])/adx[2]) };

            Real max_mag_vel_over_dx = mag_vel_over_dx[0];

#if (BL_SPACEDIM > 1)
            max_mag_vel_over_dx = std::max(mag_vel_over_dx[1], max_mag_vel_over_dx);
#endif
#if (BL_SPACEDIM > 2)
            max_mag_vel_over_dx = std::max(mag_vel_over_dx[2], max_mag_vel_over_dx);
#endif
            Real dt_part = (max_mag_vel_over_dx > 0) ? (cfl / max_mag_vel_over_dx) : 1e50;

            const Real aval[BL_SPACEDIM] = { D_DECL(gfab(p.m_cell,0),
                                                    gfab(p.m_cell,1),
                                                    gfab(p.m_cell,2)) };

            const Real mag_accel = sqrt(D_TERM(aval[0]*aval[0],
                                             + aval[1]*aval[1],
                                             + aval[2]*aval[2]));
            if (mag_accel > 0)
                dt_part = std::min( dt_part, 1/std::sqrt(mag_accel/dx[0]) );

            int tid = 0;

#ifdef _OPENMP
            tid = omp_get_thread_num();
#endif
            ldt[tid] = std::min(dt_part, ldt[tid]);
        }
    }

    if (ac_pointer) delete ac_pointer;

    for (int i = 0; i < ldt.size(); i++)
        dt = std::min(dt, ldt[i]);

    ParallelDescriptor::ReduceRealMin(dt);
    //
    // Set dt negative if there are no particles at this level.
    //
    ParallelDescriptor::ReduceLongSum(num_particles_at_level);

    if (num_particles_at_level == 0) dt = -1.e50;

    if (m_verbose > 1)
    {
        Real stoptime = ParallelDescriptor::second() - strttime;

        ParallelDescriptor::ReduceRealMax(stoptime,ParallelDescriptor::IOProcessorNumber());

        if (ParallelDescriptor::IOProcessor())
        {
            std::cout << "ParticleContainer<NR,NI>::estTimestep() time: " << stoptime << '\n';
        }
    }

    return dt;
}

//
// Assumes mass is in m_data[0]!
//

template <int NR, int NI>
Real
ParticleContainer<NR,NI>::sumParticleMass (int lev) const
{
    BL_PROFILE("ParticleContainer<NR,NI>::sumParticleMass(lev)");
    BL_ASSERT(NR >= 1);
    BL_ASSERT(lev >= 0 && lev < m_particles.size());

    Real msum = 0;

    const PMap& pmap = m_particles[lev];

    for (typename PMap::const_iterator pmap_it = pmap.begin(), pmapEnd = pmap.end(); pmap_it != pmapEnd; ++pmap_it)
    {
        const PBox& pbox = pmap_it->second;

        for (typename PBox::const_iterator it = pbox.begin(), pboxEnd = pbox.end(); it != pboxEnd; ++it)
        {
            if (it->m_id > 0)
            {
                msum += it->m_data[0];
            }
        }
    }

    ParallelDescriptor::ReduceRealSum(msum);

    return msum;
}

//
// Assumes mass is in m_data[0], vx in m_dat[1], ...!
// dim defines the cartesian direction in which the momentum is summed, x is 0, y is 1, ...
//

template <int NR, int NI>
void
ParticleContainer<NR,NI>::sumParticleMomentum (int   lev,
					       Real* mom) const
{
    BL_PROFILE("ParticleContainer<NR,NI>::sumParticleMomentum()");
    BL_ASSERT(NR >= BL_SPACEDIM+1);
    BL_ASSERT(lev >= 0 && lev < m_particles.size());

    const PMap& pmap = m_particles[lev];

    D_TERM(mom[0] = 0;, mom[1] = 0;, mom[2] = 0;);

    for (typename PMap::const_iterator pmap_it = pmap.begin(), pmapEnd = pmap.end(); pmap_it != pmapEnd; ++pmap_it)
    {
        const PBox& pbox = pmap_it->second;
        const int   n    = pbox.size();

        Real mom_0 = 0, mom_1 = 0, mom_2 = 0;

#ifdef _OPENMP
#pragma omp parallel for reduction(+:mom_0,mom_1,mom_2)
#endif
        for (int i = 0; i < n; i++)
        {
            const ParticleType& p = pbox[i];

            if (p.m_id > 0)
            {
                D_TERM(mom_0 += p.m_data[0] * p.m_data[1];,
                       mom_1 += p.m_data[0] * p.m_data[2];,
                       mom_2 += p.m_data[0] * p.m_data[3];);
            }
        }
        
        D_TERM(mom[0] += mom_0;, mom[1] += mom_1;, mom[2] += mom_2;);
    }

    ParallelDescriptor::ReduceRealSum(mom,BL_SPACEDIM);
}

//
// This is the single-level version -- it takes either cell-centered or node-centered MF's
//
template <int NR, int NI>
void
ParticleContainer<NR,NI>::AssignDensitySingleLevel (MultiFab& mf_to_be_filled,
						    int       lev,
						    int       ncomp,
						    int       particle_lvl_offset) const
{
    BL_PROFILE("ParticleContainer<NR,NI>::AssignDensitySingleLevel()");
    BL_ASSERT(NR >= 1);
    BL_ASSERT(ncomp == 1 || ncomp == BL_SPACEDIM+1);

#ifdef NEUTRINO_PARTICLES
    BL_ASSERT(m_csq > 0.);
#endif

    if (lev >= m_particles.size())
    {
        //
        // Don't do anything if there are no particles at this level.
        //
        return;
    }

    // Keep the same external interface to the applications, but if the
    if (mf_to_be_filled.is_nodal())
    {
        AssignNodalDensitySingleLevel(mf_to_be_filled,lev,ncomp,particle_lvl_offset);
    }
    else
    {
        AssignCellDensitySingleLevel(mf_to_be_filled,lev,ncomp,particle_lvl_offset);
    }
}

//
// This is the single-level version for cell-centered density
//
template <int NR, int NI>
void
ParticleContainer<NR,NI>::AssignCellDensitySingleLevel (MultiFab& mf_to_be_filled,
							int       lev,
							int       ncomp,
							int       particle_lvl_offset) const
{
    MultiFab* mf_pointer;

    if (OnSameGrids(lev, mf_to_be_filled))
    {
        // If we are already working with the internal mf defined on the 
        // particle_box_array, then we just work with this.
        mf_pointer = &mf_to_be_filled;
    }
    else
    {
        // If mf_to_be_filled is not defined on the particle_box_array, then we need 
        // to make a temporary here and copy into mf_to_be_filled at the end.
        mf_pointer = new MultiFab(m_gdb->ParticleBoxArray(lev), ncomp, mf_to_be_filled.nGrow(),
				  m_gdb->ParticleDistributionMap(lev), Fab_allocate);
    }

    // We must have ghost cells for each FAB so that a particle in one grid can spread its effect to an
    //    adjacent grid by first putting the value into ghost cells of its own grid.  The mf->sumBoundary call then
    //    adds the value from one grid's ghost cell to another grid's valid region.
    if (mf_pointer->nGrow() < 1) 
       BoxLib::Error("Must have at least one ghost cell when in AssignDensitySingleLevel");

    const Real      strttime    = ParallelDescriptor::second();
    const Geometry& gm          = m_gdb->Geom(lev);
    const Real*     plo         = gm.ProbLo();
    const Real*     dx_particle = m_gdb->Geom(lev + particle_lvl_offset).CellSize();
    const Real*     dx          = gm.CellSize();
    const PMap&     pmap        = m_particles[lev];
    const int       ngrids      = pmap.size();

    if (gm.isAnyPeriodic() && ! gm.isAllPeriodic()) {
        BoxLib::Error("AssignDensity: problem must be periodic in no or all directions");
    }

    for (MFIter mfi(*mf_pointer); mfi.isValid(); ++mfi) {
        (*mf_pointer)[mfi].setVal(0);
    }
    //
    // This is a little funky.  What in effect this'll do is force
    // each thread to work on a single (separate) grid at a time.  That
    // way no thread will step on any other.  If there's only one grid per CPU,
    // then oh well ....
    //
    // TODO: implement tiling with OpenMP in this grid loop.
    Array<int>         pgrd(ngrids);
    Array<const PBox*> pbxs(ngrids);

    int j = 0;
    for (typename PMap::const_iterator pmap_it = pmap.begin(), pmapEnd = pmap.end();
         pmap_it != pmapEnd;
         ++pmap_it, ++j)
    {
        pgrd[j] =   pmap_it->first;
        pbxs[j] = &(pmap_it->second);
    }

    for (int j = 0; j < ngrids; j++)
    {
        const PBox& pbx = *pbxs[j];
        FArrayBox&  fab = (*mf_pointer)[pgrd[j]];

        Array<Real>    fracs;
        Array<IntVect> cells;

#ifdef _OPENMP
#pragma omp parallel for default(none) private(fracs,cells) shared(plo,dx,dx_particle,gm,fab,ncomp,pbx)
#endif
        for (typename PBox::const_iterator it = pbx.begin(); it < pbx.end(); ++it)
        {
            const ParticleType& p = *it;

            if (p.m_id <= 0) {
	      continue;
	    }

            const int M = ParticleBase::CIC_Cells_Fracs(p, plo, dx, dx_particle, fracs, cells);
            //
            // If this is not fully periodic then we have to be careful that the
            // particle's support leaves the domain unless we specifically want to ignore
            // any contribution outside the boundary (i.e. if allow_particles_near_boundary = true). 
            // We test this by checking the low and high corners respectively.
            //
            if ( ! gm.isAllPeriodic() && ! allow_particles_near_boundary) {
                if ( ! gm.Domain().contains(cells[0]) || ! gm.Domain().contains(cells[M-1])) {
                    BoxLib::Error("AssignDensity: if not periodic, all particles must stay away from the domain boundary");
		}
	    }

            for (int i = 0; i < M; i++)
            {
                if ( ! fab.box().contains(cells[i])) {
		  continue;
		}

                // If the domain is not periodic and we want to let particles
                //    live near the boundary but "throw away" the contribution that 
                //    does not fall into the domain ...
                if ( ! gm.isAllPeriodic() && allow_particles_near_boundary && ! gm.Domain().contains(cells[i])) {
		  continue;
		}
                //
                // Sum up mass in first component.
                //
#ifdef NEUTRINO_PARTICLES
                if (m_relativistic)
                {
                    Real vsq = 0.0;
                    for (int n = 1; n < ncomp; n++) {
                       vsq += p.m_data[n] * p.m_data[n];
		    }
                    Real gamma = 1.0 / sqrt(1.0 - vsq / m_csq);
#ifdef _OPENMP
#pragma omp atomic
#endif
                    fab(cells[i],0) += p.m_data[0] * fracs[i] * gamma;
                }
                else 
#endif /* NEUTRINO_PARTICLES */
                {
#ifdef _OPENMP
#pragma omp atomic
#endif
                    fab(cells[i],0) += p.m_data[0] * fracs[i];
                }
                // 
                // Sum up momenta in next components.
                //
                for (int n = 1; n < ncomp; n++)
#ifdef _OPENMP
#pragma omp atomic
#endif
                   fab(cells[i],n) += p.m_data[n] * p.m_data[0] * fracs[i];
            }
        }
    }

    mf_pointer->SumBoundary(gm.periodicity());
    //
    // If ncomp > 1, first divide the momenta (component n) 
    // by the mass (component 0) in order to get velocities.
    // Be careful not to divide by zero.
    //
    for (int n = 1; n < ncomp; n++)
    {
        for (MFIter mfi(*mf_pointer); mfi.isValid(); ++mfi)
        {
            (*mf_pointer)[mfi].protected_divide((*mf_pointer)[mfi],0,n,1);
        }
    }
    //
    // Only multiply the first component by (1/vol) because this converts mass
    // to density. If there are additional components (like velocity), we don't
    // want to divide those by volume.
    //
    const Real vol = D_TERM(dx[0], *dx[1], *dx[2]);

    mf_pointer->mult(1/vol,0,1);

    // If mf_to_be_filled is not defined on the particle_box_array, then we need
    // to copy here from mf_pointer into mf_to_be_filled.   I believe that we don't
    // need any information in ghost cells so we don't copy those.
    if (mf_pointer != &mf_to_be_filled)
    {
        mf_to_be_filled.copy(*mf_pointer,0,0,ncomp);
	delete mf_pointer;
    }

    if (m_verbose > 1)
    {
        Real stoptime = ParallelDescriptor::second() - strttime;

        ParallelDescriptor::ReduceRealMax(stoptime,ParallelDescriptor::IOProcessorNumber());

        if (ParallelDescriptor::IOProcessor())
        {
            std::cout << "ParticleContainer<NR,NI>::AssignDensity(single-level) time: " << stoptime << '\n';
        }
    }
}

//
// This is the single-level version for nodal density
//
template <int NR, int NI>
void
ParticleContainer<NR,NI>::AssignNodalDensitySingleLevel (MultiFab& mf_to_be_filled,
							 int       lev,
							 int       ncomp,
							 int       particle_lvl_offset) const
{
    BoxLib::Error("AssignNodalDensitySingleLevel not implemented yet");
}

//
// This is the multi-level version.
//
// The PArray should be empty on input.
//
// The MultiFabs in the PArray will be Managed'd on return.
//
// There'll be finest_level+1 of them.
//

template <int NR, int NI>
void
<<<<<<< HEAD
ParticleContainer<NR,NI>::AssignDensityAndVels (PArray<MultiFab>& mf,
						int               lev_min) const
{
    AssignDensity(mf, lev_min, BL_SPACEDIM+1);
}

template <int NR, int NI>
void
ParticleContainer<NR,NI>::AssignDensity (PArray<MultiFab>& mf_to_be_filled, 
					 int               lev_min,
					 int               ncomp,
					 int               finest_level) const
=======
ParticleContainer<N>::AssignDensity (PArray<MultiFab>& mf_to_be_filled, 
                                     int               lev_min,
                                     int               ncomp,
                                     int               finest_level) const
>>>>>>> 9de54a6a
{
    BL_PROFILE("ParticleContainer<NR,NI>::AssignDensity()");
    BL_ASSERT(NR >= 1);
    BL_ASSERT(NR >= ncomp);
    BL_ASSERT(ncomp == 1 || ncomp == BL_SPACEDIM+1);

#ifdef NEUTRINO_PARTICLES
    BL_ASSERT(m_csq > 0.0);
#endif

    if (finest_level == -1)
    {
        finest_level = m_gdb->finestLevel();
    }
    while (!m_gdb->LevelDefined(finest_level))
    {
        finest_level--;
    }
    //
    // The size of the returned multifab is limited by lev_min and 
    // finest_level. In the following code, lev is the real level, 
    // lev_index is the corresponding index for mf. 
    //
    PArray<MultiFab>* mf;
    PArray<MultiFab>  mf_part;

    // Create the space for mf_to_be_filled, regardless of whether we'll need a temporary mf
    mf_to_be_filled.resize(finest_level+1-lev_min, PArrayManage);
    for (int lev = lev_min; lev <= finest_level; lev++)
    { 
        const int lev_index = lev - lev_min;
        mf_to_be_filled.set(lev_index, new MultiFab(m_gdb->boxArray(lev), ncomp, 1));

        for (MFIter mfi(mf_to_be_filled[lev_index]); mfi.isValid(); ++mfi) {
            mf_to_be_filled[lev_index][mfi].setVal(0);
	}
    }

    // Test whether the grid structure of the boxArray is the same
    //       as the ParticleBoxArray at all levels 
    bool all_grids_the_same = true; 
    for (int lev = lev_min; lev <= finest_level; lev++) {
        if (!OnSameGrids(lev, mf_to_be_filled[lev-lev_min])) {
	    all_grids_the_same = false;
	    break;
	}
    }

    if (all_grids_the_same)
    {
        mf = &mf_to_be_filled;
    } 
    else     
    { 
        // Create the space for the temporary, mf_part
        mf_part.resize(finest_level+1-lev_min, PArrayManage);
        for (int lev = lev_min; lev <= finest_level; lev++)
        {
            const int lev_index = lev - lev_min;
            mf_part.set(lev_index, new MultiFab(m_gdb->ParticleBoxArray(lev), ncomp, 1,
						m_gdb->ParticleDistributionMap(lev)));
    
            for (MFIter mfi(mf_to_be_filled[lev_index]); mfi.isValid(); ++mfi) {
                mf_part[lev_index][mfi].setVal(0);
	    }
        }

        mf = &mf_part;
    }

    if (finest_level == 0)
    {
        //
        // Just use the far simpler single-level version.
        //
        AssignDensitySingleLevel((*mf)[0],0,ncomp);
        //
        // I believe that we don't need any information in ghost cells so we don't copy those.
        //
        if ( ! all_grids_the_same) {
            mf_to_be_filled[0].copy((*mf)[0],0,0,ncomp);
	}
        return;
    }
    
    const bool sub_cycle = m_gdb->subCycle();
    //
    // This'll hold all the info I need for parallel.
    // // What I'll use: m_lev, m_grid, m_cell & m_data[0..ncomp-1].
    //
    // This is the "data" needed by other MPI procs.
    //
    PMap data;

    const Real stime = ParallelDescriptor::second();
    //
    // Minimum M required.
    //
    const int M = D_TERM(2,+2,+4);

    Array<int>     cgrid(M);
    Array<int>    cwhich(M),  fwhich(M);
    Array<Real>    fracs(M),  cfracs(M);
    Array<IntVect> cells(M),  ccells(M), cfshifts(M);

    ParticleType pb;
    //
    // I'm going to allocate these badboys here & pass'm into routines that use'm.
    // This should greatly cut down on memory allocation/deallocation.
    //
    Array<IntVect>                    pshifts(27);
    std::vector< std::pair<int,Box> > isects;
    Array<int>                        fgrid(M);
    Array<Real>                       ffracs(M);
    Array<IntVect>                    fcells;
    //
    // "fvalid" contains all the valid region of the MultiFab at this level, together
    // with any ghost cells lying outside the domain, that can be periodically shifted into the
    // valid region.  "compfvalid" is the complement of the "fvalid", while "compfvalid_grown" is 
    // "compfvalid" grown by one.  Using these we can figure out whether or not a cell is in the
    // valid region of our MultiFab as well as whether or not we're at a Fine->Crse boundary.
    //
    for (int lev = lev_min; lev <= finest_level; lev++)
    {
        const Geometry& gm        = m_gdb->Geom(lev);
        const Geometry& gm_fine   = (lev < finest_level) ? m_gdb->Geom(lev+1) : gm;
        const Geometry& gm_coarse = (lev > 0) ? m_gdb->Geom(lev-1) : gm;
        const Box&      dm        = gm.Domain();
        const Real*     dx        = gm.CellSize();
        const Real*     plo       = gm.ProbLo();
        const Real*     dx_fine   = (lev < finest_level) ? m_gdb->Geom(lev+1).CellSize() : dx;
        const Real*     dx_coarse = (lev > 0) ? m_gdb->Geom(lev-1).CellSize() : dx;
        const int       lev_index = lev - lev_min;
        const BoxArray& grids     = (*mf)[lev_index].boxArray();
        const int       dgrow     = (lev == 0) ? 1 : m_gdb->MaxRefRatio(lev-1);

        BoxArray compfvalid, compfvalid_grown, fvalid = (*mf)[lev_index].boxArray();
        //
        // Do we have Fine->Crse overlap on a periodic boundary?
        // We want to add all ghost cells that can be shifted into valid region.
        //
        BoxList valid;

        for (int i = 0; i < grids.size(); i++)
        {
            if (gm.isAnyPeriodic())
            {
                const Box& dest = BoxLib::grow(grids[i],dgrow);

                if ( ! dm.contains(dest))
                {
                    for (int j = 0; j < grids.size(); j++)
                    {
                        BL_ASSERT(dm.contains(grids[j]));

                        gm.periodicShift(dest, grids[j], pshifts);

                        for (int k = 0; k < pshifts.size(); k++)
                        {
                            const Box& sbx = grids[j] + pshifts[k];
                            const Box& dbx = dest & sbx;

                            BL_ASSERT(dbx.ok());

                            valid.push_back(dbx);
                        }
                    }
                }
            }
        }
        if (valid.isNotEmpty())
        {
            //
            // We've got some Fine->Crse periodic overlap.
            // Don't forget to add the valid boxes too.
            //
            for (int i = 0; i < grids.size(); i++) {
                valid.push_back(grids[i]);
	    }
            fvalid = BoxArray(valid);
            fvalid.removeOverlap();
        }
        //
        // If we're at a lev < finestLevel, this is the coarsened fine BoxArray.
        // We use this for figuring out Crse->Fine issues.
        //
        BoxArray ccba;
        if (lev > 0)
        {
            ccba = m_gdb->boxArray(lev);
            ccba.coarsen(m_gdb->refRatio(lev-1));
        }
        BoxArray cfba;
        if (lev < finest_level)
        {
            cfba = m_gdb->boxArray(lev+1);
            cfba.coarsen(m_gdb->refRatio(lev));

            BL_ASSERT((*mf)[lev_index].boxArray().contains(cfba));
        }
        //
        // This is cfba with any shifted ghost cells.
        //
        BoxArray cfvalid = cfba;

        if (lev < finest_level)
        {
            BoxList cvalid;

            const BoxArray& cgrids = (*mf)[lev_index].boxArray();

            for (int i = 0; i < cfba.size(); i++)
            {
                if (gm.isAnyPeriodic())
                {
                    const Box& dest = BoxLib::grow(cfba[i],(*mf)[lev_index].nGrow());

                    if ( ! dm.contains(dest))
                    {
                        for (int j = 0; j < cgrids.size(); j++)
                        {
                            BL_ASSERT(dm.contains(cgrids[j]));

                            gm.periodicShift(dest, cgrids[j], pshifts);

                            for (int k = 0; k < pshifts.size(); k++)
                            {
                                const Box& sbx = cfba[i] - pshifts[k];

                                cvalid.push_back(sbx);
                            }
                        }
                    }
                }
            }
            if (cvalid.isNotEmpty())
            {
                //
                // We've got some Fine->Crse periodic overlap.
                // Don't forget to add the valid boxes too.
                //
                for (int i = 0; i < cfba.size(); i++) {
                    cvalid.push_back(cfba[i]);
		}
                cfvalid = BoxArray(cvalid);
                cfvalid.removeOverlap();
            }
        }
        //
        // The "+1" is so we enclose the valid region together with any
        //  ghost cells that can be periodically shifted into valid.
        //
        compfvalid = BoxLib::complementIn(BoxLib::grow(dm,dgrow+1), fvalid);

        compfvalid_grown = compfvalid;
        compfvalid_grown.grow(1);
        compfvalid_grown.removeOverlap();
            
        if (gm.isAnyPeriodic() && ! gm.isAllPeriodic())
        {
            BoxLib::Error("AssignDensity: problem must be periodic in no or all directions");
        }
        //
        // If we're at a lev > 0, this is the coarsened BoxArray.
        // We use this for figuring out Fine->Crse issues.
        //
        BoxArray cba;
        if (lev > 0)
        {
            cba = m_gdb->boxArray(lev);
            cba.coarsen(m_gdb->refRatio(lev-1));
        }
        //
        // Do the grids at this level cover the full domain? If they do
        // there can be no Fine->Crse interactions at this level.
        //
        const bool GridsCoverDomain = fvalid.contains(m_gdb->Geom(lev).Domain());
        
        for (typename PMap::const_iterator pmap_it = m_particles[lev].begin(),
                 pmapEnd = m_particles[lev].end();
             pmap_it != pmapEnd;
             ++pmap_it)
        {
            const PBox& pbx = pmap_it->second;
            FArrayBox&  fab = (*mf)[lev_index][pmap_it->first];

            for (typename PBox::const_iterator it = pbx.begin(), End = pbx.end();
                 it != End;
                 ++it)
            {
                const ParticleType& p = *it;

                if (p.m_id <= 0) {
		  continue;
		}
                //
                // Get "fracs" and "cells" for the particle "p" at this level.
                //
                const int M = ParticleBase::CIC_Cells_Fracs(p, plo, dx, fracs, cells);
                //
                // If this is not fully periodic then we have to be careful that no
                // particle's support leaves the domain. We test this by checking the low
                // and high corners respectively.
                //
                if ( ! gm.isAllPeriodic() && ! allow_particles_near_boundary) {
                    if ( ! gm.Domain().contains(cells[0]) || ! gm.Domain().contains(cells[M-1])) {
                        BoxLib::Error("AssignDensity: if not periodic, all particles must stay away from the domain boundary");
		    }
		}
                //
                // This section differs based on whether we subcycle.
                // Without subcycling we use the "stretchy" support for particles.
                // With subcycling a particles support is strictly defined 
                // by its resident level.
                //
                if (sub_cycle)
                {
                    bool isFiner    = false;
                    bool isBoundary = false;
                    //
                    // First sum the mass in the valid region
                    //
                    for (int i = 0; i < M; i++)
                    {
                        if (cfvalid.contains(cells[i]))
                        {
                            //
                            // Some part of the particle's mass lies in a 
                            // finer region; we'll deal with it shortly.
                            //
                            isFiner    = true;
                            isBoundary = true;
                            continue;
                        }
                        if ( ! fvalid.contains(cells[i]))
                        {
                            //
                            // We're out of the valid region.
                            //
                            isBoundary = true;
                            continue;
                        }
                        //
                        // Sum up mass in first component.
                        //
#ifdef NEUTRINO_PARTICLES
                        if (m_relativistic)
                        {
                            Real vsq = 0.0;
                            for (int n = 1; n < ncomp; n++) {
                               vsq += p.m_data[n] * p.m_data[n];
			    }
                            Real gamma = 1.0 / sqrt(1.0 - vsq / m_csq);
                            fab(cells[i],0) += p.m_data[0] * fracs[i] * gamma;
                        }
                        else 
#endif
                        {
                            fab(cells[i],0) += p.m_data[0] * fracs[i];
                        }
                        //
                        // Sum up momenta in next components.
                        //

                        // If the domain is not periodic and we want to let particles
                        //    live near the boundary but "throw away" the contribution that 
                        //    does not fall into the domain ...
                        if ( ! gm.isAllPeriodic() && allow_particles_near_boundary &&
			     ! gm.Domain().contains(cells[i]))
			{
			  continue;
			}

                        for (int n = 1; n < ncomp; n++) {
                            fab(cells[i],n) += p.m_data[n] * p.m_data[0] * fracs[i];
			}
                    }
                    //
                    // Deal with mass that doesn't belong at this level.
                    // Here we assume proper nesting so that only one special case can
                    // be true for a given particle.
                    //
                    if (isBoundary)
                    {
                        if (isFiner)
                        {
                            BL_ASSERT(lev < finest_level);
                            //
                            // We're at a coarse->fine interface
                            //
                            // get fine cells/fracs
                            //
                            const int MF = ParticleBase::CIC_Cells_Fracs(p, plo, dx_fine ,dx, ffracs, fcells);

                            for (int j = 0; j < MF; j++)
                            {
                                //
                                // Make sure this fine cell is valid. Check for periodicity.
                                //
                                const Box bx(fcells[j],fcells[j]);
                                gm_fine.periodicShift(bx, gm_fine.Domain(), pshifts);
                                if ( ! pshifts.empty())
                                {
                                    BL_ASSERT(pshifts.size() == 1);
                                    fcells[j] = fcells[j] - pshifts[0];
                                }
                                (*mf)[lev_index + 1].boxArray().intersections(Box(fcells[j],fcells[j]),isects,true,0);
                                if (isects.size() == 0) {
                                    continue;
				}
                                const int grid = isects[0].first; 
                                const int who  = (*mf)[lev_index+1].DistributionMap()[grid];

                                if (who == ParallelDescriptor::MyProc())
                                {
                                    //
                                    // Sum up mass in first component.
                                    //
#ifdef NEUTRINO_PARTICLES
                                    if (m_relativistic)
                                    {
                                        Real vsq = 0.0;
                                        for (int n = 1; n < ncomp; n++) {
                                           vsq += p.m_data[n] * p.m_data[n];
					}
                                        Real gamma = 1.0 / sqrt(1.0 - vsq / m_csq);
                                        (*mf)[lev_index+1][grid](fcells[j],0) += p.m_data[0] * ffracs[j] * gamma;
                                    }
                                    else 
#endif
                                    {
                                        (*mf)[lev_index+1][grid](fcells[j],0) += p.m_data[0] * ffracs[j];
                                    }
                                    //
                                    // Sum up momenta in next components.
                                    //
                                    for (int n = 1; n < ncomp; n++) {
                                        (*mf)[lev_index+1][grid](fcells[j],n) += p.m_data[n] * p.m_data[0] * ffracs[j];
				    }
                                }
                                else
                                {
                                    pb.m_lev  = lev+1;
                                    pb.m_grid = grid;
                                    pb.m_cell = fcells[j];
                                    //
                                    // Sum up mass in first component.
                                    //
#ifdef NEUTRINO_PARTICLES
                                    if (m_relativistic)
                                    {
                                        Real vsq = 0.0;
                                        for (int n = 1; n < ncomp; n++) {
                                           vsq += p.m_data[n] * p.m_data[n];
					}
                                        Real gamma = 1.0 / sqrt(1.0 - vsq / m_csq);
                                        pb.m_data[0] = p.m_data[0] *  ffracs[j] * gamma;
                                    }
                                    else 
#endif
                                    {
                                        pb.m_data[0] = p.m_data[0] *  ffracs[j];
                                    }
                                    //
                                    // Sum up momenta in next components.
                                    //
                                    for (int n = 1; n < ncomp; n++) {
                                        pb.m_data[n] = p.m_data[n] * p.m_data[0] * ffracs[j];
				    }
                                    data[who].push_back(pb);
                                }
                            }
                        }
                        else if (lev_index > 0)
                        {
                            //
                            // We must be at a fine->coarse interface.
                            //
                            const int MC = ParticleBase::CIC_Cells_Fracs(p, plo, dx_coarse, dx, cfracs, ccells);
                            for (int j = 0; j < MC; j++)
                            {
                                //
                                // Make sure this coarse cell isn't in this level's valid region.
                                // This may not matter.
                                //
                                if (cba.contains(ccells[j]))
                                    continue;
                                //
                                // Check for periodicity.
                                //
                                const Box bx(ccells[j],ccells[j]);
                                gm_coarse.periodicShift(bx, gm_coarse.Domain(), pshifts);

                                if ( ! pshifts.empty())
                                {
                                    BL_ASSERT(pshifts.size() == 1);
                                    ccells[j] = ccells[j] - pshifts[0]; 
                                }
                                //
                                // Find its resident grid.
                                //
                                (*mf)[lev_index - 1].boxArray().intersections(Box(ccells[j],ccells[j]),isects,true,0);
                                if (isects.size() == 0) {
                                    continue;
				}
                                const int grid = isects[0].first;
                                const int who  = (*mf)[lev_index-1].DistributionMap()[grid];
                                if (who == ParallelDescriptor::MyProc())
                                {
                                    //
                                    // Sum up mass in first component.
                                    //
#ifdef NEUTRINO_PARTICLES
                                    if (m_relativistic)
                                    {
                                        Real vsq = 0.0;
                                        for (int n = 1; n < ncomp; n++) {
                                           vsq += p.m_data[n] * p.m_data[n];
					}
                                        Real gamma = 1.0 / sqrt(1.0 - vsq / m_csq);
                                        (*mf)[lev_index-1][grid](ccells[j],0) += p.m_data[0] * cfracs[j] * gamma;
                                    }
                                    else 
#endif
                                    {
                                        (*mf)[lev_index-1][grid](ccells[j],0) += p.m_data[0] * cfracs[j];
                                    }
                                    //
                                    // Sum up momenta in next components.
                                    //
                                    for (int n = 1; n < ncomp; n++) {
                                        (*mf)[lev_index-1][grid](ccells[j],n) += p.m_data[n] * p.m_data[0] * cfracs[j];
				    }
                                }
                                else
                                {
                                    pb.m_lev  = lev-1;
                                    pb.m_grid = grid;
                                    pb.m_cell = ccells[j];
                                    //
                                    // Sum up mass in first component.
                                    //
#ifdef NEUTRINO_PARTICLES
                                    if (m_relativistic)
                                    {
                                        Real vsq = 0.0;
                                        for (int n = 1; n < ncomp; n++) {
                                           vsq += p.m_data[n] * p.m_data[n];
					}
                                        Real gamma = 1.0 / sqrt(1.0 - vsq / m_csq);
                                        pb.m_data[0] = p.m_data[0] * cfracs[j] * gamma;
                                    }
                                    else 
#endif
                                    {
                                        pb.m_data[0] = p.m_data[0] * cfracs[j];
                                    }
                                    //
                                    // Sum up momenta in next components.
                                    //
                                    for (int n = 1; n < ncomp; n++) {
                                        pb.m_data[n] = p.m_data[n] * p.m_data[0] * cfracs[j];
				    }

                                    data[who].push_back(pb);
                                }
                            }
                        }
                        else
                        {
                            // The mass is below levels we care about. Ignore it.
                        }
                    }
                }
                else 
                {
                    bool AnyCrseToFine = false;
                    if (lev < finest_level) {
                        AnyCrseToFine = ParticleBase::CrseToFine(cfba,cells,cfshifts,gm,cwhich,pshifts);
		    }
                    //
                    // lev_index > 0 means that we don't do F->C for lower levels
                    // This may mean that the mass fraction is off.
                    //
                    bool AnyFineToCrse = false;
                    if (lev_index > 0 && !GridsCoverDomain)
                        AnyFineToCrse = ParticleBase::FineToCrse(p,lev,m_gdb,cells,fvalid,compfvalid_grown,ccells,cfracs,fwhich,cgrid,pshifts,isects);

                    BL_ASSERT(!(AnyCrseToFine && AnyFineToCrse));

                    if ( ! AnyCrseToFine && ! AnyFineToCrse)
                    {
                        //
                        // By far the most common case.  Just do it!
                        //
                        for (int i = 0; i < M; i++)
                        {

                            // If the domain is not periodic and we want to let particles
                            //    live near the boundary but "throw away" the contribution that 
                            //    does not fall into the domain ...
                            if (! gm.isAllPeriodic() && allow_particles_near_boundary && ! gm.Domain().contains(cells[i]))
			    {
			      continue;
			    }
                            //
                            // Sum up mass in first component.
                            //
#ifdef NEUTRINO_PARTICLES
                            if (m_relativistic)
                            {
                                Real vsq = 0.0;
                                for (int n = 1; n < ncomp; n++) {
                                   vsq += p.m_data[n] * p.m_data[n];
				}
                                Real gamma = 1.0 / sqrt(1.0 - vsq / m_csq);
                                fab(cells[i],0) += p.m_data[0] * fracs[i] * gamma;
                            }
                            else 
#endif
                            {
                                fab(cells[i],0) += p.m_data[0] * fracs[i];
                            }
                            //
                            // Sum up momenta in next components.
                            //
                            for (int n = 1; n < ncomp; n++) {
                                fab(cells[i],n) += p.m_data[n] * p.m_data[0] * fracs[i];
			    }
                        }
                    }
                    else if (AnyFineToCrse)
                    {
                        Real sum_crse = 0, sum_fine = 0;

                        for (int i = 0; i < M; i++)
                        {
                            if (fwhich[i])
                            {
                                //
                                // We're at a Fine->Crse boundary.
                                //
                                BL_ASSERT(cgrid[i] >= 0);
                                BL_ASSERT(cgrid[i] < (*mf)[lev_index-1].size());
                                //
                                // Here we need to update the crse region.  The coarse
                                // region is always going to be updated if we have a
                                // particle in a cell bordering a Fine->Crse boundary.
                                //
                                const int who = (*mf)[lev_index-1].DistributionMap()[cgrid[i]];

                                if (who == ParallelDescriptor::MyProc())
                                {
                                    if ( ! (*mf)[lev_index-1][cgrid[i]].box().contains(ccells[i])) {
				      continue;
				    }

                                    // If the domain is not periodic and we want to let particles
                                    //    live near the boundary but "throw away" the contribution that 
                                    //    does not fall into the domain ...
                                    if (! gm_coarse.isAllPeriodic() && allow_particles_near_boundary &&
				        ! gm_coarse.Domain().contains(ccells[i]))
				    {
				      continue;
				    }

                                    //
                                    // Sum up mass in first component.
                                    //
#ifdef NEUTRINO_PARTICLES
                                    if (m_relativistic)
                                    {
                                        Real vsq = 0.0;
                                        for (int n = 1; n < ncomp; n++) {
                                           vsq += p.m_data[n] * p.m_data[n];
					}
                                        Real gamma = 1.0 / sqrt(1.0 - vsq / m_csq);
                                        (*mf)[lev_index-1][cgrid[i]](ccells[i],0) += p.m_data[0] * cfracs[i] * gamma;
                                    }
                                    else 
#endif
                                    {
                                        (*mf)[lev_index-1][cgrid[i]](ccells[i],0) += p.m_data[0] * cfracs[i];
                                    }
                                    //
                                    // Sum up momenta in next components.
                                    //
                                    for (int n = 1; n < ncomp; n++) {
                                        (*mf)[lev_index-1][cgrid[i]](ccells[i],n) += p.m_data[n] * p.m_data[0] * cfracs[i];
				    }
                                }
                                else
                                {
                                    pb.m_lev  = lev-1;
                                    pb.m_grid = cgrid[i];
                                    pb.m_cell = ccells[i];
                                    //
                                    // Sum up mass in first component.
                                    //
#ifdef NEUTRINO_PARTICLES
                                    if (m_relativistic)
                                    {
                                        Real vsq = 0.0;
                                        for (int n = 1; n < ncomp; n++) {
                                           vsq += p.m_data[n] * p.m_data[n];
					}
                                        Real gamma = 1.0 / sqrt(1.0 - vsq / m_csq);
                                        pb.m_data[0] = p.m_data[0] * cfracs[i] * gamma;
                                    }
                                    else 
#endif
                                    {
                                        pb.m_data[0] = p.m_data[0] * cfracs[i];
                                    }
                                    //
                                    // Sum up momenta in next components.
                                    //
                                    for (int n = 1; n < ncomp; n++) {
                                        pb.m_data[n] = p.m_data[n] * p.m_data[0] * cfracs[i];
				    }
                                    data[who].push_back(pb);
                                }

                                sum_crse += cfracs[i];
                            }
                        }
                        //
                        // We've updated the Crse cells.  Now we have to update the fine
                        // cells in such a way that the total amount of mass we move
                        // around is precisely p.m_data[0]. In other words, the fractions
                        // we use at crse and fine have to sum to zero.  In the fine
                        // case, we have to account for the case where one or more of the
                        // cell indices is not in the valid region of the box containing 
                        // the particle.
                        //
                        sum_fine = 0;
                        for (int i = 0; i < M; i++) 
                        {
                            //
                            // Reusing "fwhich" to indicate fine cells that need massaging.
                            //
                            fwhich[i] = true;

                            if ( ! compfvalid_grown.contains(cells[i]))
                            {
                                //
                                // Go ahead and add the full correct amount to these cells.
                                // They can't touch a Fine->Crse boundary.
                                //
                                sum_fine += fracs[i];
                                //
                                // Sum up mass in first component.
                                //
#ifdef NEUTRINO_PARTICLES
                                if (m_relativistic)
                                {
                                    Real vsq = 0.0;
                                    for (int n = 1; n < ncomp; n++) {
                                       vsq += p.m_data[n] * p.m_data[n];
				    }
                                    Real gamma = 1.0 / sqrt(1.0 - vsq / m_csq);
                                    fab(cells[i],0) += p.m_data[0] * fracs[i] * gamma;
                                }
                                else 
#endif
                                {
                                    fab(cells[i],0) += p.m_data[0] * fracs[i];
                                }
                                //
                                // Sum up momenta in next components.
                                //
                                for (int n = 1; n < ncomp; n++) {
                                    fab(cells[i],n) += p.m_data[n] * p.m_data[0] * fracs[i];
				}
                                fwhich[i] = false;
                            }
                            else if (compfvalid.contains(cells[i]))
                            {
                                fwhich[i] = false;
                            }
                        }

                        const Real sum_so_far = sum_crse + sum_fine; 

                        BL_ASSERT(sum_so_far > 0);
                        BL_ASSERT(sum_so_far < 1);

                        sum_fine = 0;
                        for (int i = 0; i < M; i++) 
                        {       
                            if (fwhich[i])
                                //
                                // Got to weight cells in this direction differently.
                                //
                                sum_fine += fracs[i];
                        }

                        const Real mult = (1 - sum_so_far) / sum_fine;
                        //
                        // Now add the weighted amount to the fine cells touching the c-f interface.
                        //
                        sum_fine = 0;
                        for (int i = 0; i < M; i++)
                        {
                            if (fwhich[i])
                            {
                                //
                                // Sum up mass in first component.
                                //
#ifdef NEUTRINO_PARTICLES
                                if (m_relativistic)
                                {
                                    Real vsq = 0.0;
                                    for (int n = 1; n < ncomp; n++) {
                                       vsq += p.m_data[n] * p.m_data[n];
				    }
                                    Real gamma = 1.0 / sqrt(1.0 - vsq / m_csq);
                                    fab(cells[i],0) += p.m_data[0] * fracs[i] * mult * gamma;
                                }
                                else 
#endif
                                {
                                    fab(cells[i],0) += p.m_data[0] * fracs[i] * mult;
                                }
                                //
                                // Sum up momenta in next components.
                                //
                                for (int n = 1; n < ncomp; n++) {
                                    fab(cells[i],n) += p.m_data[n] * p.m_data[0] * fracs[i] * mult;
				}

                                sum_fine += fracs[i] * mult;
                            }
                        }

                        BL_ASSERT(std::abs(1-(sum_fine+sum_so_far)) < 1.e-9);
                    }
                    else if (AnyCrseToFine)
                    {
                        Real sum = 0;

                        for (int i = 0; i < M; i++)
                        {
                            if (!cwhich[i])
                            {
                                // If the domain is not periodic and we want to let particles
                                //    live near the boundary but "throw away" the contribution that 
                                //    does not fall into the domain ...
                                if ( ! gm.isAllPeriodic() && allow_particles_near_boundary &&
				     ! gm.Domain().contains(ccells[i]))
				{
				  continue;
				}
                                //
                                // Sum up mass in first component.
                                //
#ifdef NEUTRINO_PARTICLES
                                if (m_relativistic)
                                {
                                    Real vsq = 0.0;
                                    for (int n = 1; n < ncomp; n++) {
                                       vsq += p.m_data[n] * p.m_data[n];
				    }
                                    Real gamma = 1.0 / sqrt(1.0 - vsq / m_csq);
                                    fab(cells[i],0) += p.m_data[0] * fracs[i] * gamma;
                                }
                                else 
#endif
                                {
                                    fab(cells[i],0) += p.m_data[0] * fracs[i];
                                }
                                //
                                // Sum up momenta in next components.
                                //
                                for (int n = 1; n < ncomp; n++) {
                                    fab(cells[i],n) += p.m_data[n] * p.m_data[0] * fracs[i];
				}

                                sum += fracs[i];
                            }
                            else
                            {
                                //
                                // We're at a Crse->Fine boundary.
                                //
                                ParticleBase::FineCellsToUpdateFromCrse(p,lev,m_gdb,cells[i],cfshifts[i],fgrid,ffracs,fcells,isects);

                                for (int j = 0; j < fcells.size(); j++)
                                {
                                    const int who = (*mf)[lev_index+1].DistributionMap()[fgrid[j]];

                                    if (who == ParallelDescriptor::MyProc())
                                    {
                                        //
                                        // Sum up mass in first component.
                                        //
#ifdef NEUTRINO_PARTICLES
                                        if (m_relativistic)
                                        {
                                            Real vsq = 0.0;
                                            for (int n = 1; n < ncomp; n++) {
                                               vsq += p.m_data[n] * p.m_data[n];
					    }
                                            Real gamma = 1.0 / sqrt(1.0 - vsq / m_csq);
                                            (*mf)[lev_index+1][fgrid[j]](fcells[j],0) += p.m_data[0] * fracs[i] * ffracs[j] * gamma;
                                        }
                                        else 
#endif
                                        {
                                            (*mf)[lev_index+1][fgrid[j]](fcells[j],0) += p.m_data[0] * fracs[i] * ffracs[j];
                                        }
                                        //
                                        // Sum up momenta in next components.
                                        //
                                        for (int n = 1; n < ncomp; n++) {
                                            (*mf)[lev_index+1][fgrid[j]](fcells[j],n) += p.m_data[n] * p.m_data[0] * fracs[i] * ffracs[j];
					}
                                    }
                                    else
                                    {
                                        pb.m_lev  = lev+1;
                                        pb.m_grid = fgrid[j];
                                        pb.m_cell = fcells[j];
                                        //
                                        // Sum up mass in first component.
                                        //
#ifdef NEUTRINO_PARTICLES
                                        if (m_relativistic)
                                        {
                                            Real vsq = 0.0;
                                            for (int n = 1; n < ncomp; n++) {
                                               vsq += p.m_data[n] * p.m_data[n];
					    }
                                            Real gamma = 1.0 / sqrt(1.0 - vsq / m_csq);
                                            pb.m_data[0] = p.m_data[0] * fracs[i] * ffracs[j] * gamma;
                                        }
                                        else 
#endif
                                        {
                                            pb.m_data[0] = p.m_data[0] * fracs[i] * ffracs[j];
                                        }
                                        //
                                        // Sum up momenta in next components.
                                        //
                                        for (int n = 1; n < ncomp; n++) {
                                            pb.m_data[n] = p.m_data[n] * p.m_data[0] * fracs[i] * ffracs[j];
					}

                                        data[who].push_back(pb);
                                    }

                                    sum += fracs[i] * ffracs[j];
                                }
                            }
                        }

                        BL_ASSERT(std::abs(1-sum) < 1.e-9);
                    }
                }
            }
        }
    }
    //
    // Send any needed data to other MPI processes.
    // This "may" touch ghost cells so we want to do it before
    // the SumBoundary() stuff.
    //
    AssignDensityDoit(mf,data,ncomp,lev_min);

    for (int lev = lev_min; lev <= finest_level; lev++)
    {
        const int       lev_index = lev - lev_min;
        const Geometry& gm        = m_gdb->Geom(lev);
        const Real*     dx        = gm.CellSize();
        const Real      vol       = D_TERM(dx[0], *dx[1], *dx[2]);

        (*mf)[lev_index].SumBoundary(gm.periodicity());
        //
        // If ncomp > 1, first divide the momenta (component n) 
        // by the mass (component 0) in order to get velocities.
        // Be careful not to divide by zero.
        //
        for (int n = 1; n < ncomp; n++)
        {
            for (MFIter mfi((*mf)[lev_index]); mfi.isValid(); ++mfi)
            {
                (*mf)[lev_index][mfi].protected_divide((*mf)[lev_index][mfi],0,n,1);
            }
        }
        //
        // Only multiply the first component by (1/vol) because this converts mass
        // to density. If there are additional components (like velocity), we don't
        // want to divide those by volume.
        //
        (*mf)[lev_index].mult(1/vol,0,1);
    }

    //
    // The size of the returned multifab is limited by lev_min and 
    // finest_level. In the following code, lev is the real level,  
    // lev_index is the corresponding index for mf. 
    //
    // I believe that we don't need any information in ghost cells so we don't copy those.
    //
    if ( ! all_grids_the_same)
        for (int lev = lev_min; lev <= finest_level; lev++)
        {
            const int lev_index = lev - lev_min;
            mf_to_be_filled[lev_index].copy(mf_part[lev_index],0,0,1);
        }
    
    if (m_verbose > 1)
    {
        Real etime = ParallelDescriptor::second() - stime;

        ParallelDescriptor::ReduceRealMax(etime,ParallelDescriptor::IOProcessorNumber());

        if (ParallelDescriptor::IOProcessor())
        {
            std::cout << "ParticleContainer<NR,NI>::AssignDensity(multi-level) time: " << etime << '\n';
        }
    }
}

//
// Used by AssignDensity (PArray<MultiFab>& mf).
//
// Passes data needed by Crse->Fine or Fine->Crse to CPU that needs it.
//
// We store the data that needs to be sent in "data". Note that m_lev is the
// real particle level, while mf may start at a fine level (e.g. lvls 1 and 2).
// Consequently, we must subtract lev_min from m_lev to get the mf lev.
//
// We only use: m_lev, m_grid, m_cell & m_data[0..ncomp-1] from the particles.
//
//

template <int NR, int NI>
void
ParticleContainer<NR,NI>::AssignDensityDoit (PArray<MultiFab>* mf,
					     PMap&             data,
					     int               ncomp,
					     int               lev_min) const
{
    BL_PROFILE("ParticleContainer<NR,NI>::AssignDensityDoit()");
    BL_ASSERT(NR >= ncomp);

    const int NProcs = ParallelDescriptor::NProcs();

    if (NProcs == 1)
    {
        BL_ASSERT(data.empty());
        return;
    }

#if BL_USE_MPI
    //
    // We may have data that needs to be sent to another CPU.
    //
    const int MyProc = ParallelDescriptor::MyProc();

    Array<int> Snds(NProcs,0), Rcvs(NProcs,0);

    int NumSnds = 0, NumRcvs = 0;

    for (typename PMap::const_iterator it = data.begin(), End = data.end(); it != End; ++it)
    {
        NumSnds        += it->second.size();
        Snds[it->first] = it->second.size();
    }

    ParallelDescriptor::ReduceIntMax(NumSnds);

    if (NumSnds == 0) {
        //
        // There's no parallel work to do.
        //
        return;
    }

    BL_COMM_PROFILE(BLProfiler::Alltoall, sizeof(int),
                    ParallelDescriptor::MyProc(), BLProfiler::BeforeCall());

    BL_MPI_REQUIRE( MPI_Alltoall(Snds.dataPtr(),
                                 1,
                                 ParallelDescriptor::Mpi_typemap<int>::type(),
                                 Rcvs.dataPtr(),
                                 1,
                                 ParallelDescriptor::Mpi_typemap<int>::type(),
                                 ParallelDescriptor::Communicator()) );
    BL_ASSERT(Rcvs[MyProc] == 0);

    BL_COMM_PROFILE(BLProfiler::Alltoall, sizeof(int),
                    ParallelDescriptor::MyProc(), BLProfiler::AfterCall());

    typedef std::map<int,int> IntIntMap;

    IntIntMap SndCnts, RcvCnts, rOffset;

    for (int i = 0; i < NProcs; i++) {
        if (Snds[i] > 0) {
            SndCnts[i] = Snds[i];
	}
    }

    for (int i = 0; i < NProcs; i++)
    {
        if (Rcvs[i] > 0)
        {
            RcvCnts[i] = Rcvs[i];
            rOffset[i] = NumRcvs;
            NumRcvs   += Rcvs[i];
        }
    }
    //
    // Don't need these anymore.
    //
    Array<int>().swap(Snds);
    Array<int>().swap(Rcvs);
    //
    // The data we want to receive.
    //
    // We only use: m_lev, m_grid, m_cell & m_data[0..ncomp-1] from the particles.
    //
    const int iChunkSize = 2 + BL_SPACEDIM;
    const int rChunkSize = ncomp;

    Array<int>                    irecvdata (NumRcvs*iChunkSize);
    Array<ParticleBase::RealType> rrecvdata (NumRcvs*rChunkSize);

    Array<int>         index(2*RcvCnts.size());
    Array<MPI_Status>  stats(2*RcvCnts.size());
    Array<MPI_Request> rreqs(2*RcvCnts.size());

    const int SeqNumI = ParallelDescriptor::SeqNum();
    const int SeqNumR = ParallelDescriptor::SeqNum();
    //
    // Post the receives.
    //
    int idx = 0;
    for (IntIntMap::const_iterator it = RcvCnts.begin(), End = RcvCnts.end(); it != End; ++it, ++idx)
    {
        const int Who  = it->first;
        const int iCnt = it->second   * iChunkSize;
        const int rCnt = it->second   * rChunkSize;
        const int iIdx = rOffset[Who] * iChunkSize;
        const int rIdx = rOffset[Who] * rChunkSize;

        BL_ASSERT(Who >= 0 && Who < NProcs);
        BL_ASSERT(iCnt > 0);
        BL_ASSERT(rCnt > 0);
        BL_ASSERT(iCnt < std::numeric_limits<int>::max());
        BL_ASSERT(rCnt < std::numeric_limits<int>::max());

        rreqs[2*idx+0] = ParallelDescriptor::Arecv(&irecvdata[iIdx],iCnt,Who,SeqNumI).req();
        rreqs[2*idx+1] = ParallelDescriptor::Arecv(&rrecvdata[rIdx],rCnt,Who,SeqNumR).req();
    }
    //
    // Send the data.
    //
    Array<int>                    isenddata;
    Array<ParticleBase::RealType> rsenddata;

    for (IntIntMap::const_iterator it = SndCnts.begin(), End = SndCnts.end(); it != End; ++it)
    {
        const int Who  = it->first;
        const int iCnt = it->second * iChunkSize;
        const int rCnt = it->second * rChunkSize;

        BL_ASSERT(iCnt > 0);
        BL_ASSERT(rCnt > 0);
        BL_ASSERT(Who >= 0 && Who < NProcs);
        BL_ASSERT(iCnt < std::numeric_limits<int>::max());
        BL_ASSERT(rCnt < std::numeric_limits<int>::max());

        isenddata.resize(iCnt);
        rsenddata.resize(rCnt);

        PBox& pbox = data[Who];

        int ioff = 0, roff = 0;
        for (typename PBox::const_iterator it = pbox.begin(), End = pbox.end(); it != End; ++it)
        {
            const ParticleType& p = *it;

            isenddata[ioff+0] = p.m_lev  - lev_min;
            isenddata[ioff+1] = p.m_grid;

            D_TERM(isenddata[ioff+2] = p.m_cell[0];,
                   isenddata[ioff+3] = p.m_cell[1];,
                   isenddata[ioff+4] = p.m_cell[2];);

            ioff += iChunkSize;

            for (int n = 0; n < ncomp; n++) {
                rsenddata[roff+n] = p.m_data[n];
	    }

            roff += ncomp;
        }

        PBox().swap(pbox);

        ParallelDescriptor::Send(isenddata.dataPtr(),iCnt,Who,SeqNumI);
        ParallelDescriptor::Send(rsenddata.dataPtr(),rCnt,Who,SeqNumR);
    }
    //
    // Receive the data.
    //
    for (int NWaits = rreqs.size(), completed; NWaits > 0; NWaits -= completed)
    {
        ParallelDescriptor::Waitsome(rreqs, completed, index, stats);
    }
    //
    // Now update "mf".
    //
    if (NumRcvs > 0)
    {
        const int*                    idata = irecvdata.dataPtr();
        const ParticleBase::RealType* rdata = rrecvdata.dataPtr();

        for (int i = 0; i < NumRcvs; i++)
        {
            const int     lev  = idata[0];
            const int     grd  = idata[1];
            const IntVect cell = IntVect(D_DECL(idata[2],idata[3],idata[4]));

            BL_ASSERT((*mf)[lev].DistributionMap()[grd] == MyProc);
            BL_ASSERT((*mf)[lev][grd].box().contains(cell));

            for (int n = 0; n < ncomp; n++) {
                (*mf)[lev][grd](cell,n) += rdata[n];
	    }

            idata += iChunkSize;
            rdata += rChunkSize;
        }
    }

#endif /*BL_USE_MPI*/
}

template <int NR, int NI>
void
ParticleContainer<NR,NI>::GetParticleIDs (Array<int>& part_ids)
{
    BL_PROFILE("ParticleContainer<NR,NI>::GetParticleIDs()");
    //
    // This gives us the starting point into the part_ids array
    // If only one processor (or no MPI), then that's all we need.
    //
    int cnt = 0;

#if BL_USE_MPI
    Array<long> cnts(ParallelDescriptor::NProcs());

    // This returns the number of particles on this processor
    long lcnt = TotalNumberOfParticles(true,true);

    // This accumulates the "lcnt" values into "cnts"
    MPI_Gather(&lcnt,1,              
               ParallelDescriptor::Mpi_typemap<long>::type(),
               cnts.dataPtr(),
               1,
               ParallelDescriptor::Mpi_typemap<long>::type(),
               ParallelDescriptor::IOProcessorNumber(),
               ParallelDescriptor::Communicator());

    ParallelDescriptor::Bcast(cnts.dataPtr(), cnts.size(), ParallelDescriptor::IOProcessorNumber());

    for (int iproc = 0; iproc < ParallelDescriptor::MyProc(); iproc++) {
        cnt += cnts[iproc];
    }

    std::cout << "PROC CNT " << ParallelDescriptor::MyProc() << " " << cnt << std::endl;

    // Each particle takes up 1 int so no need to multiply cnt by anything
#endif

    // This is the total number of particles on *all* processors
    long npart = TotalNumberOfParticles(true,false);

    // Locations
    part_ids.resize(npart,0);

    for (int lev = 0; lev <= m_gdb->finestLevel(); lev++)
    {
        PMap& pmap = m_particles[lev];

        for (typename PMap::iterator pmap_it = pmap.begin(), pmapEnd = pmap.end(); pmap_it != pmapEnd; ++pmap_it)
        {
            PBox&     pbx = pmap_it->second;
            const int n    = pbx.size();
    
            for (int i = 0; i < n; i++)
            {
                ParticleType& p = pbx[i];
                if (p.m_id > 0)
                {
                    // Load the ID
                    part_ids[cnt] = p.m_id;

                    // Update counter
                    cnt++;
                }
            }
        }
    }

    ParallelDescriptor::ReduceIntSum(part_ids.dataPtr(),part_ids.size()); 
}

template <int NR, int NI>
void
ParticleContainer<NR,NI>::GetParticleCPU (Array<int>& part_cpu)
{
    BL_PROFILE("ParticleContainer<NR,NI>::GetParticleCPU()");
    //
    // This gives us the starting point into the part_cpu array
    // If only one processor (or no MPI), then that's all we need.
    //
    int cnt = 0;

#if BL_USE_MPI
    Array<long> cnts(ParallelDescriptor::NProcs());

    // This returns the number of particles on this processor
    long lcnt = TotalNumberOfParticles(true,true);

    // This accumulates the "lcnt" values into "cnts"
    MPI_Gather(&lcnt,1,              
               ParallelDescriptor::Mpi_typemap<long>::type(),
               cnts.dataPtr(),
               1,
               ParallelDescriptor::Mpi_typemap<long>::type(),
               ParallelDescriptor::IOProcessorNumber(),
               ParallelDescriptor::Communicator());

    ParallelDescriptor::Bcast(cnts.dataPtr(), cnts.size(), ParallelDescriptor::IOProcessorNumber());

    for (int iproc = 0; iproc < ParallelDescriptor::MyProc(); iproc++)
        cnt += cnts[iproc];

    // Each particle takes up 1 int so no need to multiply cnt by anything
#endif

    // This is the total number of particles on *all* processors
    long npart = TotalNumberOfParticles(true,false);

    // Locations
    part_cpu.resize(npart,0);

    for (int lev = 0; lev <= m_gdb->finestLevel(); lev++)
    {
        PMap& pmap = m_particles[lev];

        for (typename PMap::iterator pmap_it = pmap.begin(), pmapEnd = pmap.end(); pmap_it != pmapEnd; ++pmap_it)
        {
            PBox&     pbx = pmap_it->second;
            const int n    = pbx.size();
    
            for (int i = 0; i < n; i++)
            {
                ParticleType& p = pbx[i];
                if (p.m_id > 0)
                {
                    // Load the ID
                    part_cpu[cnt] = p.m_cpu;

                    // Update counter
                    cnt++;
                }
            }
        }
    }

    ParallelDescriptor::ReduceIntSum(part_cpu.dataPtr(),part_cpu.size()); 
}

template <int NR, int NI>
void
ParticleContainer<NR,NI>::GetParticleLocations (Array<Real>& part_data)
{
    BL_PROFILE("ParticleContainer<NR,NI>::GetParticleLocations()");
    //
    // This gives us the starting point into the part_data array
    // If only one processor (or no MPI), then that's all we need.
    //
    int cnt = 0;

#if BL_USE_MPI
    Array<long> cnts(ParallelDescriptor::NProcs());

    // This returns the number of particles on this processor
    long lcnt = TotalNumberOfParticles(true,true);

    // This accumulates the "lcnt" values into "cnts"
    MPI_Gather(&lcnt,1,              
               ParallelDescriptor::Mpi_typemap<long>::type(),
               cnts.dataPtr(),
               1,
               ParallelDescriptor::Mpi_typemap<long>::type(),
               ParallelDescriptor::IOProcessorNumber(),
               ParallelDescriptor::Communicator());

    ParallelDescriptor::Bcast(cnts.dataPtr(), cnts.size(), ParallelDescriptor::IOProcessorNumber());

    for (int iproc = 0; iproc < ParallelDescriptor::MyProc(); iproc++)
        cnt += cnts[iproc];

    // Each particle takes up BL_SPACEDIM Reals
    cnt *= (BL_SPACEDIM);
#endif

    // This is the total number of particles on *all* processors
    long npart = TotalNumberOfParticles(true,false);

    // Locations
    part_data.resize(BL_SPACEDIM*npart,0);

    for (int lev = 0; lev <= m_gdb->finestLevel(); lev++)
    {
        PMap& pmap = m_particles[lev];

        for (typename PMap::iterator pmap_it = pmap.begin(), pmapEnd = pmap.end(); pmap_it != pmapEnd; ++pmap_it)
        {
            PBox&     pbx = pmap_it->second;
            const int n    = pbx.size();
    
            for (int i = 0; i < n; i++)
            {
                ParticleType& p = pbx[i];
                if (p.m_id > 0)
                {
                    // Load positions
                    for (int d=0; d < BL_SPACEDIM; d++)
                        part_data[cnt+d] = p.m_pos[d];

                    // Update counter
                    cnt += BL_SPACEDIM;
                }
            }
        }
    }

    ParallelDescriptor::ReduceRealSum(part_data.dataPtr(),part_data.size()); 
}

template <int NR, int NI>
void
ParticleContainer<NR,NI>::GetParticleVelocities (Array<Real>& part_data)
{
    BL_PROFILE("ParticleContainer<NR,NI>::GetParticleVelocities()");
    // This assumes that the mass/charge is stored in the first position 
    //      in the particle data, followed by the velocity components
    int start_comp = 1;
    int   num_comp = BL_SPACEDIM;
    GetParticleData(part_data,1,BL_SPACEDIM);
}

template <int NR, int NI>
void
ParticleContainer<NR,NI>::GetParticleData (Array<Real>& part_data, int start_comp, int num_comp)
{
    BL_PROFILE("ParticleContainer<NR,NI>::GetParticleData()");
    //
    // This gives us the starting point into the part_data array
    // If only one processor (or no MPI), then that's all we need.
    //
    int cnt = 0;

    //
    // Make sure we don't try to get more than we have
    //
    if (start_comp + num_comp > NR)
        BoxLib::Error("Tried to grab too many components in GetParticleData!!");

#if BL_USE_MPI
    Array<long> cnts(ParallelDescriptor::NProcs());

    // This returns the number of particles on this processor
    long lcnt = TotalNumberOfParticles(true,true);

    // This accumulates the "lcnt" values into "cnts"
    MPI_Gather(&lcnt,1,              
               ParallelDescriptor::Mpi_typemap<long>::type(),
               cnts.dataPtr(),
               1,
               ParallelDescriptor::Mpi_typemap<long>::type(),
               ParallelDescriptor::IOProcessorNumber(),
               ParallelDescriptor::Communicator());

    ParallelDescriptor::Bcast(cnts.dataPtr(), cnts.size(), ParallelDescriptor::IOProcessorNumber());

    for (int iproc = 0; iproc < ParallelDescriptor::MyProc(); iproc++)
        cnt += cnts[iproc];

    // Each particle takes up num_comp Reals
    cnt*= num_comp;
#endif

    // This is the total number of particles on *all* processors
    long npart = TotalNumberOfParticles(true,false);

    part_data.resize(num_comp*npart,0);

    for (int lev = 0; lev <= m_gdb->finestLevel(); lev++)
    {
        PMap& pmap = m_particles[lev];

        for (typename PMap::iterator pmap_it = pmap.begin(), pmapEnd = pmap.end(); pmap_it != pmapEnd; ++pmap_it)
        {
            PBox&     pbx = pmap_it->second;
            const int n    = pbx.size();
    
            for (int i = 0; i < n; i++)
            {
                ParticleType& p = pbx[i];
                if (p.m_id > 0)
                {
                    // Load particle data, whatever it is.
                    for (int d = 0; d < num_comp; d++)
                      part_data[cnt+d] = p.m_data[start_comp+d];

                    // Update counter
                    cnt += num_comp;
                }
            }
        }
    }

    ParallelDescriptor::ReduceRealSum(part_data.dataPtr(),part_data.size()); 
}

template <int NR, int NI>
void
ParticleContainer<NR,NI>::SetAllowParticlesNearBoundary (bool value)
{
    allow_particles_near_boundary = value; 
}

template <int NR, int NI>
void
ParticleContainer<NR,NI>::SetParticleLocations (Array<Real>& part_data)
{
    BL_PROFILE("ParticleContainer<NR,NI>::SetParticleLocations()");
   // This gives us the starting point into the part_data array
   // If only one processor (or no MPI), then that's all we need
   int cnt = 0;

#if BL_USE_MPI
   Array<long> cnts(ParallelDescriptor::NProcs());

   // This returns the number of particles on this processor
   long lcnt = TotalNumberOfParticles(true,true);

   // This accumulates the "lcnt" values into "cnts"
   MPI_Gather(&lcnt,1,              
              ParallelDescriptor::Mpi_typemap<long>::type(),
              cnts.dataPtr(),
              1,
              ParallelDescriptor::Mpi_typemap<long>::type(),
              ParallelDescriptor::IOProcessorNumber(),
              ParallelDescriptor::Communicator());

   ParallelDescriptor::Bcast(cnts.dataPtr(), cnts.size(), ParallelDescriptor::IOProcessorNumber());

   for (int iproc = 0; iproc < ParallelDescriptor::MyProc(); iproc++)
       cnt += cnts[iproc];

   // Each particle takes up BL_SPACEDIM Reals
   cnt*= BL_SPACEDIM;
#endif

   // This is the total number of particles on *all* processors
   long npart = TotalNumberOfParticles(true,false);

   // Mass + locations
   if (part_data.size() != npart*BL_SPACEDIM)
       BoxLib::Abort("Sending in wrong size part_data to SetParticleLocations");

   for (int lev = 0; lev <= m_gdb->finestLevel(); lev++)
   {
       PMap& pmap = m_particles[lev];

       for (typename PMap::iterator pmap_it = pmap.begin(), pmapEnd = pmap.end(); pmap_it != pmapEnd; ++pmap_it)
       {
           PBox&     pbx = pmap_it->second;
           const int n    = pbx.size();
    
           for (int i = 0; i < n; i++)
           {
              ParticleType& p = pbx[i];
              if (p.m_id > 0)
              {
                  // Load positions
                  for (int d=0; d < BL_SPACEDIM; d++)
                     p.m_pos[d] = part_data[cnt+d];

                  // Update counter
                  cnt += BL_SPACEDIM;
              }
           }
       }
    }
}

template <int NR, int NI>
void
ParticleContainer<NR,NI>::SetParticleVelocities (Array<Real>& part_data)
{
    BL_PROFILE("ParticleContainer<NR,NI>::SetParticleVelocities()");
   // This gives us the starting point into the part_data array
   // If only one processor (or no MPI), then that's all we need
   int cnt = 0;

#if BL_USE_MPI
   Array<long> cnts(ParallelDescriptor::NProcs());

   // This returns the number of particles on this processor
   long lcnt = TotalNumberOfParticles(true,true);

   // This accumulates the "lcnt" values into "cnts"
   MPI_Gather(&lcnt,1,              
              ParallelDescriptor::Mpi_typemap<long>::type(),
              cnts.dataPtr(),
              1,
              ParallelDescriptor::Mpi_typemap<long>::type(),
              ParallelDescriptor::IOProcessorNumber(),
              ParallelDescriptor::Communicator());

   ParallelDescriptor::Bcast(cnts.dataPtr(), cnts.size(), ParallelDescriptor::IOProcessorNumber());

   for (int iproc = 0; iproc < ParallelDescriptor::MyProc(); iproc++)
       cnt += cnts[iproc];

   // Each particle takes up (BL_SPACEDIM) Reals
   cnt*= (BL_SPACEDIM);
#endif

   // This is the total number of particles on *all* processors
   long npart = TotalNumberOfParticles(true,false);

   // Velocities
   if (part_data.size() != npart*(BL_SPACEDIM))
       BoxLib::Abort("Sending in wrong size part_data to SetParticleVelocities");

   for (int lev = 0; lev <= m_gdb->finestLevel(); lev++)
   {
       PMap& pmap = m_particles[lev];

       for (typename PMap::iterator pmap_it = pmap.begin(), pmapEnd = pmap.end(); pmap_it != pmapEnd; ++pmap_it)
       {
           PBox&     pbx = pmap_it->second;
           const int n    = pbx.size();
    
           for (int i = 0; i < n; i++)
           {
              ParticleType& p = pbx[i];
              if (p.m_id > 0)
              {
                  // Load velocities
                  for (int d=0; d < BL_SPACEDIM; d++)
                     p.m_data[d+1] = part_data[cnt+d];

                  // Update counter
                  cnt += BL_SPACEDIM;
              }
           }
       }
    }
}

template <int NR, int NI>
void
ParticleContainer<NR,NI>::MultiplyParticleMass (int lev, Real mult)
{
    BL_PROFILE("ParticleContainer<NR,NI>::MultiplyParticleMass()");
   BL_ASSERT(lev == 0);

   PMap& pmap = m_particles[lev];

   for (typename PMap::iterator pmap_it = pmap.begin(), pmapEnd = pmap.end(); pmap_it != pmapEnd; ++pmap_it)
   {
       PBox&     pbx = pmap_it->second;
       const int n    = pbx.size();

#ifdef _OPENMP
#pragma omp parallel for
#endif
       for (int i = 0; i < n; i++)
       {
          ParticleType& p = pbx[i];
          if (p.m_id > 0)
          {
              //
              // Note: m_data[0] is mass, ...
              //
              p.m_data[0] *= mult;
          }
       }
   }
}

<<<<<<< HEAD
template <int NR, int NI>
void
ParticleContainer<NR,NI>::movePredict (const MultiFab& gv,
				       int             lev,
				       Real            dt)
{
    BL_PROFILE("ParticleContainer<NR,NI>::movePredict()");
    BL_ASSERT(OK());
    BL_ASSERT(NR >= BL_SPACEDIM+1);
    BL_ASSERT(lev >= 0 && lev < m_particles.size());

    const Real strttime = ParallelDescriptor::second();

    PMap& pmap = m_particles[lev];

    MultiFab* gv_pointer;
    if (OnSameGrids(lev,gv))
    {
        gv_pointer = 0;
    }
    else 
    {
        gv_pointer = new MultiFab(m_gdb->ParticleBoxArray(lev), 1, gv.nGrow(),
				  m_gdb->ParticleDistributionMap(lev), Fab_allocate);
        gv_pointer->copy(gv,0,0,BL_SPACEDIM);
        gv_pointer->FillBoundary(); // DO WE NEED GHOST CELLS FILLED ???
    }

    for (typename PMap::iterator pmap_it = pmap.begin(), pmapEnd = pmap.end(); pmap_it != pmapEnd; ++pmap_it)
    {
        const int        grid = pmap_it->first;
        PBox&            pbox = pmap_it->second;
        const int        n    = pbox.size();
        const FArrayBox& gfab = (gv_pointer) ? (*gv_pointer)[grid] : gv[grid];

#ifdef _OPENMP
#pragma omp parallel for
#endif
        for (int i = 0; i < n; i++)
        {
            ParticleType& p = pbox[i];

            if (p.m_id > 0)
            {
                BL_ASSERT(p.m_grid == grid);
                //
                // Note: m_data[0] is mass, 1 is v_x, ...
                //
                D_TERM(p.m_data[1] += dt * gfab(p.m_cell,0);,
                       p.m_data[2] += dt * gfab(p.m_cell,1);,
                       p.m_data[3] += dt * gfab(p.m_cell,2););

                D_TERM(p.m_pos[0]  += dt * p.m_data[1];,
                       p.m_pos[1]  += dt * p.m_data[2];,
                       p.m_pos[2]  += dt * p.m_data[3];);

                ParticleBase::Reset(p,m_gdb,true);
            } 
        }
    }

    if (gv_pointer) delete gv_pointer;

    if (m_verbose > 1)
    {
        Real stoptime = ParallelDescriptor::second() - strttime;

        ParallelDescriptor::ReduceRealMax(stoptime,ParallelDescriptor::IOProcessorNumber());

        if (ParallelDescriptor::IOProcessor())
        {
            std::cout << "ParticleContainer<NR,NI>::movePredict() time: " << stoptime << '\n';
        }
    }

    Redistribute(true);
}

template <int NR, int NI>
void
ParticleContainer<NR,NI>::moveCorrect (const MultiFab& gv_old,
				       const MultiFab& gv,
				       int             lev,
				       Real            dt)
{
    BL_PROFILE("ParticleContainer<NR,NI>::moveCorrect()");
    BL_ASSERT(OK());
    BL_ASSERT(NR >= BL_SPACEDIM+1);
    BL_ASSERT(lev >= 0 && lev < m_particles.size());

    const Real strttime = ParallelDescriptor::second();

    PMap& pmap = m_particles[lev];

    MultiFab* gv_pointer;
    MultiFab* gv_pointer_old;
    if (OnSameGrids(lev,gv))
    {
        gv_pointer     = 0;
        gv_pointer_old = 0;
    }
    else 
    {
        gv_pointer     = new MultiFab(m_gdb->ParticleBoxArray(lev),1,gv.nGrow(),
				      m_gdb->ParticleDistributionMap(lev), Fab_allocate);
        gv_pointer_old = new MultiFab(m_gdb->ParticleBoxArray(lev),1,gv_old.nGrow(),
				      m_gdb->ParticleDistributionMap(lev), Fab_allocate);
        gv_pointer->copy(gv,0,0,BL_SPACEDIM);
        gv_pointer_old->copy(gv_old,0,0,BL_SPACEDIM);
        gv_pointer->FillBoundary(); // DO WE NEED GHOST CELLS FILLED ???
        gv_pointer_old->FillBoundary(); // DO WE NEED GHOST CELLS FILLED ???
    }


    for (typename PMap::iterator pmap_it = pmap.begin(), pmapEnd = pmap.end(); pmap_it != pmapEnd; ++pmap_it)
    {
        const int        grid     = pmap_it->first;
        PBox&            pbox     = pmap_it->second;
        const int        n        = pbox.size();
        const FArrayBox& gfab     = (gv_pointer) ? (*gv_pointer)[grid] : gv[grid];
        const FArrayBox& gfab_old = (gv_pointer_old) ? (*gv_pointer_old)[grid] : gv_old[grid];
        const Real       half_dt  = Real(0.5) * dt;

#ifdef _OPENMP
#pragma omp parallel for
#endif
        for (int i = 0; i < n; i++)
        {
            ParticleType& p = pbox[i];

            if (p.m_id > 0)
            {
                BL_ASSERT(p.m_grid == grid);
                //
                // Note: m_data[0] is mass, 1 is v_x, ...
                //
                D_TERM(p.m_pos[0]  -= half_dt * p.m_data[1];,
                       p.m_pos[1]  -= half_dt * p.m_data[2];,
                       p.m_pos[2]  -= half_dt * p.m_data[3];);
            
                D_TERM(p.m_data[1] += half_dt * ( gfab(p.m_cell,0) - gfab_old(p.m_cell,0) );,
                       p.m_data[2] += half_dt * ( gfab(p.m_cell,1) - gfab_old(p.m_cell,1) );,
                       p.m_data[3] += half_dt * ( gfab(p.m_cell,2) - gfab_old(p.m_cell,2) ););

                D_TERM(p.m_pos[0]  += half_dt * p.m_data[1];,
                       p.m_pos[1]  += half_dt * p.m_data[2];,
                       p.m_pos[2]  += half_dt * p.m_data[3];);

                ParticleBase::Reset(p,m_gdb,true);
            }
        }
    }

    if (gv_pointer) delete gv_pointer;
    if (gv_pointer_old) delete gv_pointer_old;

    if (m_verbose > 1)
    {
        Real stoptime = ParallelDescriptor::second() - strttime;

        ParallelDescriptor::ReduceRealMax(stoptime,ParallelDescriptor::IOProcessorNumber());

        if (ParallelDescriptor::IOProcessor())
        {
            std::cout << "ParticleContainer<NR,NI>::moveCorrect() time: " << stoptime << '\n';
        }
    }

    Redistribute(true);
}
=======
>>>>>>> 9de54a6a

//
// This version takes as input the acceleration vector at cell centers
//
template <int NR, int NI>
void
<<<<<<< HEAD
ParticleContainer<NR,NI>::moveKickDrift (MultiFab& grav_vector,
					 int             lev,
					 Real            dt,
					 Real            a_old,
					 Real            a_half) 
=======
ParticleContainer<N>::moveKickDrift (MultiFab& acceleration,
                                     int                lev,
                                     Real               dt,
                                     Real               a_old,
                                     Real               a_half) 
>>>>>>> 9de54a6a
{
    BL_PROFILE("ParticleContainer::moveKickDrift()");
    BL_ASSERT(NR >= BL_SPACEDIM+1);
    BL_ASSERT(lev >= 0);
    BL_ASSERT(acceleration.nGrow() >= 2);

    //If there are no particles at this level
    if (lev >= m_particles.size())
        return;

    const Real strttime      = ParallelDescriptor::second();
    const Real half_dt       = Real(0.5) * dt;
    const Real a_half_inv    = 1 / a_half;
    const Real dt_a_half_inv = dt * a_half_inv;
    PMap&      pmap          = m_particles[lev];

    MultiFab* ac_pointer;
    if (OnSameGrids(lev, acceleration))
    {
        ac_pointer = &acceleration;
    }
    else
    {
        ac_pointer = new MultiFab(m_gdb->ParticleBoxArray(lev),acceleration.nComp(),acceleration.nGrow(),
				  m_gdb->ParticleDistributionMap(lev),Fab_allocate);
        for (MFIter mfi(*ac_pointer); mfi.isValid(); ++mfi)
            ac_pointer->setVal(0.);
        ac_pointer->copy(acceleration,0,0,acceleration.nComp());
        ac_pointer->FillBoundary(); // DO WE NEED GHOST CELLS FILLED ???
    }

    for (typename PMap::iterator pmap_it = pmap.begin(), pmapEnd = pmap.end(); pmap_it != pmapEnd; ++pmap_it)
    {
        const int        grid = pmap_it->first;
        PBox&            pbox = pmap_it->second;
        const int        n    = pbox.size();
        const FArrayBox& gfab = (*ac_pointer)[grid];

#ifdef _OPENMP
#pragma omp parallel for
#endif
        for (int i = 0; i < n; i++)
        {
            ParticleType& p = pbox[i];

            if (p.m_id <= 0) continue;

            BL_ASSERT(p.m_grid == grid);
            //
            // note: m_data[0] is mass, 1 is v_x, ...
            //
            Real grav[BL_SPACEDIM];

            ParticleBase::GetGravity(gfab, m_gdb->Geom(p.m_lev), p, grav);
            //
            // First update (a u)^half = (a u)^old + dt/2 grav^old
            //
            D_TERM(p.m_data[1] *= a_old;,
                   p.m_data[2] *= a_old;,
                   p.m_data[3] *= a_old;);

            //
            // Add adot/a and gravitational updates.
            //
            D_TERM(p.m_data[1] += half_dt * grav[0];,
                   p.m_data[2] += half_dt * grav[1];,
                   p.m_data[3] += half_dt * grav[2];);

            D_TERM(p.m_data[1] *= a_half_inv;,
                   p.m_data[2] *= a_half_inv;,
                   p.m_data[3] *= a_half_inv;);
            //
            // Now update x^new = x^old + dt grav^half / a^half
            //

            D_TERM(p.m_pos[0] += dt_a_half_inv * p.m_data[1];,
                   p.m_pos[1] += dt_a_half_inv * p.m_data[2];,
                   p.m_pos[2] += dt_a_half_inv * p.m_data[3];);
        }
    }

    if (ac_pointer != &acceleration) delete ac_pointer;

    if (lev > 0 && m_gdb->subCycle())
    {
        for (typename PMap::iterator pmap_it = pmap.begin(), pmapEnd = pmap.end(); pmap_it != pmapEnd; ++pmap_it)
        {
            PBox&            pbox = pmap_it->second;
            const int        n    = pbox.size();
 
#ifdef _OPENMP
#pragma omp parallel for
#endif
            for (int i = 0; i < n; i++)
            {
                ParticleType& p = pbox[i];
                if (p.m_id <= 0) continue;

                // Move the particle to the proper ghost cell. 
                //      and remove any *ghost* particles that have gone too far
                // Note that this should only negate ghost particles, not real particles.
                if (!ParticleBase::RestrictedWhere(p,m_gdb, acceleration.nGrow()-2))
                {
                    // Assert that the particle being removed is a ghost particle;
                    // the ghost particle is no longer in relevant ghost cells for this grid.
                    if (p.m_id == GhostParticleID)
                    {
                        p.m_id = -1;
                    }
                    else
                    {
                        std::cout << "Oops -- removing particle " << p.m_id << std::endl;
                        BoxLib::Error("Trying to get rid of a non-ghost particle in moveKickDrift");
                    }
                }
            }
        }
    }

    if (m_verbose > 1)
    {
        Real stoptime = ParallelDescriptor::second() - strttime;

        ParallelDescriptor::ReduceRealMax(stoptime,ParallelDescriptor::IOProcessorNumber());

        if (ParallelDescriptor::IOProcessor())
        {
            std::cout << "ParticleContainer<NR,NI>::moveKickDrift() time: " << stoptime << '\n';
        }
    }
}

//
// This version takes as input the acceleration vector at cell centers, and has the option of
//      returning the acceleration at the particle location in the data array, starting at
//      component start_comp_for_accel
//
template <int NR, int NI>
void
<<<<<<< HEAD
ParticleContainer<NR,NI>::moveKick (MultiFab& grav_vector,
				    int             lev,
				    Real            dt,
				    Real            a_new,
				    Real            a_half, 
				    int             start_comp_for_accel)
=======
ParticleContainer<N>::moveKick (MultiFab& acceleration,
                                int             lev,
                                Real            dt,
                                Real            a_new,
                                Real            a_half, 
                                int             start_comp_for_accel)
>>>>>>> 9de54a6a
{
    BL_PROFILE("ParticleContainer::moveKick()");
    BL_ASSERT(NR >= BL_SPACEDIM+1);
    BL_ASSERT(lev >= 0 && lev < m_particles.size());

    const Real strttime  = ParallelDescriptor::second();
    const Real half_dt   = Real(0.5) * dt;
    const Real a_new_inv = 1 / a_new;
    PMap&      pmap      = m_particles[lev];

    MultiFab* ac_pointer;
    if (OnSameGrids(lev,acceleration))
    {
        ac_pointer = &acceleration;
    }
    else 
    {
        ac_pointer = new MultiFab(m_gdb->ParticleBoxArray(lev),acceleration.nComp(),acceleration.nGrow(),
				  m_gdb->ParticleDistributionMap(lev),Fab_allocate);
        for (MFIter mfi(*ac_pointer); mfi.isValid(); ++mfi)
            ac_pointer->setVal(0.);
        ac_pointer->copy(acceleration,0,0,acceleration.nComp());
        ac_pointer->FillBoundary(); // DO WE NEED GHOST CELLS FILLED ???
    }

    for (typename PMap::iterator pmap_it = pmap.begin(), pmapEnd = pmap.end(); pmap_it != pmapEnd; ++pmap_it)
    {
        const int        grid = pmap_it->first;
        PBox&            pbox = pmap_it->second;
        const int        n    = pbox.size();
        const FArrayBox& gfab = (*ac_pointer)[grid];

#ifdef _OPENMP
#pragma omp parallel for
#endif
        for (int i = 0; i < n; i++)
        {
            ParticleType& p = pbox[i];

            if (p.m_id > 0)
            {
                BL_ASSERT(p.m_grid == grid);
                //
                // Note: m_data[0] is mass, 1 is v_x, ...
                //
                Real grav[BL_SPACEDIM];

                ParticleBase::GetGravity(gfab, m_gdb->Geom(p.m_lev), p, grav);
                //
                // Define (a u)^new = (a u)^half + dt/2 grav^new
                //
                D_TERM(p.m_data[1] *= a_half;,
                       p.m_data[2] *= a_half;,
                       p.m_data[3] *= a_half;);

                D_TERM(p.m_data[1] += half_dt * grav[0];,
                       p.m_data[2] += half_dt * grav[1];,
                       p.m_data[3] += half_dt * grav[2];);

                D_TERM(p.m_data[1] *= a_new_inv;,
                       p.m_data[2] *= a_new_inv;,
                       p.m_data[3] *= a_new_inv;);

                if (start_comp_for_accel > BL_SPACEDIM)
                {
                   D_TERM(p.m_data[start_comp_for_accel  ] = grav[0];,
                          p.m_data[start_comp_for_accel+1] = grav[1];,
                          p.m_data[start_comp_for_accel+2] = grav[2];);
                }
            }
        }
    }

<<<<<<< HEAD
    if (gv_pointer != &grav_vector) delete gv_pointer;

    if (m_verbose > 1)
    {
        Real stoptime = ParallelDescriptor::second() - strttime;

        ParallelDescriptor::ReduceRealMax(stoptime,ParallelDescriptor::IOProcessorNumber());

        if (ParallelDescriptor::IOProcessor())
        {
            std::cout << "ParticleContainer<NR,NI>::moveKick() time: " << stoptime << '\n';
        }
    }
    //
    // No need for Redistribution(), we only change the velocity.
    //
}

//
// This version takes as input the normal gravity component on each face
//
template <int NR, int NI>
void
ParticleContainer<NR,NI>::moveKickDrift (PArray<MultiFab>& grav_vector,
					 int             lev,
					 Real            dt,
					 Real            a_old,
					 Real            a_half) 
{
    BL_PROFILE("ParticleContainer::moveKickDrift()");
    BL_ASSERT(OK());
    BL_ASSERT(NR >= BL_SPACEDIM+1);
    BL_ASSERT(lev >= 0 && lev < m_particles.size());

    const Real      strttime      = ParallelDescriptor::second();
    const Geometry& geom          = m_gdb->Geom(lev);
    const Real*     dx            = geom.CellSize();
    const Real*     plo           = geom.ProbLo();
    const Real      half_dt       = Real(0.5) * dt;
    const Real      a_half_inv    = 1 / a_half;
    const Real      dt_a_half_inv = dt * a_half_inv;
    PMap&           pmap          = m_particles[lev];

    MultiFab* gv_pointer[BL_SPACEDIM];
    if (OnSameGrids(lev,grav_vector[0]))
    {
        for (int i = 0; i < BL_SPACEDIM; i++)
           gv_pointer[i] = &grav_vector[i];
    }
    else 
    {
        for (int i = 0; i < BL_SPACEDIM; i++)
        {
           gv_pointer[i] = new MultiFab(m_gdb->ParticleBoxArray(lev),grav_vector[i].nComp(),
                                        grav_vector[i].nGrow(),
					m_gdb->ParticleDistributionMap(lev),Fab_allocate);
           gv_pointer[i]->copy(grav_vector[i],0,0,grav_vector[i].nComp());
           gv_pointer[i]->FillBoundary(); // DO WE NEED GHOST CELLS FILLED ???
        }
    }

    for (typename PMap::iterator pmap_it = pmap.begin(), pmapEnd = pmap.end(); pmap_it != pmapEnd; ++pmap_it)
    {
        const int grid = pmap_it->first;
        PBox&     pbox = pmap_it->second;
        const int n    = pbox.size();

        const FArrayBox* gfab[BL_SPACEDIM] = 
          { D_DECL(&(*gv_pointer)[0][grid],&(*gv_pointer)[1][grid],&(*gv_pointer)[2][grid]) };

#ifdef _OPENMP
#pragma omp parallel for
#endif
        for (int i = 0; i < n; i++)
        {
            ParticleType& p = pbox[i];

            if (p.m_id <= 0) continue;

            BL_ASSERT(p.m_grid == grid);
            //
            // First update (a u)^half = (a u)^old + dt/2 grav^old
            //
            D_TERM(p.m_data[1] *= a_old;,
                   p.m_data[2] *= a_old;,
                   p.m_data[3] *= a_old;);

            const IntVect lo = p.m_cell;

            for (int d = 0; d < BL_SPACEDIM; d++)
            {
                IntVect hi = lo;

                hi[d] += 1;

                Real delta = (p.m_pos[d] - plo[d]) / dx[d] - lo[d];

                if (delta > 1) delta = 1;
                if (delta < 0) delta = 0;

                const Real grav_lo = (*gfab[d])(lo);
                const Real grav_hi = (*gfab[d])(hi);
                //
                // Note: m_data[0] is mass, 1 is v_x, ...
                //
                p.m_data[1+d] += half_dt * (grav_lo + delta * (grav_hi - grav_lo));
            }

            D_TERM(p.m_data[1] *= a_half_inv;,
                   p.m_data[2] *= a_half_inv;,
                   p.m_data[3] *= a_half_inv;);
            //
            // Now update x^new = x^old + dt grav^half / a^half
            //
            D_TERM(p.m_pos[0] += dt_a_half_inv * p.m_data[1];,
                   p.m_pos[1] += dt_a_half_inv * p.m_data[2];,
                   p.m_pos[2] += dt_a_half_inv * p.m_data[3];);
        }
    }

    for (int i = 0; i < BL_SPACEDIM; i++)
    {
	if (gv_pointer[i] != &grav_vector[i]) delete gv_pointer[i];
    }

    if (lev > 0 && m_gdb->subCycle())
    {
        for (typename PMap::iterator pmap_it = pmap.begin(), pmapEnd = pmap.end(); pmap_it != pmapEnd; ++pmap_it)
        {
            PBox&            pbox = pmap_it->second;
            const int        n    = pbox.size();
 
#ifdef _OPENMP
#pragma omp parallel for
#endif
            for (int i = 0; i < n; i++)
            {
                ParticleType& p = pbox[i];
                if (p.m_id <= 0) continue;

                // Move the particle to the proper ghost cell. 
                //      and remove any *ghost* particles that have gone too far
                // Note that this should only negate ghost particles, not real particles.
                if (!ParticleBase::RestrictedWhere(p,m_gdb, grav_vector[0].nGrow()-2))
                {
                    // Assert that the particle being removed is a ghost particle;
                    // the ghost particle is no longer in relevant ghost cells for this grid.
                    if (p.m_id == GhostParticleID)
                    {
                        p.m_id = -1;
                    }
                    else
                    {
                        std::cout << "Oops -- removing particle " << p.m_id << std::endl;
                        BoxLib::Error("Trying to get rid of a non-ghost particle in moveKickDrift");
                    }
                }
            }
        }
    }

    if (m_verbose > 1)
    {
        Real stoptime = ParallelDescriptor::second() - strttime;

        ParallelDescriptor::ReduceRealMax(stoptime,ParallelDescriptor::IOProcessorNumber());

        if (ParallelDescriptor::IOProcessor())
        {
            std::cout << "ParticleContainer<NR,NI>::moveKickDrift() time: " << stoptime << '\n';
        }
    }
}

//
// This version takes as input the normal gravity component on each face
//

template <int NR, int NI>
void
ParticleContainer<NR,NI>::moveKick (PArray<MultiFab>& grav_vector,
				    int               lev,
				    Real              dt,
				    Real              a_new,
				    Real              a_half) 
{
    BL_PROFILE("ParticleContainer::moveKick()");
    BL_ASSERT(OK());
    BL_ASSERT(NR >= BL_SPACEDIM+1);
    BL_ASSERT(lev >= 0 && lev < m_particles.size());

    const Real      strttime  = ParallelDescriptor::second();
    const Geometry& geom      = m_gdb->Geom(lev);
    const Real*     dx        = geom.CellSize();
    const Real*     plo       = geom.ProbLo();
    const Real      half_dt   = Real(0.5) * dt;
    const Real      a_new_inv = 1 / a_new;
    PMap&           pmap      = m_particles[lev];

    MultiFab* gv_pointer[BL_SPACEDIM];
    if (OnSameGrids(lev,grav_vector[0]))
    {
        for (int i = 0; i < BL_SPACEDIM; i++)
           gv_pointer[i] = &grav_vector[i];
    }
    else 
    {
        for (int i = 0; i < BL_SPACEDIM; i++)
        {
           gv_pointer[i] = new MultiFab(m_gdb->ParticleBoxArray(lev),grav_vector[i].nComp(),
                                        grav_vector[i].nGrow(),
					m_gdb->ParticleDistributionMap(lev),Fab_allocate);
           gv_pointer[i]->copy(grav_vector[i],0,0,grav_vector[i].nComp());
           gv_pointer[i]->FillBoundary(); // DO WE NEED GHOST CELLS FILLED ???
        }
    }

    for (typename PMap::iterator pmap_it = pmap.begin(), pmapEnd = pmap.end(); pmap_it != pmapEnd; ++pmap_it)
    {
        const int grid = pmap_it->first;
        PBox&     pbox = pmap_it->second;
        const int n    = pbox.size();

        const FArrayBox* gfab[BL_SPACEDIM] = 
          { D_DECL(&(*gv_pointer)[0][grid],&(*gv_pointer)[1][grid],&(*gv_pointer)[2][grid]) };

#ifdef _OPENMP
#pragma omp parallel for
#endif
        for (int i = 0; i < n; i++)
        {
            ParticleType& p = pbox[i];

            if (p.m_id <= 0) continue;

            BL_ASSERT(p.m_grid == grid);
            //
            // Define (a u)^new = (a u)^half + dt/2 grav^new
            //
            D_TERM(p.m_data[1] *= a_half;,
                   p.m_data[2] *= a_half;,
                   p.m_data[3] *= a_half;);

            const IntVect lo = p.m_cell;

            for (int d = 0; d < BL_SPACEDIM; d++)
            {
                IntVect hi = lo;

                hi[d] += 1;

                Real delta = (p.m_pos[d] - plo[d]) / dx[d] - lo[d];

                if (delta > 1) delta = 1;
                if (delta < 0) delta = 0;

                const Real grav_lo = (*gfab[d])(lo);
                const Real grav_hi = (*gfab[d])(hi);
                //
                // Note: m_data[0] is mass, 1 is v_x, ...
                //
                p.m_data[1+d] += half_dt * (grav_lo + delta * (grav_hi - grav_lo));
            }

            D_TERM(p.m_data[1] *= a_new_inv;,
                   p.m_data[2] *= a_new_inv;,
                   p.m_data[3] *= a_new_inv;);
        }
    }

    for (int i = 0; i < BL_SPACEDIM; i++)
    {
	if (gv_pointer[i] != &grav_vector[i]) delete gv_pointer[i];
    }
=======
    if (ac_pointer != &acceleration) delete ac_pointer;
>>>>>>> 9de54a6a

    if (m_verbose > 1)
    {
        Real stoptime = ParallelDescriptor::second() - strttime;

        ParallelDescriptor::ReduceRealMax(stoptime,ParallelDescriptor::IOProcessorNumber());

        if (ParallelDescriptor::IOProcessor())
        {
            std::cout << "ParticleContainer<NR,NI>::moveKick() time: " << stoptime << '\n';
        }
    }
    //
    // No need for Redistribution(), we only change the velocity.
    //
}

template <int NR, int NI>
void
ParticleContainer<NR,NI>::RemoveParticlesNotAtFinestLevel ()
{
    BL_PROFILE("ParticleContainer<NR,NI>::RemoveParticlesNotAtFinestLevel()");
    BL_ASSERT(m_gdb->finestLevel()+1 == m_particles.size());

    int cnt = 0;

    for (int lev = 0; lev < m_gdb->finestLevel(); lev++)
    {
        PMap& pmap = m_particles[lev];

        if (!pmap.empty())
        {
            for (typename PMap::iterator pmap_it = pmap.begin(), pmapEnd = pmap.end();
                 pmap_it != pmapEnd;
                 ++pmap_it)
            {
                cnt += pmap_it->second.size();
            }

            PMap().swap(pmap);

            BL_ASSERT(pmap.empty());
        }
    }
    //
    // Print how many particles removed on each processor if any were removed.
    //
    if (m_verbose > 1)
    {
        int maxcnt = cnt;

#ifdef BL_LAZY
	Lazy::QueueReduction( [=] () mutable {
#endif
        ParallelDescriptor::ReduceIntMax(maxcnt);

        if (maxcnt > 0)
        {
            for (int i = 0; i < ParallelDescriptor::NProcs(); i++)
            {
                if (ParallelDescriptor::MyProc() == i)
                {
                    if (cnt > 0)
                    {
                        std::cout << "Processor "
                                  << i
                                  << " removed "
                                  << cnt
                                  << " particles not in finest level" << std::endl;
                    }
                }
                ParallelDescriptor::Barrier();
            }
        }
#ifdef BL_LAZY
	});
#endif
    }
}

template <int NR, int NI>
void
ParticleContainer<NR,NI>::RemoveParticlesAtLevel (int level)
{
    BL_PROFILE("ParticleContainer<NR,NI>::RemoveParticlesAtLevel()");
    if (level >= m_particles.size())
        return;

    if (!m_particles[level].empty())
    {
        PMap().swap(m_particles[level]);
    }

    BL_ASSERT(m_particles[level].empty());
}

template <int NR, int NI>
void
ParticleContainer<NR,NI>::AddParticlesAtLevel (int   level,
					       PBox& virts,
					       bool  where_already_called)
{
    BL_PROFILE("ParticleContainer<NR,NI>::AddParticlesAtLevel()");
    if (m_particles.size() < level+1)
    {
        if (ParallelDescriptor::IOProcessor())
        {
            std::cout << "ParticleContainer<NR,NI>::AddParticlesAtLevel resizing m_particles from "
                      << m_particles.size()
                      << " to "
                      << level+1 << '\n';
        }
        m_particles.resize(level + 1);
    }

    const int MyProc = ParallelDescriptor::MyProc();
    //
    // The valid particles that we don't own.
    //
    PMap not_ours;

    while (!virts.empty())
    {
        ParticleType& p = virts.back();

        if (p.m_id > 0)
        {
            if (!where_already_called)
            {
                //
                // Put the particle in this level.
                //
                p.m_lev = level;

                if (!ParticleBase::SingleLevelWhere(p, m_gdb, level))
                    //
                    // Virtuals shouldn't be in Ghost cells.
                    //
                    BoxLib::Abort("ParticleContainer<NR,NI>::AddParticlesAtLevel(): Can't add outside of domain\n");
            }
            else
            {
                BL_ASSERT(p.m_lev == level);
            }

            const int who = m_gdb->ParticleDistributionMap(p.m_lev)[p.m_grid];

            if (who == MyProc)
            {
                m_particles[p.m_lev][p.m_grid].push_back(p);
            }
            else
            {
                not_ours[who].push_back(p);
            }
        }

        virts.pop_back();
    }

    if (ParallelDescriptor::NProcs() == 1)
    {
        BL_ASSERT(not_ours.empty());
    }
    else
    {
        RedistributeMPI(not_ours);
    }
}

template <int NR, int NI>
void
ParticleContainer<NR,NI>::CreateVirtualParticles (int   level,
						  PBox& virts) const
{
    BL_PROFILE("ParticleContainer<NR,NI>::CreateVirtualParticles()");
    BL_ASSERT(level > 0);
    BL_ASSERT(virts.empty());

    if (level >= m_particles.size())
        //
        // This level could exist and simply have no particles.
        //
        return;
    //
    // Read these from the parm file if we haven't done so yet.
    //
    if (aggregation_type == "")
    {
        ParmParse pp("particles");
        aggregation_type = "None";
        pp.query("aggregation_type",aggregation_type);
        aggregation_buffer = 2;
        pp.query("aggregation_buffer",aggregation_buffer);
    }
    //
    // Create a buffer so that particles near the cf border are not aggregated.
    //
    BoxArray buffer = BoxLib::complementIn(m_gdb->Geom(level).Domain(), m_gdb->boxArray(level));

    buffer.grow(aggregation_buffer);

    const PMap& pmap = m_particles[level];

    for (typename PMap::const_iterator pmap_it = pmap.begin(), pmapEnd = pmap.end();
         pmap_it != pmapEnd;
         ++pmap_it)
    {
        const PBox& pbox = pmap_it->second;
        //
        // Map for use in Cell aggregation.
        //
        std::map<IntVect,ParticleType,IntVect::Compare> agg_map;

        typename std::map<IntVect,ParticleType,IntVect::Compare>::iterator agg_map_it;

        for (typename PBox::const_iterator it = pbox.begin(), pboxEnd = pbox.end();
             it != pboxEnd;
             ++it)
        {
            if (buffer.contains(it->m_cell))
            {
                //
                // It's in the no-aggregation buffer.
                //
                virts.push_back(*it);
                //
                // Set its id to indicate that it's a virt.
                //
                virts.back().m_id = VirtualParticleID;
            }
            else
            {
                if (aggregation_type == "None")
                {
                    //
                    // No aggregation.  Simply clone the particle.
                    //
                    virts.push_back(*it);
                    //
                    // Set its id to indicate that it's a virt.
                    //
                    virts.back().m_id = VirtualParticleID;
                }
                else if (aggregation_type == "Cell")
                {
                    //
                    // Note that Cell aggregation assumes that p.m_data[0] is mass and
                    // that all other components should be combined in a mass-weighted
                    // average.
                    //
                    agg_map_it = agg_map.find(it->m_cell);

                    if (agg_map_it == agg_map.end())
                    {
                        //
                        // Add the particle.
                        //
                        ParticleType p = *it;
                        //
                        // Set its id to indicate that it's a virt.
                        //
                        p.m_id = VirtualParticleID;
                        agg_map[p.m_cell] = p;
                    }
                    else
                    {
                        BL_ASSERT(agg_map_it != agg_map.end());
                        const ParticleType&  pnew       = *it;
                        ParticleType&        pold       = agg_map_it->second;
                        const Real           old_mass   = pold.m_data[0];
                        const Real           new_mass   = pnew.m_data[0];
                        const Real           total_mass = old_mass + new_mass;
                        //
                        // Set the position to the center of mass.
                        //
                        for (int i = 0; i < BL_SPACEDIM; i++)
                        {
                            pold.m_pos[i] = (old_mass*pold.m_pos[i] + new_mass*pnew.m_pos[i])/total_mass;
                        }
                        BL_ASSERT(ParticleBase::Index(pold,m_gdb->Geom(level)) == it->m_cell);
                        //
                        // Set the metadata (presumably velocity) to the mass-weighted average.
                        //
                        for (int i = 1; i < NR; i++)
                        {
                            pold.m_data[i] = (old_mass*pold.m_data[i] + new_mass*pnew.m_data[i])/total_mass;
                        }
                        pold.m_data[0] = total_mass;
                    }
                }
                else if (aggregation_type == "Flow")
                {
                    BoxLib::Abort("Flow aggregation not implemented");
                }
                else 
                {
                    BoxLib::Abort("Unknown Particle Aggregation mode");
                }
            }
        }
        if (aggregation_type == "Cell")
        {
            //
            // Add the aggregated particles to the virtuals.
            //
            for (typename std::map<IntVect,ParticleType>::iterator agg_it = agg_map.begin(), aggEnd = agg_map.end(); agg_it != aggEnd; ++agg_it)
            {
                virts.push_back((*agg_it).second);
            }
        }
    }
}

template <int NR, int NI>
void
ParticleContainer<NR,NI>::CreateGhostParticles (int   level,
						int   ngrow,
						PBox& ghosts) const
{
    BL_PROFILE("ParticleContainer<NR,NI>::CreateGhostParticles()");
    BL_ASSERT(ghosts.empty());
    BL_ASSERT(level < m_gdb->finestLevel());

    if (level >= m_particles.size())
        //
        // This level could exist and simply have no particles.
        //
        return;

    const BoxArray& fine = m_gdb->ParticleBoxArray(level + 1);
    
    std::vector< std::pair<int,Box> > isects;

    const PMap& pmap = m_particles[level];

    for (typename PMap::const_iterator pmap_it = pmap.begin(), pmapEnd = pmap.end();
         pmap_it != pmapEnd;
         ++pmap_it)
    {
        const PBox& pbox = pmap_it->second;

        for (typename PBox::const_iterator it = pbox.begin(), pboxEnd = pbox.end();
             it != pboxEnd;
             ++it)
        {
            //
            // Find particle location on the finer level.
            //
            const IntVect& iv = ParticleBase::Index(*it,m_gdb->Geom(level+1));
            //
            // Is it in the grown finer level?
            //
            fine.intersections(Box(iv,iv),isects,false,ngrow);
            //
            // Here we add the particle to each potential grid.
            //
            for (int i = 0; i < isects.size(); i++)
            {
                //
                // Create a copy.
                //
                ParticleType p = *it;
                //
                // Set its id to indicate that it's a ghost.
                //
                p.m_id = GhostParticleID;
                //
                // Set its position.
                //
                p.m_lev  = level + 1;
                p.m_grid = isects[i].first;
                p.m_cell = iv;
                //
                // Store it in the PBox.
                //
                ghosts.push_back(p);
            }
        }
    }
}
    
//
// Uses midpoint method to advance particles using umac.
//

template <int NR, int NI>
void
ParticleContainer<NR,NI>::AdvectWithUmac (MultiFab* umac,
					  int       lev,
					  Real      dt,
					  int       vcomp)
{
    BL_PROFILE("ParticleContainer<NR,NI>::AdvectWithUmac()");
    BL_ASSERT(OK(true, lev, umac[0].nGrow()-1));
    BL_ASSERT(vcomp >= 0);
    BL_ASSERT(NR >= vcomp + BL_SPACEDIM);
    BL_ASSERT(lev >= 0 && lev < m_particles.size());

    D_TERM(BL_ASSERT(umac[0].nGrow() >= 1);,
           BL_ASSERT(umac[1].nGrow() >= 1);,
           BL_ASSERT(umac[2].nGrow() >= 1););

    D_TERM(BL_ASSERT(!umac[0].contains_nan());,
           BL_ASSERT(!umac[1].contains_nan());,
           BL_ASSERT(!umac[2].contains_nan()););

    const Real      strttime = ParallelDescriptor::second();
    const Geometry& geom     = m_gdb->Geom(lev);
    const Real*     dx       = geom.CellSize();
    const Real*     plo      = geom.ProbLo();

    PArray<MultiFab> umac_pointer;
    // We assume that if umac[0]'s boxArray matches then the others will too...
    if (OnSameGrids(lev, umac[0]))
    {
	umac_pointer.resize(BL_SPACEDIM, PArrayNoManage);
        for (int i = 0; i < BL_SPACEDIM; i++)
	    umac_pointer.set(i, &umac[i]);
    }
    else
    {
	umac_pointer.resize(BL_SPACEDIM, PArrayManage);
        for (int i = 0; i < BL_SPACEDIM; i++)
        {
	    int ng = umac[i].nGrow();
	    
	    umac_pointer.set(i, new MultiFab(m_gdb->ParticleBoxArray(lev),
					     umac[i].nComp(),
					     ng,
					     m_gdb->ParticleDistributionMap(lev),
					     Fab_allocate,
					     IntVect::TheDimensionVector(i)));
	    umac_pointer[i].copy(umac[i],0,0,umac[i].nComp(),ng,ng);
        }
    }

    for (int ipass = 0; ipass < 2; ipass++)
    {
        PMap& pmap = m_particles[lev];

        for (typename PMap::iterator pmap_it = pmap.begin(), pmapEnd = pmap.end(); pmap_it != pmapEnd; ++pmap_it)
        {
            const int grid = pmap_it->first;
            PBox&     pbox = pmap_it->second;
            const int n    = pbox.size();

            FArrayBox* fab[BL_SPACEDIM] = { D_DECL(&umac_pointer[0][grid],
                                                   &umac_pointer[1][grid],
                                                   &umac_pointer[2][grid]) };

#ifdef _OPENMP
#pragma omp parallel for
#endif
            for (int i = 0; i < n; i++)
            {
                ParticleType& p = pbox[i];
                
                if (p.m_id <= 0) continue;

                BL_ASSERT(p.m_grid == grid);

                const Real len[BL_SPACEDIM] = { D_DECL((p.m_pos[0]-plo[0])/dx[0] + Real(0.5),
                                                       (p.m_pos[1]-plo[1])/dx[1] + Real(0.5),
                                                       (p.m_pos[2]-plo[2])/dx[2] + Real(0.5)) };

                const IntVect cell(D_DECL(floor(len[0]), floor(len[1]), floor(len[2])));

                const Real frac[BL_SPACEDIM] = { D_DECL(len[0]-cell[0], len[1]-cell[1], len[2]-cell[2]) };

                for (int d = 0; d < BL_SPACEDIM; d++)
                {
                    IntVect ecell = cell;

                    ecell[d] = p.m_cell[d] + 1;

                    Real efrac[BL_SPACEDIM] = { D_DECL(frac[0], frac[1], frac[2]) };

                    efrac[d] = (p.m_pos[d]-plo[d])/dx[d] - p.m_cell[d];

                    for (int j = 0; j < BL_SPACEDIM; j++)
                    {
                        if (efrac[j] > 1) efrac[j] = 1;
                        if (efrac[j] < 0) efrac[j] = 0;
                    }

                    const Real vel = ParticleBase::InterpDoit(*fab[d], ecell, efrac, 0);

                    if (ipass == 0)
                    {
                        //
                        // Save old position and the vel & predict location at dt/2.
                        //
                        p.m_data[vcomp+d] = p.m_pos[d];
                        p.m_pos[d] += 0.5*dt*vel;
                    }
                    else
                    {
                        //
                        // Update to final time using the orig position and the vel at dt/2.
                        //
                        p.m_pos[d]  = p.m_data[vcomp+d] + dt*vel;
                        // Save the velocity for use in Timestamp().
			p.m_data[vcomp+d] = vel;
                    }
                }
                
                ParticleBase::RestrictedWhere(p,m_gdb, umac[0].nGrow()); 
            }
        }
    }
    if (m_verbose > 1)
    {
        Real stoptime = ParallelDescriptor::second() - strttime;

#ifdef BL_LAZY
	Lazy::QueueReduction( [=] () mutable {
#endif
        ParallelDescriptor::ReduceRealMax(stoptime,ParallelDescriptor::IOProcessorNumber());

        if (ParallelDescriptor::IOProcessor())
        {
            std::cout << "ParticleContainer<NR,NI>::AdvectWithUmac() time: " << stoptime << '\n';
        }
#ifdef BL_LAZY
	});
#endif
    }
}

//
// Uses midpoint method to advance particles using cell-centered velocity
//

template <int NR, int NI>
void
ParticleContainer<NR,NI>::AdvectWithUcc (const MultiFab& Ucc,
					 int             lev,
					 Real            dt,
					 int             vcomp)
{
    BL_ASSERT(Ucc.nGrow() > 0);
    BL_ASSERT(OK(true, lev, Ucc.nGrow()-1));
    BL_ASSERT(vcomp >= 0);
    BL_ASSERT(NR >= vcomp + BL_SPACEDIM);
    BL_ASSERT(lev >= 0 && lev < m_particles.size());

    BL_ASSERT(!Ucc.contains_nan());

    const Real      strttime = ParallelDescriptor::second();
    const Geometry& geom     = m_gdb->Geom(lev);

    BL_ASSERT(OnSameGrids(lev,Ucc));

    int idx[BL_SPACEDIM] = {D_DECL(0,1,2)};

    for (int ipass = 0; ipass < 2; ipass++)
    {
        PMap& pmap = m_particles[lev];

        for (typename PMap::iterator pmap_it = pmap.begin(), pmapEnd = pmap.end(); pmap_it != pmapEnd; ++pmap_it)
        {
            const int grid = pmap_it->first;
            PBox&     pbox = pmap_it->second;
            const int n    = pbox.size();

	    const FArrayBox& fab = Ucc[grid];

#ifdef _OPENMP
#pragma omp parallel for
#endif
            for (int i = 0; i < n; i++)
            {
                ParticleType& p = pbox[i];
                
                if (p.m_id <= 0) continue;

                BL_ASSERT(p.m_grid == grid);

		Real v[BL_SPACEDIM];

		ParticleBase::Interp(p, geom, fab, idx, v, BL_SPACEDIM);

		if (ipass == 0) {
		    //
		    // Save old position and the vel & predict location at dt/2.
		    //
		    for (int d = 0; d < BL_SPACEDIM; d++)
		    {
			p.m_data[vcomp+d] = p.m_pos[d];
                        p.m_pos[d] += 0.5*dt*v[d];
                    }
		} else {
		    //
		    // Update to final time using the orig position and the vel at dt/2.
		    //
		    for (int d = 0; d < BL_SPACEDIM; d++)
		    {
                        p.m_pos[d]  = p.m_data[vcomp+d] + dt*v[d];
                        // Save the velocity for use in Timestamp().
			p.m_data[vcomp+d] = v[d];
                    }
                }
                
                ParticleBase::RestrictedWhere(p,m_gdb, Ucc.nGrow()); 
            }
        }
    }
    if (m_verbose > 1)
    {
        Real stoptime = ParallelDescriptor::second() - strttime;

#ifdef BL_LAZY
	Lazy::QueueReduction( [=] () mutable {
#endif
        ParallelDescriptor::ReduceRealMax(stoptime,ParallelDescriptor::IOProcessorNumber());

        if (ParallelDescriptor::IOProcessor())
        {
            std::cout << "ParticleContainer<NR,NI>::AdvectWithUcc() time: " << stoptime << '\n';
        }
#ifdef BL_LAZY
	});
#endif
    }
}

//
// This redistributes valid particles and discards invalid ones.
//

template <int NR, int NI>
void
ParticleContainer<NR,NI>::Redistribute (bool where_already_called,
					bool full_where,
					int  lev_min,
					int  nGrow)
{
    BL_PROFILE("ParticleContainer::Redistribute()");
    const int MyProc   = ParallelDescriptor::MyProc();
    Real      strttime = ParallelDescriptor::second();
    //
    // On startup there are cases where Redistribute() could be called
    // with a given finestLevel() where that AmrLevel has yet to be defined.
    //
    int theEffectiveFinestLevel = m_gdb->finestLevel();

    while (!m_gdb->LevelDefined(theEffectiveFinestLevel))
        theEffectiveFinestLevel--;

    if (m_particles.size() < theEffectiveFinestLevel+1)
    {
        if (ParallelDescriptor::IOProcessor())
        {
            std::cout << "ParticleContainer<NR,NI>::Redistribute() resizing m_particles from "
                      << m_particles.size()
                      << " to "
                      << theEffectiveFinestLevel+1 << '\n';
        }
        m_particles.resize(theEffectiveFinestLevel+1);
    }
    //
    // The valid particles that we don't own.
    //
    PMap not_ours;

    for (int lev = lev_min; lev < m_particles.size(); lev++)
    {
        PMap& pmap = m_particles[lev];

        for (typename PMap::iterator pmap_it = pmap.begin(), pmapEnd = pmap.end(); pmap_it != pmapEnd; ++pmap_it)
        {
            const int grid = pmap_it->first;
            PBox&     pbox = pmap_it->second;

            for (typename PBox::iterator it = pbox.begin(), End = pbox.end(); it != End; )
            {
                ParticleType& p = *it;

                if (p.m_id > 0)
                {
                    if (!where_already_called)
                    {
                        if (!ParticleBase::Where(p,m_gdb, lev_min, theEffectiveFinestLevel))
                        {                                
                            if (full_where) // Lengthier checks for subcycling.
                            {
                                if (!ParticleBase::PeriodicWhere(p, m_gdb, lev_min, theEffectiveFinestLevel))
                                {
                                    if (lev_min != 0) // RestrictedWhere should be unnecessary at top level.
                                    {
                                        if (!ParticleBase::RestrictedWhere(p, m_gdb, nGrow))
                                            BoxLib::Abort("ParticleContainer<NR,NI>::Redistribute(): invalid particle at non-coarse step");
                                    }
                                    else
                                    {
                                        //
                                        // The particle has left the domain; invalidate it.
                                        // This typically only happens on a coarse timestep.
                                        //
                                        p.m_id = -p.m_id;
                                    }
                                }
                            }
                            else
                            {
                                std::cout << "Bad Particle: " << p << '\n';
                                BoxLib::Abort("ParticleContainer<NR,NI>::Redistribute(): invalid particle in basic check");
                            }
                        }
                    }

                    if (p.m_id > 0)
                    {
                        //
                        // The owner of the particle is the CPU owning the finest grid
                        // in state data that contains the particle.
                        //
                        const int who = m_gdb->ParticleDistributionMap(p.m_lev)[p.m_grid];

                        if (who == MyProc)
                        {
                            if (p.m_lev != lev || p.m_grid != grid)
                            {
                                //
                                // We own it but must shift it to another place.
                                //
                                m_particles[p.m_lev][p.m_grid].push_back(p);
                                //
                                // Invalidate the particle so we can reclaim its space.
                                //
                                p.m_id = -p.m_id;
                            }
                        }
                        else
                        {
                            not_ours[who].push_back(p);
                            //
                            // Invalidate the particle so we can reclaim its space.
                            //
                            p.m_id = -p.m_id;
                        }
                    }
                }

                if (p.m_id <= 0)
                {
                    if (it != pbox.begin())
                    {

                        BL_ASSERT(pbox.front().m_id > 0);
                        std::swap(pbox.front(),p);
                    }
                    ++it;
                    pbox.pop_front();
                }
                else
                {
                    ++it;
                }
            }
        }
        //
        // Remove any map entries for which the particle container is now empty.
        //
        for (typename PMap::iterator pmap_it = pmap.begin(), pmapEnd = pmap.end(); pmap_it != pmapEnd; )
        {
            if (pmap_it->second.empty())
            {
                pmap.erase(pmap_it++);
            }
            else
            {
                ++pmap_it;
            }
        }
    }

    if (m_particles.size() > theEffectiveFinestLevel+1)
    {
        //
        // Looks like we lost an AmrLevel on a regrid.
        //
        if (ParallelDescriptor::IOProcessor())
        {
            std::cout << "ParticleContainer<NR,NI>::Redistribute() resizing m_particles from "
                      << m_particles.size()
                      << " to "
                      << theEffectiveFinestLevel+1 << '\n';
        }
        BL_ASSERT(m_particles.size() >= 2);
        BL_ASSERT(m_particles[m_particles.size()-1].empty());

        m_particles.resize(theEffectiveFinestLevel+1);
    }

    if (ParallelDescriptor::NProcs() == 1)
    {
        BL_ASSERT(not_ours.empty());
    }
    else
    {
        RedistributeMPI(not_ours);
    }

    BL_ASSERT(OK(full_where, lev_min, nGrow, theEffectiveFinestLevel));

    if (m_verbose > 0)
    {
        Real stoptime = ParallelDescriptor::second() - strttime;

        ByteSpread();

#ifdef BL_LAZY
	Lazy::QueueReduction( [=] () mutable {
#endif
        ParallelDescriptor::ReduceRealMax(stoptime,ParallelDescriptor::IOProcessorNumber());
        if (ParallelDescriptor::IOProcessor())
            std::cout << "ParticleContainer<NR,NI>::Redistribute() time: " << stoptime << "\n\n";
#ifdef BL_LAZY
	});
#endif
    }
}

template <int NR, int NI>
void
ParticleContainer<NR,NI>::RedistributeMPI (PMap& not_ours)
{
    BL_PROFILE("ParticleContainer<NR,NI>::RedistributeMPI()");
#if BL_USE_MPI
    const int MyProc = ParallelDescriptor::MyProc();
    const int NProcs = ParallelDescriptor::NProcs();
    //
    // We may now have particles that are rightfully owned by another CPU.
    //
    Array<int> Snds(NProcs,0), Rcvs(NProcs,0);

    int NumSnds = 0, NumRcvs = 0;

    for (typename PMap::const_iterator it = not_ours.begin(), End = not_ours.end(); it != End; ++it)
    {
        NumSnds        += it->second.size();
        Snds[it->first] = it->second.size();
    }

    ParallelDescriptor::ReduceIntMax(NumSnds);

    if (NumSnds == 0)
        //
        // There's no parallel work to do.
        //
        return;

    BL_COMM_PROFILE(BLProfiler::Alltoall, sizeof(int),
                    ParallelDescriptor::MyProc(), BLProfiler::BeforeCall());

    BL_MPI_REQUIRE( MPI_Alltoall(Snds.dataPtr(),
                                 1,
                                 ParallelDescriptor::Mpi_typemap<int>::type(),
                                 Rcvs.dataPtr(),
                                 1,
                                 ParallelDescriptor::Mpi_typemap<int>::type(),
                                 ParallelDescriptor::Communicator()) );
    BL_ASSERT(Rcvs[MyProc] == 0);

    BL_COMM_PROFILE(BLProfiler::Alltoall, sizeof(int),
                    ParallelDescriptor::MyProc(), BLProfiler::AfterCall());

    typedef std::map<int,int> IntIntMap;

    IntIntMap SndCnts, RcvCnts, rOffset;

    for (int i = 0; i < NProcs; i++)
        if (Snds[i] > 0)
            SndCnts[i] = Snds[i];

    for (int i = 0; i < NProcs; i++)
    {
        if (Rcvs[i] > 0)
        {
            RcvCnts[i] = Rcvs[i];
            rOffset[i] = NumRcvs;
            NumRcvs   += Rcvs[i];
        }
    }
    //
    // Don't need these anymore.
    //
    Array<int>().swap(Snds);
    Array<int>().swap(Rcvs);
    //
    // We'll store the particles we're to receive in a PMap indexed by proc # of receiver.
    //
    PMap nparticles;

    for (IntIntMap::const_iterator it = RcvCnts.begin(), End = RcvCnts.end(); it != End; ++it)
    {
        nparticles[it->first].resize(it->second);
    }
    Array<int>         owner(RcvCnts.size());
    Array<int>         index(RcvCnts.size());
    Array<MPI_Status>  stats(RcvCnts.size());
    Array<MPI_Request> rreqs(RcvCnts.size());
    //
    // First send/recv the integer parts of the particles.
    //
    {
        const int SeqNum     = ParallelDescriptor::SeqNum();
        const int iChunkSize = 4 + BL_SPACEDIM;
        //
        // Allocate data for rcvs as one big chunk.
        //
        Array<int> recvdata(NumRcvs * iChunkSize);
        //
        // Post receives.
        //
        int idx = 0;
        for (IntIntMap::const_iterator it = RcvCnts.begin(), End = RcvCnts.end(); it != End; ++it, ++idx)
        {
            const int Who = it->first;
            const int Cnt = it->second   * iChunkSize;
            const int Idx = rOffset[Who] * iChunkSize;

            BL_ASSERT(Cnt > 0);
            BL_ASSERT(Who >= 0 && Who < NProcs);
            BL_ASSERT(Cnt < std::numeric_limits<int>::max());

            owner[idx] = Who;
            rreqs[idx] = ParallelDescriptor::Arecv(&recvdata[Idx],Cnt,Who,SeqNum).req();
        }
        //
        // Send the integer data.
        //
        Array<int> senddata;

        for (IntIntMap::const_iterator it = SndCnts.begin(), End = SndCnts.end(); it != End; ++it)
        {
            const int Who = it->first;
            const int Cnt = it->second * iChunkSize;

            BL_ASSERT(Cnt > 0);
            BL_ASSERT(Who >= 0 && Who < NProcs);
            BL_ASSERT(Cnt < std::numeric_limits<int>::max());

            senddata.resize(Cnt);

            const PBox& pbox = not_ours[Who];

            int ioff = 0;
            for (typename PBox::const_iterator it = pbox.begin(), End = pbox.end(); it != End; ++it)
            {
                const ParticleType& p = *it;

                BL_ASSERT(p.m_id > 0);

                senddata[ioff+0] = p.m_id;
                senddata[ioff+1] = p.m_cpu;

                senddata[ioff+2] = p.m_lev;
                senddata[ioff+3] = p.m_grid;

                D_TERM(senddata[ioff+4] = p.m_cell[0];,
                       senddata[ioff+5] = p.m_cell[1];,
                       senddata[ioff+6] = p.m_cell[2];);

                ioff += iChunkSize;
            }

            ParallelDescriptor::Send(senddata.dataPtr(),Cnt,Who,SeqNum);
        }
        //
        // Free up this memory ...
        //
        Array<int>().swap(senddata);
        //
        // Now receive and unpack the integer data.
        //
        for (int NWaits = rreqs.size(), completed; NWaits > 0; NWaits -= completed)
        {
            ParallelDescriptor::Waitsome(rreqs, completed, index, stats);

            for (int k = 0; k < completed; k++)
            {
                const int  Who  = owner[index[k]];
                const int  Idx  = rOffset[Who] * iChunkSize;
                const int* rcvp = &recvdata[Idx];
                PBox&      pbox = nparticles[Who];

                BL_ASSERT(pbox.size() == RcvCnts[Who]);

                for (typename PBox::iterator it = pbox.begin(), End = pbox.end(); it != End; ++it)
                {
                    ParticleType& p = *it;

                    BL_ASSERT(rcvp != 0);

                    p.m_id   = rcvp[0];
                    p.m_cpu  = rcvp[1];

                    p.m_lev  = rcvp[2];
                    p.m_grid = rcvp[3];

                    D_TERM(p.m_cell[0] = rcvp[4];,
                           p.m_cell[1] = rcvp[5];,
                           p.m_cell[2] = rcvp[6];);

                    rcvp += iChunkSize;
                }
            }
        }
    }
    //
    // Next send/recv the Real parts of the particles.
    //
    {
        const int SeqNum     = ParallelDescriptor::SeqNum();
        const int rChunkSize = BL_SPACEDIM+NR;
        //
        // Allocate data for rcvs as one big chunk.
        //
        Array<ParticleBase::RealType> recvdata(NumRcvs * rChunkSize);
        //
        // Post receives.
        //
        int idx = 0;
        for (IntIntMap::const_iterator it = RcvCnts.begin(), End = RcvCnts.end(); it != End; ++it, ++idx)
        {
            const int Who = it->first;
            const int Cnt = it->second   * rChunkSize;
            const int Idx = rOffset[Who] * rChunkSize;

            BL_ASSERT(Cnt > 0);
            BL_ASSERT(Who >= 0 && Who < NProcs);
            BL_ASSERT(Cnt < std::numeric_limits<int>::max());

            rreqs[idx] = ParallelDescriptor::Arecv(&recvdata[Idx],Cnt,Who,SeqNum).req();
        }
        //
        // Send the Real data.
        //
        Array<ParticleBase::RealType> senddata;

        for (IntIntMap::const_iterator it = SndCnts.begin(), End = SndCnts.end(); it != End; ++it)
        {
            const int Who = it->first;
            const int Cnt = it->second * rChunkSize;

            BL_ASSERT(Cnt > 0);
            BL_ASSERT(Who >= 0 && Who < NProcs);
            BL_ASSERT(Cnt < std::numeric_limits<int>::max());
            
            senddata.resize(Cnt);

            PBox& pbox = not_ours[Who];

            int ioff = 0;
            for (typename PBox::const_iterator it = pbox.begin(), End = pbox.end(); it != End; ++it)
            {
                const ParticleType& p = *it;

                BL_ASSERT(p.m_id > 0);

                D_TERM(senddata[ioff+0] = p.m_pos[0];,
                       senddata[ioff+1] = p.m_pos[1];,
                       senddata[ioff+2] = p.m_pos[2];);

                ioff += BL_SPACEDIM;

                for (int j = 0; j < NR; j++)
                    senddata[ioff+j] = p.m_data[j];

                ioff += NR;
            }

            PBox().swap(pbox);

            ParallelDescriptor::Send(senddata.dataPtr(),Cnt,Who,SeqNum);
        }
        //
        // Free up this memory ...
        //
        Array<ParticleBase::RealType>().swap(senddata);
        //
        // Now receive and unpack the Real data.
        //
        for (int NWaits = rreqs.size(), completed; NWaits > 0; NWaits -= completed)
        {
            ParallelDescriptor::Waitsome(rreqs, completed, index, stats);

            for (int k = 0; k < completed; k++)
            {
                const int                     Who  = owner[index[k]];
                const int                     Idx  = rOffset[Who] * rChunkSize;
                const ParticleBase::RealType* rcvp = &recvdata[Idx];
                PBox&                         pbox = nparticles[Who];

                BL_ASSERT(pbox.size() == RcvCnts[Who]);

                for (typename PBox::iterator it = pbox.begin(), End = pbox.end(); it != End; ++it)
                {
                    ParticleType& p = *it;

                    BL_ASSERT(rcvp != 0);

                    D_TERM(p.m_pos[0] = rcvp[0];,
                           p.m_pos[1] = rcvp[1];,
                           p.m_pos[2] = rcvp[2];);

                    rcvp += BL_SPACEDIM;

                    for (int j = 0; j < NR; j++)
                        p.m_data[j] = rcvp[j];

                    rcvp += NR;

                    m_particles[p.m_lev][p.m_grid].push_back(p);
                }

                PBox().swap(pbox);
            }
        }
    }
#endif /*BL_USE_MPI*/
}

template <int NR, int NI>
bool
ParticleContainer<NR,NI>::OK (bool full_where,
			      int  lev_min,
			      int  ngrow,
			      int  finest_level) const
{
    BL_PROFILE("ParticleContainer<NR,NI>::OK()");
    if (finest_level == -1)
        finest_level = m_gdb->finestLevel();

    BL_ASSERT(finest_level <= m_gdb->finestLevel());
    //
    // Check that the integer data in each valid particle is what it should be.
    // This includes checking that particles are in the proper place in the particle
    // container based on what Where() says they should be.
    //
    // Particles are copied to avoid accidentally moving them with where.
    //
    for (int lev = lev_min; lev < m_particles.size(); lev++)
    {
        const PMap& pmap = m_particles[lev];

        for (typename PMap::const_iterator pmap_it = pmap.begin(), pmapEnd = pmap.end(); pmap_it != pmapEnd; ++pmap_it)
        {
            const int   grid = pmap_it->first;
            const PBox& pbox = pmap_it->second;

            for (typename PBox::const_iterator it = pbox.begin(), pboxEnd = pbox.end(); it != pboxEnd; ++it)
            {
                //
                // Yes I want to make a copy of the particle.
                //
                ParticleType p = *it;

                if (p.m_id > 0)
                {
                    const int     llev  = p.m_lev;
                    const int     lgrid = p.m_grid;
                    const IntVect cell  = p.m_cell;

                    if (!ParticleBase::Where(p,m_gdb, lev_min, finest_level))
                    {
                        if (full_where)
                        {
                            if (!ParticleBase::PeriodicWhere(p, m_gdb, lev_min, finest_level)) 
                            {
                                if (!ParticleBase::RestrictedWhere(p, m_gdb, ngrow))
                                    return false;
                            }
                        }
                        else
                        {
                            return false;
                        }
                    }
                    if ((lev  != p.m_lev  || lev  != llev)  ||
                        (grid != p.m_grid || grid != lgrid) || cell != p.m_cell)
                    {
                        std::cout << "PARTICLE NUMBER " << p.m_id << '\n';

                        std::cout << "POS IS ";
                        for (int i = 0; i < BL_SPACEDIM; i++)
                            std::cout << p.m_pos[i] << ' ';

                        if (lev != p.m_lev || lev != llev)
                           std::cout << "BAD LEV  " << lev  << " " << p.m_lev << '\n';

                        if (grid != p.m_grid || grid != lgrid)
                           std::cout << "BAD GRID " << grid << " " << p.m_grid << '\n';

                        if (cell != p.m_cell)
                           std::cout << "BAD CELL " << cell << " " << p.m_cell << '\n';

                        return false;
                    }
                }
            }
        }
    }

    return true;
}

template <int NR, int NI>
void
ParticleContainer<NR,NI>::Checkpoint (const std::string& dir,
				      const std::string& name,
				      bool               is_checkpoint) const
{
    BL_PROFILE("ParticleContainer<NR,NI>::Checkpoint()");
    BL_ASSERT(OK());

    BL_ASSERT(sizeof(ParticleBase::RealType) == 4 || sizeof(ParticleBase::RealType) == 8);

    const int  MyProc   = ParallelDescriptor::MyProc();
    const int  NProcs   = ParallelDescriptor::NProcs();
    const int  IOProc   = ParallelDescriptor::IOProcessorNumber();
    const Real strttime = ParallelDescriptor::second();
    //
    // We store the particles in a subdirectory of "dir".
    //
    std::string pdir = dir;

    if (!pdir.empty() && pdir[pdir.size()-1] != '/')
        pdir += '/';

    pdir += name;
    //
    // Only the I/O processor makes the directory if it doesn't already exist.
    //
    if (ParallelDescriptor::IOProcessor())
        if (!BoxLib::UtilCreateDirectory(pdir, 0755))
            BoxLib::CreateDirectoryFailed(pdir);
    //
    // Force other processors to wait till directory is built.
    //
    ParallelDescriptor::Barrier();
    //
    // The header contains the info we need to read back in the particles.
    //
    // Only the I/O processor writes to the header file.
    //
    std::ofstream HdrFile;

    long nparticles = 0;

    for (int lev = 0; lev < m_particles.size(); lev++)
    {
        const PMap& pmap = m_particles[lev];

        for (typename PMap::const_iterator pmap_it = pmap.begin(), End = pmap.end(); pmap_it != End; ++pmap_it)
        {
            const PBox& pbox = pmap_it->second;

            for (typename PBox::const_iterator it = pbox.begin(), pboxEnd = pbox.end(); it != pboxEnd; ++it)
            {
                if (it->m_id > 0)
                    //
                    // Only count (and checkpoint) valid particles.
                    //
                    nparticles++;
            }
        }
    }

    ParallelDescriptor::ReduceLongSum(nparticles,IOProc);

    int maxnextid = ParticleBase::NextID();

    ParticleBase::NextID(maxnextid);

    ParallelDescriptor::ReduceIntMax(maxnextid,IOProc);

    if (ParallelDescriptor::IOProcessor())
    {
        std::string HdrFileName = pdir;

        if (!HdrFileName.empty() && HdrFileName[HdrFileName.size()-1] != '/')
            HdrFileName += '/';

        HdrFileName += "Header";

        HdrFile.open(HdrFileName.c_str(), std::ios::out|std::ios::trunc);

        if (!HdrFile.good())
            BoxLib::FileOpenFailed(HdrFileName);
        //
        // First thing written is our Checkpoint/Restart version string.
        // 
        // We append "_single" or "_double" to the version string indicating
        // whether we're using "float" or "double" floating point data in the
        // particles so that we can Restart from the checkpoint files.
        //
        if (sizeof(ParticleBase::RealType) == 4)
        {
            HdrFile << ParticleBase::Version() << "_single" << '\n';
        }
        else
        {
            HdrFile << ParticleBase::Version() << "_double" << '\n';
        }
        //
        // BL_SPACEDIM and N for sanity checking.
        //
        HdrFile << BL_SPACEDIM << '\n';

        HdrFile << NR << '\n';
        //
        // The total number of particles.
        //
        HdrFile << nparticles << '\n';
        //
        // The value of nextid that we need to restore on restart.
        //
        HdrFile << maxnextid << '\n';
        //
        // Then the finest level of the AMR hierarchy.
        //
        HdrFile << m_gdb->finestLevel() << '\n';
        //
        // Then the number of grids at each level.
        //
        for (int lev = 0; lev <= m_gdb->finestLevel(); lev++)
        {
            HdrFile << m_gdb->boxArray(lev).size() << '\n';
        }
    }
    //
    // We want to write the data out in parallel.
    //
    // We'll allow up to nOutFiles active writers at a time.
    //
    int nOutFiles(64);
    ParmParse pp("particles");
    pp.query("particles_nfiles",nOutFiles);
    if(nOutFiles == -1) {
      nOutFiles = NProcs;
    }
    nOutFiles = std::max(1, std::min(nOutFiles,NProcs));

    for (int lev = 0; lev <= m_gdb->finestLevel(); lev++)
    {
        const bool gotsome = (NumberOfParticlesAtLevel(lev) > 0);
        //
        // We store the particles at each level in their own subdirectory.
        //
        std::string LevelDir = pdir;

        if (gotsome)
        {
            if (!LevelDir.empty() && LevelDir[LevelDir.size()-1] != '/')
                LevelDir += '/';

            LevelDir = BoxLib::Concatenate(LevelDir + "Level_", lev, 1);

            if (ParallelDescriptor::IOProcessor())
                if (!BoxLib::UtilCreateDirectory(LevelDir, 0755))
                    BoxLib::CreateDirectoryFailed(LevelDir);
            //
            // Force other processors to wait till directory is built.
            //
            ParallelDescriptor::Barrier();
        }

	MultiFab state(m_gdb->boxArray(lev),1,0,Fab_noallocate);
        //
        // We eventually want to write out the file name and the offset
        // into that file into which each grid of particles is written.
        //
        Array<int>  which(state.size(),0);
        Array<int > count(state.size(),0);
        Array<long> where(state.size(),0);

        if (gotsome)
        {
            const int   FileNumber   = MyProc % nOutFiles;
            std::string FullFileName = LevelDir;

            FullFileName += '/';
            FullFileName += ParticleBase::DataPrefix();
            FullFileName += BoxLib::Concatenate("", FileNumber, 4);

            std::ofstream ParticleFile;

            VisMF::IO_Buffer io_buffer(VisMF::IO_Buffer_Size);

            ParticleFile.rdbuf()->pubsetbuf(io_buffer.dataPtr(), io_buffer.size());

            const int nSets = ((NProcs + (nOutFiles - 1)) / nOutFiles);
            const int mySet = (MyProc / nOutFiles);

            for (int iSet = 0; iSet < nSets; ++iSet)
            {
                if (mySet == iSet)
                {
                    //
                    // Write all the data at this level to the file.
                    //
                    if (iSet == 0)
                        //
                        // First set.
                        //
                        ParticleFile.open(FullFileName.c_str(),
                                          std::ios::out|std::ios::trunc|std::ios::binary);
                    else
                    {
                        ParticleFile.open(FullFileName.c_str(),
                                          std::ios::out|std::ios::app|std::ios::binary);
                        //
                        // Set to the end of the file.
                        //
                        ParticleFile.seekp(0, std::ios::end);
                    }

                    if (!ParticleFile.good())
                        BoxLib::FileOpenFailed(FullFileName);
                    //
                    // Write out all the valid particles we own at the specified level.
                    // Do it grid block by grid block remembering the seek offset
                    // for the start of writing of each block of data.
                    //
                    WriteParticles(lev, ParticleFile, FileNumber, which, count, where, is_checkpoint);

                    ParticleFile.flush();

                    ParticleFile.close();

                    if (!ParticleFile.good())
                        BoxLib::Abort("ParticleContainer<NR,NI>::Checkpoint(): problem writing ParticleFile");

                    int iBuff = 0, wakeUpPID = (MyProc + nOutFiles), tag = (MyProc % nOutFiles);

                    if (wakeUpPID < NProcs)
                    {
                        ParallelDescriptor::Send(&iBuff, 1, wakeUpPID, tag);
                    }
                }

                if (mySet == (iSet + 1))
                {
                    //
                    // Next set waits.
                    //
                    int iBuff, waitForPID = (MyProc - nOutFiles), tag = (MyProc % nOutFiles);

                    ParallelDescriptor::Recv(&iBuff, 1, waitForPID, tag);
                }
            }

            ParallelDescriptor::ReduceIntSum (which.dataPtr(), which.size(), IOProc);
            ParallelDescriptor::ReduceIntSum (count.dataPtr(), count.size(), IOProc);
            ParallelDescriptor::ReduceLongSum(where.dataPtr(), where.size(), IOProc);
        }

        if (ParallelDescriptor::IOProcessor())
        {
            for (int j = 0; j < state.size(); j++)
            {
                //
                // We now write the which file, the particle count, and the
                // file offset into which the data for each grid was written,
                // to the header file.
                //
                HdrFile << which[j] << ' ' << count[j] << ' ' << where[j] << '\n';
            }

            if (gotsome)
            {
                //
                // Unlink any zero-length data files.
                //
                Array<long> cnt(nOutFiles,0);

                for (int i = 0; i < count.size(); i++)
                    cnt[which[i]] += count[i];

                for (int i = 0; i < cnt.size(); i++)
                {
                    if (cnt[i] == 0)
                    {
                        std::string FullFileName = LevelDir;

                        FullFileName += '/';
                        FullFileName += ParticleBase::DataPrefix();
                        FullFileName += BoxLib::Concatenate("", i, 4);

                        BoxLib::UnlinkFile(FullFileName.c_str());
                    }
                }
            }
        }
    }

    if (m_verbose > 1)
    {
        Real stoptime = ParallelDescriptor::second() - strttime;

        ParallelDescriptor::ReduceRealMax(stoptime,IOProc);

        if (ParallelDescriptor::IOProcessor())
        {
            HdrFile.flush();

            HdrFile.close();

            if (!HdrFile.good())
                BoxLib::Abort("ParticleContainer<NR,NI>::Checkpoint(): problem writing HdrFile");

            std::cout << "ParticleContainer<NR,NI>::Checkpoint() time: " << stoptime << '\n';
        }
    }
}

template <int NR, int NI>
void
ParticleContainer<NR,NI>::WritePlotFile (const std::string& dir,
					 const std::string& name) const
{
    BL_PROFILE("ParticleContainer<NR,NI>::WritePlotFile()");
    BL_ASSERT(OK());
    bool is_checkpoint = false;

    // For yt we need exactly the chk particle format so would need to set is_checkpoint = true
    // Anyway, it's not too bad to have particle ids on disk,
    // think of merger trees or backtracing of particles for nested ics
    // is_checkpoint = true; 
    Checkpoint(dir,name,is_checkpoint);
}

template <int NR, int NI>
void
ParticleContainer<NR,NI>::WriteParticles (int            lev,
					  std::ofstream& ofs,
					  int            fnum,
					  Array<int>&    which,
					  Array<int>&    count,
					  Array<long>&   where,
					  bool           is_checkpoint) const
{
    BL_PROFILE("ParticleContainer<NR,NI>::WriteParticles()");
    const PMap&     pmap  = m_particles[lev];

    MultiFab state(m_gdb->boxArray(lev),1,0,Fab_noallocate);

    for (MFIter mfi(state); mfi.isValid(); ++mfi)
    {
        const int grid = mfi.index();
        //
        // Only write out valid particles.
        //
        int cnt = 0;

        typename PMap::const_iterator pmap_it = pmap.find(grid);

        if (pmap_it != pmap.end())
        {
            for (typename PBox::const_iterator it = pmap_it->second.begin(), pboxEnd =  pmap_it->second.end();
                 it != pboxEnd;
                 ++it)
            {
                if (it->m_id > 0)
                    cnt++;
            }
        }

        which[grid] = fnum;
        count[grid] = cnt;
        where[grid] = VisMF::FileOffset(ofs);

        if (cnt == 0) continue;

        const PBox& pbox = pmap_it->second;

        if (is_checkpoint)
        {
            //
            // First write out the integer data in binary.
            // We do not need to write out the m_lev and m_grid
            // info since it's implicit in how the particles
            // are stored.  We can easily recreate them on restart.
            //
            const int iChunkSize = 2+BL_SPACEDIM;

#ifdef BL_LOWMEMPWRITE
	    int maxItemsToWrite(8192);
	    int cntBufSize(maxItemsToWrite * iChunkSize);
	    int nItems(cnt), nItemsToWrite(0);
            Array<int> istuff(cntBufSize);
            typename PBox::const_iterator it  = pbox.begin();
            typename PBox::const_iterator End = pbox.end();

	    while(nItems > 0) {
              int *iptr = istuff.dataPtr();
	      int itemCount(0);
              for( ; it != End && itemCount < maxItemsToWrite; ++it) {
                if(it->m_id > 0) {
                    BL_ASSERT(it->m_lev == lev);
                    BL_ASSERT(it->m_grid == grid);

                    iptr[0] = it->m_id;
                    iptr[1] = it->m_cpu;

                    D_TERM(iptr[2] = it->m_cell[0];,
                           iptr[3] = it->m_cell[1];,
                           iptr[4] = it->m_cell[2];);

                    iptr += iChunkSize;
                }
		++itemCount;
              }
	      nItemsToWrite = nItems > maxItemsToWrite ? maxItemsToWrite : nItems;
              ofs.write((char *) istuff.dataPtr(), nItemsToWrite * iChunkSize * sizeof(int));
	      nItems -= nItemsToWrite;
	    }
#else
            Array<int> istuff(cnt*iChunkSize);

            int* iptr = istuff.dataPtr();

            for (typename PBox::const_iterator it = pbox.begin(), End = pbox.end(); it != End; ++it)
            {
                if (it->m_id > 0)
                {
                    BL_ASSERT(it->m_lev == lev);
                    BL_ASSERT(it->m_grid == grid);

                    iptr[0] = it->m_id;
                    iptr[1] = it->m_cpu;

                    D_TERM(iptr[2] = it->m_cell[0];,
                           iptr[3] = it->m_cell[1];,
                           iptr[4] = it->m_cell[2];);

                    iptr += iChunkSize;
                }
            }

            ofs.write((char*)istuff.dataPtr(),istuff.size()*sizeof(int));
#endif
        }


        //
        // Write the Real data in binary.
        //
        const int rChunkSize = BL_SPACEDIM+NR;

#ifdef BL_LOWMEMPWRITE
	int maxItemsToWrite(8192);
	int cntBufSize(maxItemsToWrite * rChunkSize);
	int nItems(cnt), nItemsToWrite(0);
        Array<ParticleBase::RealType> rstuff(cntBufSize);
        typename PBox::const_iterator it = pbox.begin();
        typename PBox::const_iterator End = pbox.end();

	while(nItems > 0) {
          ParticleBase::RealType *rptr = rstuff.dataPtr();
	  int itemCount(0);
          for( ; it != End && itemCount < maxItemsToWrite; ++it) {
            if(it->m_id > 0) {
                D_TERM(rptr[0] = it->m_pos[0];,
                       rptr[1] = it->m_pos[1];,
                       rptr[2] = it->m_pos[2];);

                for (int i = 0; i < NR; i++) {
                  rptr[BL_SPACEDIM+i] = it->m_data[i];
		}
                rptr += rChunkSize;
            }
	    ++itemCount;
          }

	  nItemsToWrite = nItems > maxItemsToWrite ? maxItemsToWrite : nItems;
          ofs.write((char *) rstuff.dataPtr(), nItemsToWrite * rChunkSize * sizeof(ParticleBase::RealType));
	  nItems -= nItemsToWrite;
	}
#else
        Array<ParticleBase::RealType> rstuff(cnt*rChunkSize);

        ParticleBase::RealType* rptr = rstuff.dataPtr();

        for (typename PBox::const_iterator it = pbox.begin(), End = pbox.end(); it != End; ++it)
        {
            if (it->m_id > 0)
            {
                D_TERM(rptr[0] = it->m_pos[0];,
                       rptr[1] = it->m_pos[1];,
                       rptr[2] = it->m_pos[2];);

                for (int i = 0; i < NR; i++)
                    rptr[BL_SPACEDIM+i] = it->m_data[i];

                rptr += rChunkSize;
            }
        }

        ofs.write((char*)rstuff.dataPtr(),rstuff.size()*sizeof(ParticleBase::RealType));
#endif
    }
}

template <int NR, int NI>
void
ParticleContainer<NR,NI>::Restart (const std::string& dir,
				   const std::string& file,
				   bool is_checkpoint)
{
    BL_PROFILE("ParticleContainer<NR,NI>::Restart()");
    BL_ASSERT(!dir.empty());
    BL_ASSERT(!file.empty());

    const int  IOProc   = ParallelDescriptor::IOProcessorNumber();
    const Real strttime = ParallelDescriptor::second();

    std::string fullname = dir;

    if (!fullname.empty() && fullname[fullname.size()-1] != '/')
        fullname += '/';

    fullname += file;
    //
    // The header contains the info we need to read back in the particles.
    //
    // Only the IO processor reads the header file.
    //
    // It'll then broadcast() stuff of interest to all CPUs.
    //
    std::ifstream HdrFile;

    std::string HdrFileName = fullname;

    if (!HdrFileName.empty() && HdrFileName[HdrFileName.size()-1] != '/')
        HdrFileName += '/';

    HdrFileName += "Header";

    HdrFile.open(HdrFileName.c_str(), std::ios::in);

    if (!HdrFile.good())
        BoxLib::FileOpenFailed(HdrFileName);
    //
    // First value should be the version string.
    //
    Array<char> vbuf(128);

    std::string version;

    if (ParallelDescriptor::IOProcessor())
    {
        HdrFile >> version;

        BL_ASSERT(!version.empty());
        BL_ASSERT(vbuf.size() > version.size());

        for (int i = 0; i < version.size(); i++)
            vbuf[i] = version[i];

        vbuf[version.size()] = '\0';
    }

    ParallelDescriptor::Bcast(vbuf.dataPtr(), vbuf.size(), IOProc);
    //
    // What do our version strings mean?
    //
    // "Version_One_Dot_Zero" -- hard-wired to write out in double precision.
    // 
    // "Version_One_Dot_One" -- can write out either as either single or double precision.
    //
    // Appended to the latter version string are either "_single" or "_double" to
    // indicate how the particles were written.
    //
    version = vbuf.dataPtr();

    if (version.find("Version_One_Dot_Zero") != std::string::npos)
    {
        Restart_Doit(fullname,HdrFile,"double",is_checkpoint);
    }
    else if (version.find("Version_One_Dot_One") != std::string::npos)
    {
        if (version.find("_single") != std::string::npos)
        {
            Restart_Doit(fullname,HdrFile,"single",is_checkpoint);
        }
        else if (version.find("_double") != std::string::npos)
        {
            Restart_Doit(fullname,HdrFile,"double",is_checkpoint);
        }
        else
        {
            std::string msg("ParticleContainer<NR,NI>::Restart(): bad version string: ");
            msg += version;
            BoxLib::Error(version.c_str());
        }
    }
    else
    {
        std::string msg("ParticleContainer<NR,NI>::Restart(): unknown version string: ");
        msg += version;
        BoxLib::Abort(msg.c_str());
    }

    if (m_verbose > 1)
    {
        Real stoptime = ParallelDescriptor::second() - strttime;

        ParallelDescriptor::ReduceRealMax(stoptime,IOProc);

        if (ParallelDescriptor::IOProcessor())
        {
            std::cout << "ParticleContainer<NR,NI>::Restart() time: " << stoptime << '\n';
        }
    }
}

template <int NR, int NI>
void
ParticleContainer<NR,NI>::Restart_Doit (const std::string& fullname,
					std::ifstream&     HdrFile,
					const std::string& how,
					bool is_checkpoint)
{
    BL_PROFILE("ParticleContainer<NR,NI>::RestartDoit()");
    BL_ASSERT(!fullname.empty());

    const int IOProc = ParallelDescriptor::IOProcessorNumber();
    //
    // Next value should be BL_SPACEDIM;
    //
    int dm;

    if (ParallelDescriptor::IOProcessor())
    {
        HdrFile >> dm;

        if (dm != BL_SPACEDIM)
            BoxLib::Abort("ParticleContainer<NR,NI>::Restart(): dm != BL_SPACEDIM");
    }
    ParallelDescriptor::Bcast(&dm, 1, IOProc);
    //
    // Next value should be our "N".
    //
    int n;

    if (ParallelDescriptor::IOProcessor())
    {
        HdrFile >> n;

        if (n != NR)
            BoxLib::Abort("ParticleContainer<NR,NI>::Restart(): n != N");
    }
    ParallelDescriptor::Bcast(&n, 1, IOProc);

    long nparticles;

    if (ParallelDescriptor::IOProcessor())
    {
        //
        // The total number of particles.
        //
        HdrFile >> nparticles;

        BL_ASSERT(nparticles >= 0);
    }
    ParallelDescriptor::Bcast(&nparticles, 1, IOProc);

    int maxnextid;

    if (ParallelDescriptor::IOProcessor())
    {
        //
        // The value of nextid that we need to restore.
        //
        HdrFile >> maxnextid;

        BL_ASSERT(maxnextid > 0);
    }
    ParallelDescriptor::Bcast(&maxnextid, 1, IOProc);
    //
    // Don't forget to restore it!!!
    //
    ParticleBase::NextID(maxnextid);
    //
    // Then the finest level of the AMR hierarchy.
    //
    int finest_level;

    if (ParallelDescriptor::IOProcessor())
    {
        HdrFile >> finest_level;

        BL_ASSERT(finest_level >= 0);
    }
    ParallelDescriptor::Bcast(&finest_level, 1, IOProc);
    //
    // Then the number of grids at each level.
    //
    Array<int> ngrids(finest_level+1);

    BL_ASSERT(finest_level == m_gdb->finestLevel());

    if (ParallelDescriptor::IOProcessor())
    {
        for (int lev = 0; lev <= finest_level; lev++)
        {
            HdrFile >> ngrids[lev];

            BL_ASSERT(ngrids[lev] > 0);
            BL_ASSERT(ngrids[lev] == m_gdb->boxArray(lev).size());
        }
    }
    ParallelDescriptor::Bcast(ngrids.dataPtr(), ngrids.size(), IOProc);
    //
    // The rest of HdrFile consists of triples of the form:
    //
    //   which count offset
    //
    // One for each grid at each level from 0 -> finest_level.
    //
    // We rebuild the filename from which and level.
    //
    for (int lev = 0; lev <= finest_level; lev++)
    {
        //
        // Read in the which, count & offset info for this level.
        //
        Array<int>  which(ngrids[lev]);
        Array<int>  count(ngrids[lev]);
        Array<long> where(ngrids[lev]);

        if (ParallelDescriptor::IOProcessor())
        {
            for (int i = 0; i < ngrids[lev]; i++)
            {
                HdrFile >> which[i] >> count[i] >> where[i];
            }
        }
        ParallelDescriptor::Bcast(which.dataPtr(), which.size(), IOProc);
        ParallelDescriptor::Bcast(count.dataPtr(), count.size(), IOProc);
        ParallelDescriptor::Bcast(where.dataPtr(), where.size(), IOProc);

        m_particles.reserve(15);  // So we don't ever have to do any copying on a resize.

        m_particles.resize(m_gdb->finestLevel()+1);

	MultiFab state(m_gdb->boxArray(lev),1,0,Fab_noallocate);

        for (MFIter mfi(state); mfi.isValid(); ++mfi)
        {
            const int grid = mfi.index();

            if (count[grid] <= 0) continue;
            //
            // The file names in the header file are relative.
            //
            std::string name = fullname;

            if (!name.empty() && name[name.size()-1] != '/')
                name += '/';

            name += "Level_";
            name += BoxLib::Concatenate("", lev, 1);
            name += '/';
            name += ParticleBase::DataPrefix();
            name += BoxLib::Concatenate("", which[grid], 4);

            std::ifstream ParticleFile;

            ParticleFile.open(name.c_str(), std::ios::in);

            if (!ParticleFile.good())
                BoxLib::FileOpenFailed(name);

            ParticleFile.seekg(where[grid], std::ios::beg);

            if (how == "single")
            {
                ReadParticles_SinglePrecision(count[grid],grid,lev,is_checkpoint,ParticleFile);
            }
            else if (how == "double")
            {
                ReadParticles_DoublePrecision(count[grid],grid,lev,is_checkpoint,ParticleFile);
            }
            else
            {
                std::string msg("ParticleContainer<NR,NI>::Restart_Doit(): bad parameter: ");
                msg += how;
                BoxLib::Error(msg.c_str());
            }
                
            ParticleFile.close();

            if (!ParticleFile.good())
                BoxLib::Abort("ParticleContainer<NR,NI>::Restart_Doit(): problem reading particles");
        }
    }

    BL_ASSERT(OK());        
}

//
// This one stores real data as doubles.
//

template <int NR, int NI>
void
ParticleContainer<NR,NI>::ReadParticles_DoublePrecision (int            cnt,
							 int            grd,
							 int            lev,
							 bool           is_checkpoint,
							 std::ifstream& ifs)
{
    BL_PROFILE("ParticleContainer<NR,NI>::ReadParticles_DoublePrecision()");
    BL_ASSERT(cnt > 0);
    BL_ASSERT(lev < m_particles.size());
    BL_ASSERT(lev >= 0 && lev <= m_gdb->finestLevel());
    BL_ASSERT(grd >= 0 && grd < m_gdb->boxArray(lev).size());
    //
    // First read in the integer data in binary.  We do not store
    // the m_lev and m_grid data on disk.  We can easily recreate
    // that given the structure of the checkpoint file.
    //
    const int iChunkSize = 2+BL_SPACEDIM;

    Array<int> istuff(cnt*iChunkSize);

    if (is_checkpoint)
        ifs.read((char*)istuff.dataPtr(),istuff.size()*sizeof(int));
    //
    // Then the double data in binary.
    //
    const int rChunkSize = BL_SPACEDIM+NR;

    Array<double> rstuff(cnt*rChunkSize);

    ifs.read((char*)rstuff.dataPtr(),rstuff.size()*sizeof(double));
    //
    // Now reassemble the particles.
    //
    int*            iptr = istuff.dataPtr();
    double*         rptr = rstuff.dataPtr();
    PBox&           pbox = m_particles[lev][grd];
    const Geometry& geom = m_gdb->Geom(0);

    const Real ProbLo[BL_SPACEDIM] = { D_DECL(geom.ProbLo(0), geom.ProbLo(1), geom.ProbLo(2)) };
    const Real ProbHi[BL_SPACEDIM] = { D_DECL(geom.ProbHi(0), geom.ProbHi(1), geom.ProbHi(2)) };
    const Real  Delta[BL_SPACEDIM] = { D_DECL(Real(.125)*geom.CellSize(0),
                                              Real(.125)*geom.CellSize(1),
                                              Real(.125)*geom.CellSize(2)) };
    ParticleType p;

    // If we are restarting from a plotfile instead of a checkpoint file, then we do not
    //    read in the particle id's, so we need to reset the id counter to zero and renumber them
    if (!is_checkpoint)
    {
        int maxnextid = 1;
        ParticleBase::NextID(maxnextid);
    }

    for (int i = 0; i < cnt; i++)
    {
        if (is_checkpoint)
        {
            p.m_id   = iptr[0];
            p.m_cpu  = iptr[1];
        }
        else
        {
           if (!ParticleBase::Where(p,m_gdb))
            {
                ParticleBase::PeriodicShift(p,m_gdb);

                if (!ParticleBase::Where(p,m_gdb))
                {
                    std::cout << "RESTART:BAD PARTICLE ID WOULD BE " << ParticleBase::NextID() << '\n';

                    for (int d = 0; d < BL_SPACEDIM; d++)
                    {
                        std::cout << "RESTART:BAD PARTICLE POS(" << d << ") " << p.m_pos[d] << std::endl;
                    }

                    BoxLib::Abort("ParticleContainer<NR,NI>::ReadParticles_DoublePrecision(): invalid particle");
                }
            }

            p.m_id   = ParticleBase::NextID();
            p.m_cpu  = ParallelDescriptor::MyProc();
        }
        p.m_lev  = lev;
        p.m_grid = grd;

        BL_ASSERT(p.m_id > 0);

        BL_ASSERT(p.m_lev  == lev);
        BL_ASSERT(p.m_grid == grd);

        D_TERM(p.m_cell[0] = iptr[2];,
               p.m_cell[1] = iptr[3];,
               p.m_cell[2] = iptr[4];);

        iptr += iChunkSize;

        D_TERM(p.m_pos[0] = rptr[0];,
               p.m_pos[1] = rptr[1];,
               p.m_pos[2] = rptr[2];);
        //
        // If we're reading in doubles and storing'm in floats we have
        // to make sure the particles stay in the domain.
        //
        for (int d = 0; d < BL_SPACEDIM; d++)
        {
            if (p.m_pos[d] <= ProbLo[d]) p.m_pos[d] += Delta[d];
            if (p.m_pos[d] >= ProbHi[d]) p.m_pos[d] -= Delta[d];
        }

        for (int i = 0; i < NR; i++)
            p.m_data[i] = rptr[BL_SPACEDIM+i];

        rptr += rChunkSize;

        pbox.push_back(p);
    }
}

//
// This one stores real data as floats.
//

template <int NR, int NI>
void
ParticleContainer<NR,NI>::ReadParticles_SinglePrecision (int            cnt,
							 int            grd,
							 int            lev,
							 bool           is_checkpoint,
							 std::ifstream& ifs)
{
    BL_PROFILE("ParticleContainer<NR,NI>::ReadParticles_SinglePrecision()");
    BL_ASSERT(cnt > 0);
    BL_ASSERT(lev < m_particles.size());
    BL_ASSERT(lev >= 0 && lev <= m_gdb->finestLevel());
    BL_ASSERT(grd >= 0 && grd < m_gdb->boxArray(lev).size());
    //
    // First read in the integer data in binary.  We do not store
    // the m_lev and m_grid data on disk.  We can easily recreate
    // that given the structure of the checkpoint file.
    //
    const int iChunkSize = 2+BL_SPACEDIM;

    Array<int> istuff(cnt*iChunkSize);

    if (is_checkpoint)
        ifs.read((char*)istuff.dataPtr(),istuff.size()*sizeof(int));
    //
    // Then the float data in binary.
    //
    const int rChunkSize = BL_SPACEDIM+NR;

    Array<float> rstuff(cnt*rChunkSize);

    ifs.read((char*)rstuff.dataPtr(),rstuff.size()*sizeof(float));
    //
    // Now reassemble the particles.
    //
    int*   iptr = istuff.dataPtr();
    float* rptr = rstuff.dataPtr();
    PBox&  pbox = m_particles[lev][grd];

    ParticleType p;

    // If we are restarting from a plotfile instead of a checkpoint file, then we do not
    //    read in the particle id's, so we need to reset the id counter to zero and renumber them
    if (!is_checkpoint)
    {
        int maxnextid = 1;
        ParticleBase::NextID(maxnextid);
    }

    for (int i = 0; i < cnt; i++)
    {
        p.m_id   = iptr[0];
        p.m_cpu  = iptr[1];

        if (is_checkpoint)
        {
            p.m_id   = iptr[0];
            p.m_cpu  = iptr[1];
        }
        else
        {
           if (!ParticleBase::Where(p,m_gdb))
            {
                ParticleBase::PeriodicShift(p,m_gdb);

                if (!ParticleBase::Where(p,m_gdb))
                {
                    std::cout << "RESTART:BAD PARTICLE ID WOULD BE " << ParticleBase::NextID() << '\n';

                    for (int d = 0; d < BL_SPACEDIM; d++)
                    {
                        std::cout << "RESTART:BAD PARTICLE POS(" << d << ") " << p.m_pos[d] << std::endl;
                    }

                    BoxLib::Abort("ParticleContainer<NR,NI>::ReadParticles_SinglePrecision(): invalid particle");
                }
            }

            p.m_id   = ParticleBase::NextID();
            p.m_cpu  = ParallelDescriptor::MyProc();
        }

        p.m_lev  = lev;
        p.m_grid = grd;

        BL_ASSERT(p.m_id > 0);

        BL_ASSERT(p.m_lev  == lev);
        BL_ASSERT(p.m_grid == grd);

        D_TERM(p.m_cell[0] = iptr[2];,
               p.m_cell[1] = iptr[3];,
               p.m_cell[2] = iptr[4];);

        iptr += iChunkSize;

        D_TERM(p.m_pos[0] = rptr[0];,
               p.m_pos[1] = rptr[1];,
               p.m_pos[2] = rptr[2];);

        for (int i = 0; i < NR; i++)
            p.m_data[i] = rptr[BL_SPACEDIM+i];

        rptr += rChunkSize;

        pbox.push_back(p);
    }
}

template <int NR, int NI>
void
ParticleContainer<NR,NI>::Timestamp (const std::string&      basename,
				     const MultiFab&         mf,
				     int                     lev,
				     Real                    time,
				     const std::vector<int>& indices,
				     const int               vcomp)
{
    BL_PROFILE("ParticleContainer<NR,NI>::Timestamp()");
    //
    // basename -> base filename for the output file
    // mf       -> the multifab
    // lev      -> level to check for particles
    // time     -> simulation time (will be recorded in Timestamp file)
    // indices  -> indices into mf that we output
    // vcomp    -> the offset of velocity terms in the particle metadata
    //
    BL_ASSERT(lev >= 0);
    BL_ASSERT(time >= 0);
    BL_ASSERT(vcomp >= 0);
    BL_ASSERT(!basename.empty());
    BL_ASSERT(NR >= vcomp + BL_SPACEDIM);
    BL_ASSERT(lev <= m_gdb->finestLevel());

    const Real strttime = ParallelDescriptor::second();

    const int   MyProc    = ParallelDescriptor::MyProc();
    const int   NProcs    = ParallelDescriptor::NProcs();
    // We'll spread the output over this many files.
    int nOutFiles(64);
    ParmParse pp("particles");
    pp.query("particles_nfiles",nOutFiles);
    if(nOutFiles == -1) {
      nOutFiles = NProcs;
    }
    nOutFiles = std::max(1, std::min(nOutFiles,NProcs));
    const int   nSets     = ((NProcs + (nOutFiles - 1)) / nOutFiles);
    const int   mySet     = (MyProc / nOutFiles);

    for (int iSet = 0; iSet < nSets; ++iSet)
    {
        if (mySet == iSet)
        {
            //
            // Do we have any particles at this level that need writing?
            //
            bool gotwork = false;

            const PMap& pmap = m_particles[lev];

            for (typename PMap::const_iterator pmap_it = pmap.begin(), pmapEnd = pmap.end();
                 pmap_it != pmapEnd && !gotwork;
                 ++pmap_it)
            {
                for (typename PBox::const_iterator it = pmap_it->second.begin(), pboxEnd = pmap_it->second.end();
                     it != pboxEnd && !gotwork;
                     ++it)
                {
                    if (it->m_id > 0)
                    {
                        gotwork = true;
                    }
                }
            }

            if (gotwork)
            {
                std::string FileName = BoxLib::Concatenate(basename + '_', MyProc % nOutFiles, 2);

                std::ofstream TimeStampFile;

                VisMF::IO_Buffer io_buffer(VisMF::IO_Buffer_Size);

                TimeStampFile.rdbuf()->pubsetbuf(io_buffer.dataPtr(), io_buffer.size());

                TimeStampFile.open(FileName.c_str(), std::ios::out|std::ios::app|std::ios::binary);

                TimeStampFile.setf(std::ios_base::scientific,std::ios_base::floatfield);

                TimeStampFile.precision(10);

                TimeStampFile.seekp(0, std::ios::end);

                if (!TimeStampFile.good())
                    BoxLib::FileOpenFailed(FileName);

                const int       M  = indices.size();
                const BoxArray& ba = mf.boxArray();

                std::vector<Real> vals(M);

                for (typename PMap::const_iterator pmap_it = pmap.begin(), pmapEnd = pmap.end();
                     pmap_it != pmapEnd;
                     ++pmap_it)
                {
                    const int        grid = pmap_it->first;
                    const PBox&      pbox = pmap_it->second;
                    const Box&       bx   = ba[grid];
                    const FArrayBox& fab  = mf[grid];

                    for (typename PBox::const_iterator it = pbox.begin(), pboxEnd = pbox.end();
                         it != pboxEnd;
                         ++it)
                    {
                        const ParticleType& p = *it;

                        if (p.m_id <= 0) continue;

                        const IntVect& iv = ParticleBase::Index(p, m_gdb->Geom(lev));

                        if (!bx.contains(iv) && !ba.contains(iv)) continue;

                        BL_ASSERT(p.m_lev == lev);
                        BL_ASSERT(p.m_grid == grid);

                        TimeStampFile << p.m_id  << ' ' << p.m_cpu << ' ';

                        D_TERM(TimeStampFile << p.m_pos[0] << ' ';,
                               TimeStampFile << p.m_pos[1] << ' ';,
                               TimeStampFile << p.m_pos[2] << ' ';);

                        TimeStampFile << time;
                        //
                        // AdvectWithUmac stores the velocity in m_data ...
                        //
                        D_TERM(TimeStampFile << ' ' << p.m_data[vcomp+0];,
                               TimeStampFile << ' ' << p.m_data[vcomp+1];,
                               TimeStampFile << ' ' << p.m_data[vcomp+2];);

                        if (M > 0)
                        {
                            ParticleBase::Interp(p,m_gdb->Geom(p.m_lev),fab,&indices[0],&vals[0],M);

                            for (int i = 0; i < M; i++)
                            {
                                TimeStampFile << ' ' << vals[i];
                            }
                        }

                        TimeStampFile << '\n';
                    }
                }

                TimeStampFile.flush();
                TimeStampFile.close();
            }

            const int iBuff     = 0;
            const int wakeUpPID = (MyProc + nOutFiles);
            const int tag       = (MyProc % nOutFiles);

            if (wakeUpPID < NProcs)
                ParallelDescriptor::Send(&iBuff, 1, wakeUpPID, tag);
        }
        if (mySet == (iSet + 1))
        {
            //
            // Next set waits.
            //
            int       iBuff;
            const int waitForPID = (MyProc - nOutFiles);
            const int tag        = (MyProc % nOutFiles);

            ParallelDescriptor::Recv(&iBuff, 1, waitForPID, tag);
        }
    }

    if (m_verbose > 1)
    {
        Real stoptime = ParallelDescriptor::second() - strttime;

#ifdef BL_LAZY
        Lazy::QueueReduction( [=] () mutable {
#endif
        ParallelDescriptor::ReduceRealMax(stoptime,ParallelDescriptor::IOProcessorNumber());
        if (ParallelDescriptor::IOProcessor())
        {
            std::cout << "ParticleContainer<NR,NI>::Timestamp: lev: " << lev << " time: " << stoptime << '\n';
        }
#ifdef BL_LAZY
        });
#endif
    }
}

template <int NR, int NI>
void
ParticleContainer<NR,NI>::WriteAsciiFile (const std::string& filename)
{
    BL_PROFILE("ParticleContainer<NR,NI>::WriteAsciiFile()");
    BL_ASSERT(!filename.empty());

    const Real strttime = ParallelDescriptor::second();
    //
    // Count # of valid particles.
    //
    long nparticles = 0;

    for (int lev = 0; lev < m_particles.size(); lev++)
    {
        const PMap& pmap = m_particles[lev];

        for (typename PMap::const_iterator pmap_it = pmap.begin(), End = pmap.end(); pmap_it != End; ++pmap_it)
        {
            const PBox& pbox = pmap_it->second;

            for (typename PBox::const_iterator it = pbox.begin(), pboxEnd = pbox.end(); it != pboxEnd; ++it)
            {
                if (it->m_id > 0)
                    //
                    // Only count (and checkpoint) valid particles.
                    //
                    nparticles++;
            }
        }
    }
    //
    // And send count to I/O processor.
    //
    ParallelDescriptor::ReduceLongSum(nparticles,ParallelDescriptor::IOProcessorNumber());

    if (ParallelDescriptor::IOProcessor())
    {
        //
        // Have I/O processor open file and write out particle count.
        //
        std::ofstream File;

        File.open(filename.c_str(), std::ios::out|std::ios::trunc);

        if (!File.good())
            BoxLib::FileOpenFailed(filename);

        File << nparticles << '\n';
            
        File.flush();

        File.close();

        if (!File.good())
            BoxLib::Abort("ParticleContainer<NR,NI>::WriteAsciiFile(): problem writing file");
    }

    ParallelDescriptor::Barrier();

    const int MyProc = ParallelDescriptor::MyProc();

    for (int i = 0; i < ParallelDescriptor::NProcs(); i++)
    {
        if (MyProc == i)
        {
            //
            // Each CPU opens the file for appending and adds its particles.
            //
            std::ofstream File;

            VisMF::IO_Buffer io_buffer(VisMF::IO_Buffer_Size);

            File.rdbuf()->pubsetbuf(io_buffer.dataPtr(), io_buffer.size());

            File.open(filename.c_str(), std::ios::out|std::ios::app);

            File.precision(15);

            if (!File.good())
                BoxLib::FileOpenFailed(filename);
            
            for (int lev = 0; lev < m_particles.size(); lev++)
            {
                const PMap& pmap = m_particles[lev];

                for (typename PMap::const_iterator pmap_it = pmap.begin(), End = pmap.end(); pmap_it != End; ++pmap_it)
                {
                    const PBox& pbox = pmap_it->second;

                    for (typename PBox::const_iterator it = pbox.begin(), pboxEnd = pbox.end(); it != pboxEnd; ++it)
                    {
                        if (it->m_id > 0)
                        {
                            D_TERM(File << it->m_pos[0] << ' ',
                                        << it->m_pos[1] << ' ',
                                        << it->m_pos[2] << ' ');

                            for (int i = 0; i < NR; i++)
                            {
                                char ws = (i == NR-1) ? '\n' : ' ';

                                File << it->m_data[i] << ws;
                            }
                        }
                    }
                }
            }

            File.flush();

            File.close();

            if (!File.good())
                BoxLib::Abort("ParticleContainer<NR,NI>::WriteAsciiFile(): problem writing file");

        }

        ParallelDescriptor::Barrier();
    }

    if (m_verbose > 1)
    {
        Real stoptime = ParallelDescriptor::second() - strttime;

        ParallelDescriptor::ReduceRealMax(stoptime,ParallelDescriptor::IOProcessorNumber());

        if (ParallelDescriptor::IOProcessor())
        {
            std::cout << "ParticleContainer<NR,NI>::WriteAsciiFile() time: " << stoptime << '\n';
        }
    }
}

template <int NR, int NI>
void
ParticleContainer<NR,NI>::WriteCoarsenedAsciiFile (const std::string& filename)
{
    BL_PROFILE("ParticleContainer<NR,NI>::WriteCoarsenedAsciiFile()");
    BL_ASSERT(!filename.empty());

    const Real strttime = ParallelDescriptor::second();
    //
    // Count # of valid particles.
    //
    long nparticles = 0;

    for (int lev = 0; lev < m_particles.size(); lev++)
    {
        const PMap& pmap = m_particles[lev];

        for (typename PMap::const_iterator pmap_it = pmap.begin(), End = pmap.end(); pmap_it != End; ++pmap_it)
        {
            const PBox& pbox = pmap_it->second;

            for (typename PBox::const_iterator it = pbox.begin(), pboxEnd = pbox.end(); it != pboxEnd; ++it)
            {
                // Only keep particles in even cells
                if (it->m_id > 0 &&
                   (it->m_cell[0])%2 == 0 && (it->m_cell[1])%2 == 0 && (it->m_cell[2])%2 == 0)
                    //
                    // Only count (and checkpoint) valid particles.
                    //
                    nparticles++;
            }
        }
    }
    //
    // And send count to I/O processor.
    //
    ParallelDescriptor::ReduceLongSum(nparticles,ParallelDescriptor::IOProcessorNumber());

    if (ParallelDescriptor::IOProcessor())
    {
        //
        // Have I/O processor open file and write out particle count.
        //
        std::ofstream File;

        File.open(filename.c_str(), std::ios::out|std::ios::trunc);

        if (!File.good())
            BoxLib::FileOpenFailed(filename);

        File << nparticles << '\n';
            
        File.flush();

        File.close();

        if (!File.good())
            BoxLib::Abort("ParticleContainer<NR,NI>::WriteCoarsenedAsciiFile(): problem writing file");
    }

    ParallelDescriptor::Barrier();

    const int MyProc = ParallelDescriptor::MyProc();

    for (int i = 0; i < ParallelDescriptor::NProcs(); i++)
    {
        if (MyProc == i)
        {
            //
            // Each CPU opens the file for appending and adds its particles.
            //
            std::ofstream File;

            VisMF::IO_Buffer io_buffer(VisMF::IO_Buffer_Size);

            File.rdbuf()->pubsetbuf(io_buffer.dataPtr(), io_buffer.size());

            File.open(filename.c_str(), std::ios::out|std::ios::app);

            File.precision(15);

            if (!File.good())
                BoxLib::FileOpenFailed(filename);
            
            for (int lev = 0; lev < m_particles.size(); lev++)
            {
                const PMap& pmap = m_particles[lev];

                for (typename PMap::const_iterator pmap_it = pmap.begin(), End = pmap.end(); pmap_it != End; ++pmap_it)
                {
                    const PBox& pbox = pmap_it->second;

                    for (typename PBox::const_iterator it = pbox.begin(), pboxEnd = pbox.end(); it != pboxEnd; ++it)
                    {
                        // Only keep particles in even cells
                        if (it->m_id > 0 &&
                           (it->m_cell[0])%2 == 0 && (it->m_cell[1])%2 == 0 && (it->m_cell[2])%2 == 0)
                        {
                            D_TERM(File << it->m_pos[0] << ' ',
                                        << it->m_pos[1] << ' ',
                                        << it->m_pos[2] << ' ');

                            // Multiply mass by 8 since we are only taking 1/8 of the total particles
                            //   and want to keep the mass in the domain the same.
                            File << (8.0 * it->m_data[0]) << ' ';

                            // Now write out the velocity of the particle chosen; no weighting here
                            for (int i = 1; i < NR; i++)
                            {
                                char ws = (i == NR-1) ? '\n' : ' ';
                                File << it->m_data[i] << ws;
                            }
                        }
                    }
                }
            }

            File.flush();

            File.close();

            if (!File.good())
                BoxLib::Abort("ParticleContainer<NR,NI>::WriteCoarsenedAsciiFile(): problem writing file");

        }

        ParallelDescriptor::Barrier();
    }

    if (m_verbose > 1)
    {
        Real stoptime = ParallelDescriptor::second() - strttime;

        ParallelDescriptor::ReduceRealMax(stoptime,ParallelDescriptor::IOProcessorNumber());

        if (ParallelDescriptor::IOProcessor())
        {
            std::cout << "ParticleContainer<NR,NI>::WriteCoarsenedAsciiFile() time: " << stoptime << '\n';
        }
    }
}

inline
void
ParticleBase::CIC_Fracs (const Real* frac, Real* fracs)
{
    //
    // "frac"  should be dimensioned: Real frac[BL_SPACEDIM]
    //
    // "fracs" should be dimensioned: Real fracs[D_TERM(2,+2,+4)]
    //
#if (BL_SPACEDIM == 1)
    // High
    fracs[0] = frac[0];

    // Low
    fracs[1] = (1-frac[0]);

#elif (BL_SPACEDIM == 2)
    // HH
    fracs[0] = frac[0] * frac[1] ;
    
    // LH
    fracs[1] = (1-frac[0]) * frac[1];
    
    // LL
    fracs[2] = (1-frac[0]) * (1-frac[1]);
    
    // HL
    fracs[3] = frac[0] * (1-frac[1]);

#elif (BL_SPACEDIM == 3)
    // HHH
    fracs[0] = frac[0] * frac[1] * frac[2];

    // LHH
    fracs[1] = (1-frac[0]) * frac[1] * frac[2];

    // LLH
    fracs[2] = (1-frac[0]) * (1-frac[1]) * frac[2];
    
    // HLH
    fracs[3] = frac[0] * (1-frac[1]) * frac[2];

    // HHL
    fracs[4] = frac[0] * frac[1] * (1-frac[2]);
    
    // LHL
    fracs[5] = (1-frac[0]) * frac[1] * (1-frac[2]);

    // LLL
    fracs[6] = (1-frac[0]) * (1-frac[1]) * (1-frac[2]);
    
    // HLL
    fracs[7] = frac[0] * (1-frac[1]) * (1-frac[2]);
#endif
}

inline
void
ParticleBase::CIC_Cells (const IntVect& hicell, IntVect* cells)
{
    //
    // "cells" should be dimensioned: IntVect cells[D_TERM(2,+2,+4)]
    //
    IntVect cell = hicell;

#if (BL_SPACEDIM == 1)
    // High
    cells[0] = cell;

    // Low
    cell[0]  = cell[0] - 1;
    cells[1] = cell;

#elif (BL_SPACEDIM == 2)
    // HH
    cells[0] = cell;
    
    // LH
    cell[0]  = cell[0] - 1;
    cells[1] = cell;
    
    // LL
    cell[1]  = cell[1] - 1;
    cells[2] = cell;
    
    // HL
    cell[0]  = cell[0] + 1;
    cells[3] = cell;

#elif (BL_SPACEDIM == 3)
    // HHH
    cells[0] = cell;

    // LHH
    cell[0]  = cell[0] - 1;
    cells[1] = cell;

    // LLH
    cell[1]  = cell[1] - 1;
    cells[2] = cell;
    
    // HLH
    cell[0]  = cell[0] + 1;
    cells[3] = cell;

    cell = hicell;

    // HHL
    cell[2]  = cell[2] - 1;
    cells[4] = cell;
    
    // LHL
    cell[0]  = cell[0] - 1;
    cells[5] = cell;

    // LLL
    cell[1]  = cell[1] - 1;
    cells[6] = cell;
    
    // HLL
    cell[0]  = cell[0] + 1;
    cells[7] = cell;
#endif
}

inline
int
ParticleBase::CIC_Cells_Fracs (const ParticleBase& p,
                               const Real*         plo,
                               const Real*         dx,
                               Array<Real>&        fracs,
                               Array<IntVect>&     cells)
{
    return ParticleBase::CIC_Cells_Fracs(p,plo,dx,dx,fracs,cells);
}

#endif /*_PARTICLES_H_*/<|MERGE_RESOLUTION|>--- conflicted
+++ resolved
@@ -882,32 +882,19 @@
 
 template <int NR, int NI>
 Real
-<<<<<<< HEAD
 ParticleContainer<NR,NI>::estTimestep (MultiFab& gv,
 				       int             lev,
 				       Real            cfl) const
-=======
-ParticleContainer<N>::estTimestep (MultiFab& acceleration,
-                                   int             lev,
-                                   Real            cfl) const
->>>>>>> 9de54a6a
 {
     return estTimestep(acceleration,1.0,lev,cfl);
 }
 
 template <int NR, int NI>
 Real
-<<<<<<< HEAD
 ParticleContainer<NR,NI>::estTimestep (MultiFab& gv,
 				       Real            a,
 				       int             lev,
 				       Real            cfl) const
-=======
-ParticleContainer<N>::estTimestep (MultiFab& acceleration,
-                                   Real       a,
-                                   int      lev,
-                                   Real     cfl) const
->>>>>>> 9de54a6a
 {
     BL_PROFILE("ParticleContainer<NR,NI>::estTimestep(lev)");
     Real            dt               = 1e50;
@@ -1358,25 +1345,10 @@
 
 template <int NR, int NI>
 void
-<<<<<<< HEAD
-ParticleContainer<NR,NI>::AssignDensityAndVels (PArray<MultiFab>& mf,
-						int               lev_min) const
-{
-    AssignDensity(mf, lev_min, BL_SPACEDIM+1);
-}
-
-template <int NR, int NI>
-void
 ParticleContainer<NR,NI>::AssignDensity (PArray<MultiFab>& mf_to_be_filled, 
 					 int               lev_min,
 					 int               ncomp,
 					 int               finest_level) const
-=======
-ParticleContainer<N>::AssignDensity (PArray<MultiFab>& mf_to_be_filled, 
-                                     int               lev_min,
-                                     int               ncomp,
-                                     int               finest_level) const
->>>>>>> 9de54a6a
 {
     BL_PROFILE("ParticleContainer<NR,NI>::AssignDensity()");
     BL_ASSERT(NR >= 1);
@@ -3081,198 +3053,16 @@
    }
 }
 
-<<<<<<< HEAD
-template <int NR, int NI>
-void
-ParticleContainer<NR,NI>::movePredict (const MultiFab& gv,
-				       int             lev,
-				       Real            dt)
-{
-    BL_PROFILE("ParticleContainer<NR,NI>::movePredict()");
-    BL_ASSERT(OK());
-    BL_ASSERT(NR >= BL_SPACEDIM+1);
-    BL_ASSERT(lev >= 0 && lev < m_particles.size());
-
-    const Real strttime = ParallelDescriptor::second();
-
-    PMap& pmap = m_particles[lev];
-
-    MultiFab* gv_pointer;
-    if (OnSameGrids(lev,gv))
-    {
-        gv_pointer = 0;
-    }
-    else 
-    {
-        gv_pointer = new MultiFab(m_gdb->ParticleBoxArray(lev), 1, gv.nGrow(),
-				  m_gdb->ParticleDistributionMap(lev), Fab_allocate);
-        gv_pointer->copy(gv,0,0,BL_SPACEDIM);
-        gv_pointer->FillBoundary(); // DO WE NEED GHOST CELLS FILLED ???
-    }
-
-    for (typename PMap::iterator pmap_it = pmap.begin(), pmapEnd = pmap.end(); pmap_it != pmapEnd; ++pmap_it)
-    {
-        const int        grid = pmap_it->first;
-        PBox&            pbox = pmap_it->second;
-        const int        n    = pbox.size();
-        const FArrayBox& gfab = (gv_pointer) ? (*gv_pointer)[grid] : gv[grid];
-
-#ifdef _OPENMP
-#pragma omp parallel for
-#endif
-        for (int i = 0; i < n; i++)
-        {
-            ParticleType& p = pbox[i];
-
-            if (p.m_id > 0)
-            {
-                BL_ASSERT(p.m_grid == grid);
-                //
-                // Note: m_data[0] is mass, 1 is v_x, ...
-                //
-                D_TERM(p.m_data[1] += dt * gfab(p.m_cell,0);,
-                       p.m_data[2] += dt * gfab(p.m_cell,1);,
-                       p.m_data[3] += dt * gfab(p.m_cell,2););
-
-                D_TERM(p.m_pos[0]  += dt * p.m_data[1];,
-                       p.m_pos[1]  += dt * p.m_data[2];,
-                       p.m_pos[2]  += dt * p.m_data[3];);
-
-                ParticleBase::Reset(p,m_gdb,true);
-            } 
-        }
-    }
-
-    if (gv_pointer) delete gv_pointer;
-
-    if (m_verbose > 1)
-    {
-        Real stoptime = ParallelDescriptor::second() - strttime;
-
-        ParallelDescriptor::ReduceRealMax(stoptime,ParallelDescriptor::IOProcessorNumber());
-
-        if (ParallelDescriptor::IOProcessor())
-        {
-            std::cout << "ParticleContainer<NR,NI>::movePredict() time: " << stoptime << '\n';
-        }
-    }
-
-    Redistribute(true);
-}
-
-template <int NR, int NI>
-void
-ParticleContainer<NR,NI>::moveCorrect (const MultiFab& gv_old,
-				       const MultiFab& gv,
-				       int             lev,
-				       Real            dt)
-{
-    BL_PROFILE("ParticleContainer<NR,NI>::moveCorrect()");
-    BL_ASSERT(OK());
-    BL_ASSERT(NR >= BL_SPACEDIM+1);
-    BL_ASSERT(lev >= 0 && lev < m_particles.size());
-
-    const Real strttime = ParallelDescriptor::second();
-
-    PMap& pmap = m_particles[lev];
-
-    MultiFab* gv_pointer;
-    MultiFab* gv_pointer_old;
-    if (OnSameGrids(lev,gv))
-    {
-        gv_pointer     = 0;
-        gv_pointer_old = 0;
-    }
-    else 
-    {
-        gv_pointer     = new MultiFab(m_gdb->ParticleBoxArray(lev),1,gv.nGrow(),
-				      m_gdb->ParticleDistributionMap(lev), Fab_allocate);
-        gv_pointer_old = new MultiFab(m_gdb->ParticleBoxArray(lev),1,gv_old.nGrow(),
-				      m_gdb->ParticleDistributionMap(lev), Fab_allocate);
-        gv_pointer->copy(gv,0,0,BL_SPACEDIM);
-        gv_pointer_old->copy(gv_old,0,0,BL_SPACEDIM);
-        gv_pointer->FillBoundary(); // DO WE NEED GHOST CELLS FILLED ???
-        gv_pointer_old->FillBoundary(); // DO WE NEED GHOST CELLS FILLED ???
-    }
-
-
-    for (typename PMap::iterator pmap_it = pmap.begin(), pmapEnd = pmap.end(); pmap_it != pmapEnd; ++pmap_it)
-    {
-        const int        grid     = pmap_it->first;
-        PBox&            pbox     = pmap_it->second;
-        const int        n        = pbox.size();
-        const FArrayBox& gfab     = (gv_pointer) ? (*gv_pointer)[grid] : gv[grid];
-        const FArrayBox& gfab_old = (gv_pointer_old) ? (*gv_pointer_old)[grid] : gv_old[grid];
-        const Real       half_dt  = Real(0.5) * dt;
-
-#ifdef _OPENMP
-#pragma omp parallel for
-#endif
-        for (int i = 0; i < n; i++)
-        {
-            ParticleType& p = pbox[i];
-
-            if (p.m_id > 0)
-            {
-                BL_ASSERT(p.m_grid == grid);
-                //
-                // Note: m_data[0] is mass, 1 is v_x, ...
-                //
-                D_TERM(p.m_pos[0]  -= half_dt * p.m_data[1];,
-                       p.m_pos[1]  -= half_dt * p.m_data[2];,
-                       p.m_pos[2]  -= half_dt * p.m_data[3];);
-            
-                D_TERM(p.m_data[1] += half_dt * ( gfab(p.m_cell,0) - gfab_old(p.m_cell,0) );,
-                       p.m_data[2] += half_dt * ( gfab(p.m_cell,1) - gfab_old(p.m_cell,1) );,
-                       p.m_data[3] += half_dt * ( gfab(p.m_cell,2) - gfab_old(p.m_cell,2) ););
-
-                D_TERM(p.m_pos[0]  += half_dt * p.m_data[1];,
-                       p.m_pos[1]  += half_dt * p.m_data[2];,
-                       p.m_pos[2]  += half_dt * p.m_data[3];);
-
-                ParticleBase::Reset(p,m_gdb,true);
-            }
-        }
-    }
-
-    if (gv_pointer) delete gv_pointer;
-    if (gv_pointer_old) delete gv_pointer_old;
-
-    if (m_verbose > 1)
-    {
-        Real stoptime = ParallelDescriptor::second() - strttime;
-
-        ParallelDescriptor::ReduceRealMax(stoptime,ParallelDescriptor::IOProcessorNumber());
-
-        if (ParallelDescriptor::IOProcessor())
-        {
-            std::cout << "ParticleContainer<NR,NI>::moveCorrect() time: " << stoptime << '\n';
-        }
-    }
-
-    Redistribute(true);
-}
-=======
->>>>>>> 9de54a6a
-
 //
 // This version takes as input the acceleration vector at cell centers
 //
 template <int NR, int NI>
 void
-<<<<<<< HEAD
 ParticleContainer<NR,NI>::moveKickDrift (MultiFab& grav_vector,
 					 int             lev,
 					 Real            dt,
 					 Real            a_old,
 					 Real            a_half) 
-=======
-ParticleContainer<N>::moveKickDrift (MultiFab& acceleration,
-                                     int                lev,
-                                     Real               dt,
-                                     Real               a_old,
-                                     Real               a_half) 
->>>>>>> 9de54a6a
 {
     BL_PROFILE("ParticleContainer::moveKickDrift()");
     BL_ASSERT(NR >= BL_SPACEDIM+1);
@@ -3412,21 +3202,12 @@
 //
 template <int NR, int NI>
 void
-<<<<<<< HEAD
 ParticleContainer<NR,NI>::moveKick (MultiFab& grav_vector,
 				    int             lev,
 				    Real            dt,
 				    Real            a_new,
 				    Real            a_half, 
 				    int             start_comp_for_accel)
-=======
-ParticleContainer<N>::moveKick (MultiFab& acceleration,
-                                int             lev,
-                                Real            dt,
-                                Real            a_new,
-                                Real            a_half, 
-                                int             start_comp_for_accel)
->>>>>>> 9de54a6a
 {
     BL_PROFILE("ParticleContainer::moveKick()");
     BL_ASSERT(NR >= BL_SPACEDIM+1);
@@ -3500,284 +3281,8 @@
         }
     }
 
-<<<<<<< HEAD
-    if (gv_pointer != &grav_vector) delete gv_pointer;
-
-    if (m_verbose > 1)
-    {
-        Real stoptime = ParallelDescriptor::second() - strttime;
-
-        ParallelDescriptor::ReduceRealMax(stoptime,ParallelDescriptor::IOProcessorNumber());
-
-        if (ParallelDescriptor::IOProcessor())
-        {
-            std::cout << "ParticleContainer<NR,NI>::moveKick() time: " << stoptime << '\n';
-        }
-    }
-    //
-    // No need for Redistribution(), we only change the velocity.
-    //
-}
-
-//
-// This version takes as input the normal gravity component on each face
-//
-template <int NR, int NI>
-void
-ParticleContainer<NR,NI>::moveKickDrift (PArray<MultiFab>& grav_vector,
-					 int             lev,
-					 Real            dt,
-					 Real            a_old,
-					 Real            a_half) 
-{
-    BL_PROFILE("ParticleContainer::moveKickDrift()");
-    BL_ASSERT(OK());
-    BL_ASSERT(NR >= BL_SPACEDIM+1);
-    BL_ASSERT(lev >= 0 && lev < m_particles.size());
-
-    const Real      strttime      = ParallelDescriptor::second();
-    const Geometry& geom          = m_gdb->Geom(lev);
-    const Real*     dx            = geom.CellSize();
-    const Real*     plo           = geom.ProbLo();
-    const Real      half_dt       = Real(0.5) * dt;
-    const Real      a_half_inv    = 1 / a_half;
-    const Real      dt_a_half_inv = dt * a_half_inv;
-    PMap&           pmap          = m_particles[lev];
-
-    MultiFab* gv_pointer[BL_SPACEDIM];
-    if (OnSameGrids(lev,grav_vector[0]))
-    {
-        for (int i = 0; i < BL_SPACEDIM; i++)
-           gv_pointer[i] = &grav_vector[i];
-    }
-    else 
-    {
-        for (int i = 0; i < BL_SPACEDIM; i++)
-        {
-           gv_pointer[i] = new MultiFab(m_gdb->ParticleBoxArray(lev),grav_vector[i].nComp(),
-                                        grav_vector[i].nGrow(),
-					m_gdb->ParticleDistributionMap(lev),Fab_allocate);
-           gv_pointer[i]->copy(grav_vector[i],0,0,grav_vector[i].nComp());
-           gv_pointer[i]->FillBoundary(); // DO WE NEED GHOST CELLS FILLED ???
-        }
-    }
-
-    for (typename PMap::iterator pmap_it = pmap.begin(), pmapEnd = pmap.end(); pmap_it != pmapEnd; ++pmap_it)
-    {
-        const int grid = pmap_it->first;
-        PBox&     pbox = pmap_it->second;
-        const int n    = pbox.size();
-
-        const FArrayBox* gfab[BL_SPACEDIM] = 
-          { D_DECL(&(*gv_pointer)[0][grid],&(*gv_pointer)[1][grid],&(*gv_pointer)[2][grid]) };
-
-#ifdef _OPENMP
-#pragma omp parallel for
-#endif
-        for (int i = 0; i < n; i++)
-        {
-            ParticleType& p = pbox[i];
-
-            if (p.m_id <= 0) continue;
-
-            BL_ASSERT(p.m_grid == grid);
-            //
-            // First update (a u)^half = (a u)^old + dt/2 grav^old
-            //
-            D_TERM(p.m_data[1] *= a_old;,
-                   p.m_data[2] *= a_old;,
-                   p.m_data[3] *= a_old;);
-
-            const IntVect lo = p.m_cell;
-
-            for (int d = 0; d < BL_SPACEDIM; d++)
-            {
-                IntVect hi = lo;
-
-                hi[d] += 1;
-
-                Real delta = (p.m_pos[d] - plo[d]) / dx[d] - lo[d];
-
-                if (delta > 1) delta = 1;
-                if (delta < 0) delta = 0;
-
-                const Real grav_lo = (*gfab[d])(lo);
-                const Real grav_hi = (*gfab[d])(hi);
-                //
-                // Note: m_data[0] is mass, 1 is v_x, ...
-                //
-                p.m_data[1+d] += half_dt * (grav_lo + delta * (grav_hi - grav_lo));
-            }
-
-            D_TERM(p.m_data[1] *= a_half_inv;,
-                   p.m_data[2] *= a_half_inv;,
-                   p.m_data[3] *= a_half_inv;);
-            //
-            // Now update x^new = x^old + dt grav^half / a^half
-            //
-            D_TERM(p.m_pos[0] += dt_a_half_inv * p.m_data[1];,
-                   p.m_pos[1] += dt_a_half_inv * p.m_data[2];,
-                   p.m_pos[2] += dt_a_half_inv * p.m_data[3];);
-        }
-    }
-
-    for (int i = 0; i < BL_SPACEDIM; i++)
-    {
-	if (gv_pointer[i] != &grav_vector[i]) delete gv_pointer[i];
-    }
-
-    if (lev > 0 && m_gdb->subCycle())
-    {
-        for (typename PMap::iterator pmap_it = pmap.begin(), pmapEnd = pmap.end(); pmap_it != pmapEnd; ++pmap_it)
-        {
-            PBox&            pbox = pmap_it->second;
-            const int        n    = pbox.size();
- 
-#ifdef _OPENMP
-#pragma omp parallel for
-#endif
-            for (int i = 0; i < n; i++)
-            {
-                ParticleType& p = pbox[i];
-                if (p.m_id <= 0) continue;
-
-                // Move the particle to the proper ghost cell. 
-                //      and remove any *ghost* particles that have gone too far
-                // Note that this should only negate ghost particles, not real particles.
-                if (!ParticleBase::RestrictedWhere(p,m_gdb, grav_vector[0].nGrow()-2))
-                {
-                    // Assert that the particle being removed is a ghost particle;
-                    // the ghost particle is no longer in relevant ghost cells for this grid.
-                    if (p.m_id == GhostParticleID)
-                    {
-                        p.m_id = -1;
-                    }
-                    else
-                    {
-                        std::cout << "Oops -- removing particle " << p.m_id << std::endl;
-                        BoxLib::Error("Trying to get rid of a non-ghost particle in moveKickDrift");
-                    }
-                }
-            }
-        }
-    }
-
-    if (m_verbose > 1)
-    {
-        Real stoptime = ParallelDescriptor::second() - strttime;
-
-        ParallelDescriptor::ReduceRealMax(stoptime,ParallelDescriptor::IOProcessorNumber());
-
-        if (ParallelDescriptor::IOProcessor())
-        {
-            std::cout << "ParticleContainer<NR,NI>::moveKickDrift() time: " << stoptime << '\n';
-        }
-    }
-}
-
-//
-// This version takes as input the normal gravity component on each face
-//
-
-template <int NR, int NI>
-void
-ParticleContainer<NR,NI>::moveKick (PArray<MultiFab>& grav_vector,
-				    int               lev,
-				    Real              dt,
-				    Real              a_new,
-				    Real              a_half) 
-{
-    BL_PROFILE("ParticleContainer::moveKick()");
-    BL_ASSERT(OK());
-    BL_ASSERT(NR >= BL_SPACEDIM+1);
-    BL_ASSERT(lev >= 0 && lev < m_particles.size());
-
-    const Real      strttime  = ParallelDescriptor::second();
-    const Geometry& geom      = m_gdb->Geom(lev);
-    const Real*     dx        = geom.CellSize();
-    const Real*     plo       = geom.ProbLo();
-    const Real      half_dt   = Real(0.5) * dt;
-    const Real      a_new_inv = 1 / a_new;
-    PMap&           pmap      = m_particles[lev];
-
-    MultiFab* gv_pointer[BL_SPACEDIM];
-    if (OnSameGrids(lev,grav_vector[0]))
-    {
-        for (int i = 0; i < BL_SPACEDIM; i++)
-           gv_pointer[i] = &grav_vector[i];
-    }
-    else 
-    {
-        for (int i = 0; i < BL_SPACEDIM; i++)
-        {
-           gv_pointer[i] = new MultiFab(m_gdb->ParticleBoxArray(lev),grav_vector[i].nComp(),
-                                        grav_vector[i].nGrow(),
-					m_gdb->ParticleDistributionMap(lev),Fab_allocate);
-           gv_pointer[i]->copy(grav_vector[i],0,0,grav_vector[i].nComp());
-           gv_pointer[i]->FillBoundary(); // DO WE NEED GHOST CELLS FILLED ???
-        }
-    }
-
-    for (typename PMap::iterator pmap_it = pmap.begin(), pmapEnd = pmap.end(); pmap_it != pmapEnd; ++pmap_it)
-    {
-        const int grid = pmap_it->first;
-        PBox&     pbox = pmap_it->second;
-        const int n    = pbox.size();
-
-        const FArrayBox* gfab[BL_SPACEDIM] = 
-          { D_DECL(&(*gv_pointer)[0][grid],&(*gv_pointer)[1][grid],&(*gv_pointer)[2][grid]) };
-
-#ifdef _OPENMP
-#pragma omp parallel for
-#endif
-        for (int i = 0; i < n; i++)
-        {
-            ParticleType& p = pbox[i];
-
-            if (p.m_id <= 0) continue;
-
-            BL_ASSERT(p.m_grid == grid);
-            //
-            // Define (a u)^new = (a u)^half + dt/2 grav^new
-            //
-            D_TERM(p.m_data[1] *= a_half;,
-                   p.m_data[2] *= a_half;,
-                   p.m_data[3] *= a_half;);
-
-            const IntVect lo = p.m_cell;
-
-            for (int d = 0; d < BL_SPACEDIM; d++)
-            {
-                IntVect hi = lo;
-
-                hi[d] += 1;
-
-                Real delta = (p.m_pos[d] - plo[d]) / dx[d] - lo[d];
-
-                if (delta > 1) delta = 1;
-                if (delta < 0) delta = 0;
-
-                const Real grav_lo = (*gfab[d])(lo);
-                const Real grav_hi = (*gfab[d])(hi);
-                //
-                // Note: m_data[0] is mass, 1 is v_x, ...
-                //
-                p.m_data[1+d] += half_dt * (grav_lo + delta * (grav_hi - grav_lo));
-            }
-
-            D_TERM(p.m_data[1] *= a_new_inv;,
-                   p.m_data[2] *= a_new_inv;,
-                   p.m_data[3] *= a_new_inv;);
-        }
-    }
-
-    for (int i = 0; i < BL_SPACEDIM; i++)
-    {
-	if (gv_pointer[i] != &grav_vector[i]) delete gv_pointer[i];
-    }
-=======
+
     if (ac_pointer != &acceleration) delete ac_pointer;
->>>>>>> 9de54a6a
 
     if (m_verbose > 1)
     {
