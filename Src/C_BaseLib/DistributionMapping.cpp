--- conflicted
+++ resolved
@@ -641,8 +641,6 @@
                                      int                 /* nprocs */,
                                      std::vector<LIpair>* LIpairV)
 {
-<<<<<<< HEAD
-=======
     int nprocs = ParallelDescriptor::NProcs(m_color);
 
     // If team is not use, we are going to treat it as a special case in which
@@ -657,7 +655,6 @@
 	BoxLib::Abort("Team and color together are not supported yet");
 #endif
 
->>>>>>> b874f10f
     Array<int> ord;
     Array<Array<int> > wrkerord;
 
@@ -672,18 +669,7 @@
 	LeastUsedTeams(ord,wrkerord,nteams,nworkers);
     }
 
-<<<<<<< HEAD
-#ifdef BL_USE_RRLUCPU
-    LeastUsedCPUs(nprocs,ord);
-#else
-    ord.resize(nprocs);
-    for(int i(0); i < nprocs; ++i) {
-      ord[i] = i;
-    }
-#endif
-=======
     Array<int> w(nteams,0);
->>>>>>> b874f10f
 
     if (LIpairV)
     {
