
template <int NStructReal, int NStructInt, int NArrayReal, int NArrayInt>
bool
ParticleContainer<NStructReal, NStructInt, NArrayReal, NArrayInt>::do_tiling = false;

template <int NStructReal, int NStructInt, int NArrayReal, int NArrayInt>
IntVect
ParticleContainer<NStructReal, NStructInt, NArrayReal, NArrayInt>::tile_size   { AMREX_D_DECL(1024000,8,8) };

template <int NStructReal, int NStructInt, int NArrayReal, int NArrayInt>
void
ParticleContainer<NStructReal, NStructInt, NArrayReal, NArrayInt> :: SetParticleSize ()
{
    num_real_comm_comps = 0;
    for (int i = 0; i < NArrayReal; ++i) {
        if (communicate_real_comp[i]) ++num_real_comm_comps;
    }

    num_int_comm_comps = 0;
    for (int i = 0; i < NArrayInt; ++i) {
        if (communicate_int_comp[i]) ++num_int_comm_comps;
    }

    particle_size = sizeof(ParticleType);
    superparticle_size = particle_size + 
        num_real_comm_comps*sizeof(Real) + num_int_comm_comps*sizeof(int);    
}

template <int NStructReal, int NStructInt, int NArrayReal, int NArrayInt>
void
ParticleContainer<NStructReal, NStructInt, NArrayReal, NArrayInt> :: Initialize ()
{
    levelDirectoriesCreated = false;
    usePrePost = false;
    doUnlink = true;

    SetParticleSize();

    static bool initialized = false;
    if ( ! initialized)
    {
        static_assert(sizeof(ParticleType)%sizeof(RealType) == 0,
                      "sizeof ParticleType is not a multiple of sizeof RealType");
        
        ParmParse pp("particles");
        pp.query("do_tiling", do_tiling);
        Vector<int> tilesize(AMREX_SPACEDIM);
        if (pp.queryarr("tile_size", tilesize, 0, AMREX_SPACEDIM)) {
            for (int i=0; i<AMREX_SPACEDIM; ++i) tile_size[i] = tilesize[i];
        }
        if ( ! std::is_pod<ParticleType>::value) {
            amrex::Abort("Particle is not POD");
        }

        pp.query("use_prepost", usePrePost);
        pp.query("do_unlink", doUnlink);

        initialized = true;
    }
}

template <int NStructReal, int NStructInt, int NArrayReal, int NArrayInt>
IntVect
ParticleContainer<NStructReal, NStructInt, NArrayReal, NArrayInt>::Index (const ParticleType& p, int lev) const
{
    IntVect iv;
    const Geometry& geom = Geom(lev);

    AMREX_D_TERM(iv[0]=static_cast<int>(floor((p.m_rdata.pos[0]-geom.ProbLo(0))*geom.InvCellSize(0)));,
                 iv[1]=static_cast<int>(floor((p.m_rdata.pos[1]-geom.ProbLo(1))*geom.InvCellSize(1)));,
                 iv[2]=static_cast<int>(floor((p.m_rdata.pos[2]-geom.ProbLo(2))*geom.InvCellSize(2))););

    iv += geom.Domain().smallEnd();

    return iv;
}

template <int NStructReal, int NStructInt, int NArrayReal, int NArrayInt>
int
ParticleContainer<NStructReal, NStructInt, NArrayReal, NArrayInt>::getTileIndex(const IntVect& iv, const Box& box, Box& tbx)
{
    if (do_tiling == false) {
        tbx = box;
        return 0;
    } else {
        //
        // This function must be consistent with FabArrayBase::buildTileArray function!!!
        //
        auto tiling_1d = [](int i, int lo, int hi, int tilesize,
                            int& ntile, int& tileidx, int& tlo, int& thi) {
            int ncells = hi-lo+1;
            ntile = std::max(ncells/tilesize, 1);
            int ts_right = ncells/ntile;
            int ts_left  = ts_right+1;
            int nleft = ncells - ntile*ts_right;
	    int ii = i - lo;
            int nbndry = nleft*ts_left;
            if (ii < nbndry) {
                tileidx = ii / ts_left; // tiles on the left of nbndry have size of ts_left
                tlo = lo + tileidx * ts_left;
                thi = tlo + ts_left - 1;
            } else {
                tileidx = nleft + (ii-nbndry) / ts_right;  // tiles on the right: ts_right
                tlo = lo + tileidx * ts_right + nleft;
                thi = tlo + ts_right - 1;
            }
        };
        const IntVect& small = box.smallEnd();
        const IntVect& big   = box.bigEnd();
        IntVect ntiles, ivIndex, tilelo, tilehi;

        AMREX_D_TERM(int iv0 = std::min(std::max(iv[0], small[0]), big[0]);,
               int iv1 = std::min(std::max(iv[1], small[1]), big[1]);,
               int iv2 = std::min(std::max(iv[2], small[2]), big[2]););

        AMREX_D_TERM(tiling_1d(iv0, small[0], big[0], tile_size[0], ntiles[0], ivIndex[0], tilelo[0], tilehi[0]);,
               tiling_1d(iv1, small[1], big[1], tile_size[1], ntiles[1], ivIndex[1], tilelo[1], tilehi[1]);,
               tiling_1d(iv2, small[2], big[2], tile_size[2], ntiles[2], ivIndex[2], tilelo[2], tilehi[2]););

        tbx = Box(tilelo, tilehi);

        return AMREX_D_TERM(ivIndex[0], + ntiles[0]*ivIndex[1], + ntiles[0]*ntiles[1]*ivIndex[2]);
    }
}

template <int NStructReal, int NStructInt, int NArrayReal, int NArrayInt>
bool
ParticleContainer<NStructReal, NStructInt, NArrayReal, NArrayInt>
::Where (const ParticleType& p,
	 ParticleLocData&    pld,
	 int                 lev_min,
	 int                 lev_max,
	 int                 nGrow,
	 int                 local_grid) const
{

  BL_ASSERT(m_gdb != 0);
  
  if (lev_max == -1)
    lev_max = finestLevel();
  
  BL_ASSERT(lev_max <= finestLevel());

  BL_ASSERT(nGrow == 0 || (nGrow >= 0 && lev_min == lev_max));

  std::vector< std::pair<int, Box> > isects;

  for (int lev = lev_max; lev >= lev_min; lev--) {      
      const IntVect& iv = Index(p, lev);
      if (lev == pld.m_lev) {
          // The fact that we are here means this particle does not belong to any finer grids.
          if (pld.m_grid >= 0) {
              if (pld.m_grown_gridbox.contains(iv)) {
                  pld.m_cell = iv;
                  if (!pld.m_tilebox.contains(iv)) {
                      pld.m_tile = getTileIndex(iv, pld.m_gridbox, pld.m_tilebox);
                  }
                  return true;
              }
          }
      }

      int grid;
      const BoxArray& ba = ParticleBoxArray(lev);
      BL_ASSERT(ba.ixType().cellCentered());

      if (local_grid < 0) {
          ba.intersections(Box(iv, iv), isects, true, nGrow);
          grid = isects.empty() ? -1 : isects[0].first;
      } else {
          grid = (*redistribute_mask_ptr)[local_grid](iv, 0);
      }

      if (grid >= 0) {
          const Box& bx = ba.getCellCenteredBox(grid);
	  pld.m_lev  = lev;
	  pld.m_grid = grid;
	  pld.m_tile = getTileIndex(iv, bx, pld.m_tilebox);
	  pld.m_cell = iv;
	  pld.m_gridbox = bx;
          pld.m_grown_gridbox = amrex::grow(bx, nGrow);
	  return true;
      }
  }
  
  return false;
}

template <int NStructReal, int NStructInt, int NArrayReal, int NArrayInt>
bool
ParticleContainer<NStructReal, NStructInt, NArrayReal, NArrayInt>
::EnforcePeriodicWhere (ParticleType&    p,
			ParticleLocData& pld,
			int              lev_min,
			int              lev_max,
			int              local_grid) const
{

    BL_ASSERT(m_gdb != 0);

    if (!Geom(0).isAnyPeriodic()) return false;

    if (lev_max == -1)
        lev_max = finestLevel();

    BL_ASSERT(lev_max <= finestLevel());

    // Create a copy "dummy" particle to check for periodic outs.
    ParticleType p_prime = p;
    if (PeriodicShift(p_prime)) {
        std::vector< std::pair<int,Box> > isects;
        for (int lev = lev_max; lev >= lev_min; lev--) {
            
	    int grid;
            IntVect iv;
            const BoxArray& ba = ParticleBoxArray(lev);
            BL_ASSERT(ba.ixType().cellCentered());
            
	    if (local_grid < 0) {
                iv = Index(p_prime, lev);
                ba.intersections(Box(iv, iv), isects, true, 0);
                grid = isects.empty() ? -1 : isects[0].first;
	    } else {
                iv = Index(p, lev);
                grid = (*redistribute_mask_ptr)[local_grid](iv, 0);
                iv = Index(p_prime, lev);
	    }
            
            if (grid >= 0) {
                AMREX_D_TERM(p.m_rdata.pos[0] = p_prime.m_rdata.pos[0];,
                             p.m_rdata.pos[1] = p_prime.m_rdata.pos[1];,
                             p.m_rdata.pos[2] = p_prime.m_rdata.pos[2];);
                
                const Box& bx = ba.getCellCenteredBox(grid);
                
                pld.m_lev  = lev;
                pld.m_grid = grid;
		pld.m_tile = getTileIndex(iv, bx, pld.m_tilebox);
                pld.m_cell = iv;
                pld.m_gridbox = bx;
                pld.m_grown_gridbox = bx;
                return true;
            }
        }
    }
    
    return false;
}


template <int NStructReal, int NStructInt, int NArrayReal, int NArrayInt>
bool
ParticleContainer<NStructReal, NStructInt, NArrayReal, NArrayInt>
::PeriodicShift (ParticleType& p) const
{
    BL_ASSERT(m_gdb != 0);

    const Geometry& geom    = Geom(0);
    const Box&      dmn     = geom.Domain();
    const IntVect&  iv      = Index(p, 0);    
    bool            shifted = false;  
    
    for (int i = 0; i < AMREX_SPACEDIM; i++)
    {
        if (!geom.isPeriodic(i)) continue;

        if (iv[i] > dmn.bigEnd(i))
        {                        
            while (p.m_rdata.pos[i] >= geom.ProbHi(i)) p.m_rdata.pos[i] -= geom.ProbLength(i);            
            BL_ASSERT(p.m_rdata.pos[i] >= geom.ProbLo(i));            
            shifted = true;
        }
        else if (iv[i] < dmn.smallEnd(i))
        {
            while (p.m_rdata.pos[i] < geom.ProbLo(i)) p.m_rdata.pos[i] += geom.ProbLength(i);                        
            BL_ASSERT(p.m_rdata.pos[i] <= geom.ProbHi(i));            
            shifted = true;
        }
    }

    return shifted;
}

template <int NStructReal, int NStructInt, int NArrayReal, int NArrayInt>
ParticleLocData
ParticleContainer<NStructReal, NStructInt, NArrayReal, NArrayInt>::
Reset (ParticleType& p,
       bool          update,
       bool          verbose,
       ParticleLocData pld) const
{
    BL_ASSERT(m_gdb != 0);

    bool ok = Where(p, pld);

    if (!ok && Geom(0).isAnyPeriodic())
    {
        // Attempt to shift the particle back into the domain if it
        // crossed a periodic boundary.
      PeriodicShift(p);
      ok = Where(p, pld);
    }
    
    if (!ok) {
        // invalidate the particle.
	if (verbose) {
            amrex::AllPrint()<< "Invalidating out-of-domain particle: " << p << '\n'; 
	}

	BL_ASSERT(p.m_idata.id > 0);

	p.m_idata.id = -p.m_idata.id;
    }

    return pld;
}

template <int NStructReal, int NStructInt, int NArrayReal, int NArrayInt>
void
ParticleContainer<NStructReal, NStructInt, NArrayReal, NArrayInt>::reserveData ()
{
    int nlevs = maxLevel() + 1;
    m_particles.reserve(nlevs);
    m_dummy_mf.reserve(nlevs);
}

template <int NStructReal, int NStructInt, int NArrayReal, int NArrayInt>
void
ParticleContainer<NStructReal, NStructInt, NArrayReal, NArrayInt>::resizeData ()
{
    int nlevs = std::max(0, finestLevel()+1);
    m_particles.resize(nlevs);
    m_dummy_mf.resize(nlevs);
    for (int lev = 0; lev < nlevs; ++lev) {
        RedefineDummyMF(lev);
    }
}

template <int NStructReal, int NStructInt, int NArrayReal, int NArrayInt>
void
ParticleContainer<NStructReal, NStructInt, NArrayReal, NArrayInt>::RedefineDummyMF (int lev) 
{
    if (lev > m_dummy_mf.size()-1) m_dummy_mf.resize(lev+1);
    
    if (m_dummy_mf[lev] == nullptr || 
        ! BoxArray::SameRefs(m_dummy_mf[lev]->boxArray(),
                             ParticleBoxArray(lev))          ||
        ! DistributionMapping::SameRefs(m_dummy_mf[lev]->DistributionMap(), 
                                        ParticleDistributionMap(lev)))
    {
        m_dummy_mf[lev].reset(new MultiFab(ParticleBoxArray(lev),
                                           ParticleDistributionMap(lev),
                                           1,0,MFInfo().SetAlloc(false)));
    };
}  

template <int NStructReal, int NStructInt, int NArrayReal, int NArrayInt>
void
ParticleContainer<NStructReal, NStructInt, NArrayReal, NArrayInt>::locateParticle (ParticleType& p, ParticleLocData& pld, 
                                                                                   int lev_min, int lev_max, int nGrow, int local_grid) const
{

    bool outside = AMREX_D_TERM(   p.m_rdata.pos[0] <  Geometry::ProbLo(0)
                          || p.m_rdata.pos[0] >= Geometry::ProbHi(0),
                          || p.m_rdata.pos[1] <  Geometry::ProbLo(1)
                          || p.m_rdata.pos[1] >= Geometry::ProbHi(1),
                          || p.m_rdata.pos[2] <  Geometry::ProbLo(2)
                          || p.m_rdata.pos[2] >= Geometry::ProbHi(2));

    bool success;
    if (outside)
    {
      // Note that EnforcePeriodicWhere may shift the particle if it is successful.
      success = EnforcePeriodicWhere(p, pld, lev_min, lev_max, local_grid);
      if (!success && lev_min == 0)
      {
          // The particle has left the domain; invalidate it.
          p.m_idata.id = -p.m_idata.id;
          success = true;
      }
    }
    else
    {
        success = Where(p, pld, lev_min, lev_max, 0, local_grid);
    }

    if (!success)
    {
        success = (nGrow > 0) && Where(p, pld, lev_min, lev_min, nGrow);
        pld.m_grown_gridbox = pld.m_gridbox; // reset grown box for subsequent calls.
    }

    if (!success)
    {
        amrex::Abort("ParticleContainer::locateParticle(): invalid particle.");
    }
}

template <int NStructReal, int NStructInt, int NArrayReal, int NArrayInt>
long
ParticleContainer<NStructReal, NStructInt, NArrayReal, NArrayInt>::TotalNumberOfParticles (bool only_valid, bool only_local) const
{
    long nparticles = 0;
    for (int lev = 0; lev <= finestLevel(); lev++) {
        nparticles += NumberOfParticlesAtLevel(lev,only_valid,true);
    }
    if (!only_local) {
	ParallelDescriptor::ReduceLongSum(nparticles);
    }
    return nparticles;
}

template <int NStructReal, int NStructInt, int NArrayReal, int NArrayInt>
Vector<long>
ParticleContainer<NStructReal, NStructInt, NArrayReal, NArrayInt>::NumberOfParticlesInGrid (int lev, bool only_valid, bool only_local) const
{
    auto ngrids = ParticleBoxArray(lev).size();
    Vector<long> nparticles(ngrids, 0);

    if (lev >= 0 && lev < int(m_particles.size())) {
        for (const auto& kv : GetParticles(lev)) {
            int gid = kv.first.first;
            const auto& ptile = kv.second;
	
            if (only_valid) {
                for (const auto& p : ptile.GetArrayOfStructs()) {
                    if (p.m_idata.id > 0) ++nparticles[gid];
                }
            } else {
                nparticles[gid] += ptile.numParticles();
            }
        }
      
        if (!only_local) ParallelDescriptor::ReduceLongSum(&nparticles[0],ngrids);
    }
    return nparticles;
}

template <int NStructReal, int NStructInt, int NArrayReal, int NArrayInt>
long
ParticleContainer<NStructReal, NStructInt, NArrayReal, NArrayInt>::NumberOfParticlesAtLevel (int lev, bool only_valid, bool only_local) const
{
    long nparticles = 0;

    if (lev >= 0 && lev < int(m_particles.size())) {
        for (const auto& kv : GetParticles(lev)) {
            const auto& ptile = kv.second;	
            if (only_valid) {
                for (const auto& p : ptile.GetArrayOfStructs()) {
                    if (p.m_idata.id > 0) ++nparticles;
                }
            } else {
                nparticles += ptile.numParticles();
            }
        }
    }

    if (!only_local) ParallelDescriptor::ReduceLongSum(nparticles);
    
    return nparticles;
}

//
// This includes both valid and invalid particles since invalid particles still take up space.
//

template <int NStructReal, int NStructInt, int NArrayReal, int NArrayInt>
void
ParticleContainer<NStructReal, NStructInt, NArrayReal, NArrayInt>::ByteSpread () const
{
    long cnt = 0;

    for (unsigned lev = 0; lev < m_particles.size(); lev++) {
        const auto& pmap = m_particles[lev];
        for (const auto& kv : pmap) {
            const auto& ptile = kv.second;
            cnt += ptile.numParticles();
        }
    }

    long mn = cnt, mx = mn;

    const int IOProc = ParallelDescriptor::IOProcessorNumber();
    const std::size_t sz = sizeof(ParticleType) + NArrayReal*sizeof(Real) + NArrayInt*sizeof(int);

#ifdef BL_LAZY
    Lazy::QueueReduction( [=] () mutable {
#endif
    ParallelDescriptor::ReduceLongMin(mn, IOProc);
    ParallelDescriptor::ReduceLongMax(mx, IOProc);
    ParallelDescriptor::ReduceLongSum(cnt,IOProc);

    amrex::Print() << "ParticleContainer byte spread across MPI nodes: ["
                   << mn*sz
                   << " (" << mn << ")"
                   << " ... "
                   << mx*sz
                   << " (" << mx << ")"
                   << "] total particles: (" << cnt << ")\n";
#ifdef BL_LAZY
    });
#endif
}

template <int NStructReal, int NStructInt, int NArrayReal, int NArrayInt>
void
ParticleContainer<NStructReal, NStructInt, NArrayReal, NArrayInt>::MoveRandom ()
{
    //
    // Move particles randomly at all levels
    //
    for (int lev = 0; lev < int(m_particles.size()); lev++)
    {
        MoveRandom(lev);
    }
}

template <int NStructReal, int NStructInt, int NArrayReal, int NArrayInt>
void
ParticleContainer<NStructReal, NStructInt, NArrayReal, NArrayInt>::MoveRandom (int lev)
{
    BL_PROFILE("ParticleContainer::MoveRandom(lev)");
    BL_ASSERT(OK());
    BL_ASSERT(m_gdb != 0);
    // 
    // Move particles up to FRAC*CellSize distance in each coordinate direction.
    //
    const Real FRAC = 0.25;
    auto&       pmap              = m_particles[lev];
    const Real* dx                = Geom(lev).CellSize();
    const Real  dist[AMREX_SPACEDIM] = { AMREX_D_DECL(FRAC*dx[0], FRAC*dx[1], FRAC*dx[2]) };

    for (auto& kv : pmap) {
        auto& aos = kv.second.GetArrayOfStructs();
        const int n = aos.size();
#ifdef _OPENMP
#pragma omp parallel for
#endif
        for (int i = 0; i < n; i++)
        {
	  ParticleType& p = aos[i];
	  
	  if (p.m_idata.id <= 0) continue;
	  
	  for (int j = 0; j < AMREX_SPACEDIM; j++)
              {
                  p.m_rdata.pos[j] += dist[j]*(2*amrex::Random()-1);
              }
	  
	  Reset(p, true);
        }
    }
    Redistribute();
}

template <int NStructReal, int NStructInt, int NArrayReal, int NArrayInt>
void
ParticleContainer<NStructReal, NStructInt, NArrayReal, NArrayInt>::Increment (MultiFab& mf, int lev) 
{
  IncrementWithTotal(mf,lev);
}

template <int NStructReal, int NStructInt, int NArrayReal, int NArrayInt>
long
ParticleContainer<NStructReal, NStructInt, NArrayReal, NArrayInt>::IncrementWithTotal (MultiFab& mf, int lev, bool local)
{
  BL_PROFILE("ParticleContainer::IncrementWithTotal(lev)");
  BL_ASSERT(OK());
  
  if (m_particles.empty()) return 0;
  
  BL_ASSERT(lev >= 0 && lev < int(m_particles.size()));
  
  const auto& pmap = m_particles[lev];
  
  long num_particles_in_domain = 0;
  
  MultiFab* mf_pointer;
  
  if (OnSameGrids(lev, mf))
    {
      // If we are already working with the internal mf defined on the
      // particle_box_array, then we just work with this.
      mf_pointer = &mf;
    }
  else
    {
      // If mf is not defined on the particle_box_array, then we need
      // to make a temporary mf_pointer here and copy it into mf at the end.
      mf_pointer = new MultiFab(ParticleBoxArray(lev),
				ParticleDistributionMap(lev),
				mf.nComp(),mf.nGrow());
    }
  
  ParticleLocData pld;
  for (auto& kv : pmap) {
      int gid = kv.first.first;
      const auto& pbox = kv.second.GetArrayOfStructs();
      FArrayBox&  fab  = (*mf_pointer)[gid];
      for (const auto& p : pbox) {
          if (p.m_idata.id > 0) {
              Where(p, pld);
              BL_ASSERT(pld.m_grid == gid);
              fab(pld.m_cell) += 1;
              num_particles_in_domain += 1;
          }
      }
  }
  
  // If mf is not defined on the particle_box_array, then we need
  // to copy here from mf_pointer into mf.   I believe that we don't
  // need any information in ghost cells so we don't copy those.
  if (mf_pointer != &mf) 
    {
      mf.copy(*mf_pointer,0,0,mf.nComp());  
      delete mf_pointer;
    }
  
  if (!local) ParallelDescriptor::ReduceLongSum(num_particles_in_domain);
  
  return num_particles_in_domain;
}

template <int NStructReal, int NStructInt, int NArrayReal, int NArrayInt>
Real
ParticleContainer<NStructReal, NStructInt, NArrayReal, NArrayInt>::sumParticleMass (int rho_index, int lev, bool local) const
{
  BL_PROFILE("ParticleContainer::sumParticleMass(lev)");
  BL_ASSERT(NStructReal >= 1);
  BL_ASSERT(lev >= 0 && lev < int(m_particles.size()));
  
  Real msum = 0;
  
  const auto& pmap = m_particles[lev];
  for (const auto& kv : pmap) {
      const auto& pbox = kv.second.GetArrayOfStructs();
      for (const auto& p : pbox) {
          if (p.m_idata.id > 0) {
              msum += p.m_rdata.arr[AMREX_SPACEDIM+rho_index];
          }
      }
  }
  
  if (!local) ParallelDescriptor::ReduceRealSum(msum);
  
  return msum;
}

template <int NStructReal, int NStructInt, int NArrayReal, int NArrayInt>
<<<<<<< HEAD
std::pair<long,long>
ParticleContainer<NStructReal, NStructInt, NArrayReal, NArrayInt>::StartIndexInGlobalArray () const
{
    // This returns the number of particles on this processor
    long lcnt = TotalNumberOfParticles(true,true);

#if BL_USE_MPI
    Vector<long> cnts(ParallelDescriptor::NProcs());
        
    // This accumulates the "lcnt" values into "cnts"
    MPI_Gather(&lcnt,1,              
               ParallelDescriptor::Mpi_typemap<long>::type(),
               cnts.dataPtr(),
               1,
               ParallelDescriptor::Mpi_typemap<long>::type(),
               ParallelDescriptor::IOProcessorNumber(),
               ParallelDescriptor::Communicator());
    
    ParallelDescriptor::Bcast(cnts.dataPtr(), cnts.size(), ParallelDescriptor::IOProcessorNumber());

    long start = 0L;
    for (int iproc = 0; iproc < ParallelDescriptor::MyProc(); ++iproc) {
        start += cnts[iproc];
    }
    long tot = std::accumulate(cnts.begin(), cnts.end(), 0L);
#else
    long start = 0L;
    long tot = lcnt;
#endif
    return std::make_pair(start,tot);
}

template <int NStructReal, int NStructInt, int NArrayReal, int NArrayInt>
void
ParticleContainer<NStructReal, NStructInt, NArrayReal, NArrayInt>::GetParticleIDs (Vector<int>& part_ids)
{
  BL_PROFILE("ParticleContainer::GetParticleIDs()");

  long start, npart;
  std::tie(start,npart) = StartIndexInGlobalArray();

  // Locations
  part_ids.resize(npart, 0);
  
  for (unsigned lev = 0; lev < m_particles.size(); lev++) {
      const auto& pmap = m_particles[lev];
      for (auto& kv : pmap) {
          const auto& pbx = kv.second.GetArrayOfStructs();
          for (const auto& p : pbx) {
              if (p.m_idata.id > 0) {
                  part_ids[start++] = p.m_idata.id;
              }
          }
      }
  }
  
  ParallelDescriptor::ReduceIntSum(part_ids.dataPtr(),part_ids.size()); 
}

template <int NStructReal, int NStructInt, int NArrayReal, int NArrayInt>
void
ParticleContainer<NStructReal, NStructInt, NArrayReal, NArrayInt>::GetParticleCPU (Vector<int>& part_cpu)
{
  BL_PROFILE("ParticleContainer::GetParticleCPU()");

  long start, npart;
  std::tie(start,npart) = StartIndexInGlobalArray();

  // Locations
  part_cpu.resize(npart,0);
  
  for (unsigned lev = 0; lev < m_particles.size(); lev++) {
      const auto& pmap = m_particles[lev];
      for (auto& kv : pmap) {
          const auto& pbx = kv.second.GetArrayOfStructs();
          for (const auto& p : pbx) {
              if (p.m_idata.id > 0) {
                  part_cpu[start++] = p.m_idata.cpu;
              }
          }
      }
  }
  
  ParallelDescriptor::ReduceIntSum(part_cpu.dataPtr(),part_cpu.size()); 
}

template <int NStructReal, int NStructInt, int NArrayReal, int NArrayInt>
void
ParticleContainer<NStructReal, NStructInt, NArrayReal, NArrayInt>::GetParticleLocations (Vector<Real>& part_data)
{
  BL_PROFILE("ParticleContainer::GetParticleLocations()");
 
  long start, npart;
  std::tie(start,npart) = StartIndexInGlobalArray();
  
  // Each particle takes up AMREX_SPACEDIM Reals
  start *= (AMREX_SPACEDIM);
  
  // Locations
  part_data.resize(AMREX_SPACEDIM*npart,0);

  for (unsigned lev = 0; lev < m_particles.size(); lev++) {
      const auto& pmap = m_particles[lev];
      for (auto& kv : pmap) {
          const auto& pbx = kv.second.GetArrayOfStructs();
          for (const auto& p : pbx) {
              if (p.m_idata.id > 0) {
                  // Load positions
                  for (int d=0; d < AMREX_SPACEDIM; d++)
                      part_data[start++] = p.m_rdata.pos[d];
              }
          }
      }
  }
  
  ParallelDescriptor::ReduceRealSum(part_data.dataPtr(),part_data.size()); 
}


template <int NStructReal, int NStructInt, int NArrayReal, int NArrayInt>
void
ParticleContainer<NStructReal, NStructInt, NArrayReal, NArrayInt>::GetParticleData (Vector<Real>& part_data, int start_comp, int num_comp)
{
  BL_PROFILE("ParticleContainer::GetParticleData()");

  long start, npart;
  std::tie(start,npart) = StartIndexInGlobalArray();
  
  // Each particle takes up num_comp Reals
  start*= num_comp;

  part_data.resize(num_comp*npart,0);

  for (unsigned lev = 0; lev < m_particles.size(); lev++) {
      const auto& pmap = m_particles[lev];
      for (auto& kv : pmap) {
          const auto& pbx = kv.second.GetArrayOfStructs();
          for (const auto& p : pbx) {
              if (p.m_idata.id > 0) {
                  // Load particle data, whatever it is.
                  for (int d = 0; d < num_comp; d++)
                      part_data[start++] = p.m_rdata.arr[AMREX_SPACEDIM + start_comp + d];
              }
          }
      }
  }
  
  ParallelDescriptor::ReduceRealSum(part_data.dataPtr(),part_data.size()); 
}

template <int NStructReal, int NStructInt, int NArrayReal, int NArrayInt>
void
ParticleContainer<NStructReal, NStructInt, NArrayReal, NArrayInt>::GetArrayData (Vector<Real>& part_data, int start_comp, int num_comp)
{
  BL_PROFILE("ParticleContainer::GetArrayData()");

  long start, npart;
  std::tie(start,npart) = StartIndexInGlobalArray();  
  part_data.resize(num_comp*npart,0);

  // Each particle takes up num_comp Reals
  start*= num_comp;
  
  for (int comp = 0; comp < num_comp; ++comp) {
      for (unsigned lev = 0; lev < m_particles.size(); lev++) {
          const auto& pmap = m_particles[lev];
          for (auto& kv : pmap) {
              const auto& pbx = kv.second.GetArrayOfStructs();
              const auto& soa = kv.second.GetStructOfArrays();
              const RealVector& arr = soa[start_comp + comp];
              for (unsigned i = 0; i < arr.size(); ++i) {
                  if (pbx[i].m_idata.id > 0) {
                      part_data[start++] = arr[i];
                  }
              }
          }
      }
  }
  
  ParallelDescriptor::ReduceRealSum(part_data.dataPtr(),part_data.size()); 
}

template <int NStructReal, int NStructInt, int NArrayReal, int NArrayInt>
void
ParticleContainer<NStructReal, NStructInt, NArrayReal, NArrayInt>::SetParticleLocations (Vector<Real>& part_data)
{
  BL_PROFILE("ParticleContainer::SetParticleLocations()");

  long start, npart;
  std::tie(start,npart) = StartIndexInGlobalArray();
  
  // Each particle takes up AMREX_SPACEDIM Reals
  start*= AMREX_SPACEDIM;
  
  // Mass + locations
  if (part_data.size() != npart*AMREX_SPACEDIM)
    amrex::Abort("Sending in wrong size part_data to SetParticleLocations");

  for (unsigned lev = 0; lev < m_particles.size(); lev++) {
      auto& pmap = m_particles[lev];
      for (auto& kv : pmap) {
          auto& pbx = kv.second.GetArrayOfStructs();
          for (auto& p : pbx) {
              if (p.m_idata.id > 0) {
                  // Load positions
                  for (int d=0; d < AMREX_SPACEDIM; d++)
                      p.m_rdata.pos[d] = part_data[start++];
              }
          }
      }
  }
}


template <int NStructReal, int NStructInt, int NArrayReal, int NArrayInt>
=======
>>>>>>> 35797697
void
ParticleContainer<NStructReal, NStructInt, NArrayReal, NArrayInt>::RemoveParticlesAtLevel (int level)
{
    BL_PROFILE("ParticleContainer::RemoveParticlesAtLevel()");
    if (level >= int(this->m_particles.size())) return;
    
    if (!this->m_particles[level].empty())
    {
        ParticleLevel().swap(this->m_particles[level]);
    }
}

template <int NStructReal, int NStructInt, int NArrayReal, int NArrayInt>
void
ParticleContainer<NStructReal, NStructInt, NArrayReal, NArrayInt>::RemoveParticlesNotAtFinestLevel ()
{
  BL_PROFILE("ParticleContainer::RemoveParticlesNotAtFinestLevel()");
  BL_ASSERT(this->finestLevel()+1 == int(this->m_particles.size()));
  
  long cnt = 0;
  
  for (unsigned lev = 0; lev < m_particles.size() - 1; ++lev) {
      auto& pmap = m_particles[lev];
      if (!pmap.empty()) {
          for (auto& kv : pmap) {
              const auto& pbx = kv.second;
              cnt += pbx.size();
          }
          ParticleLevel().swap(pmap);
      }
  }
  
  //
  // Print how many particles removed on each processor if any were removed.
  //
  if (this->m_verbose > 1 && cnt > 0) {
      amrex::AllPrint() << "Processor " << ParallelDescriptor::MyProc() << " removed " << cnt
                        << " particles not in finest level\n";
  }
}

template <int NStructReal, int NStructInt, int NArrayReal, int NArrayInt>
void
ParticleContainer<NStructReal, NStructInt, NArrayReal, NArrayInt>
::CreateVirtualParticles (int level, AoS& virts) const
{
    BL_PROFILE("ParticleContainer::CreateVirtualParticles()");
    BL_ASSERT(level > 0);
    BL_ASSERT(virts.empty());
    
    if (level >= static_cast<int>(m_particles.size()))
        return;

    if (aggregation_type == "")
    {
        ParmParse pp("particles");
        aggregation_type = "None";
        pp.query("aggregation_type", aggregation_type);
        aggregation_buffer = 2;
        pp.query("aggregation_buffer", aggregation_buffer);
    }

    if (aggregation_type == "None");
    else if (aggregation_type == "Cell");
    else if (aggregation_type == "Flow") amrex::Abort("Flow aggregation not implemented");
    else amrex::Abort("Unknown Particle Aggregation mode");
    
    if (aggregation_type == "None")
    { 
        const auto& pmap = m_particles[level];
        for (const auto& kv : pmap)
        {
            const auto& pbox = kv.second.GetArrayOfStructs();
            for (auto it = pbox.cbegin(); it != pbox.cend(); ++it)
            {
                virts.push_back(*it);
                virts.back().m_idata.id = VirtualParticleID;
            }
        }
        return;
    }


    if (aggregation_type == "Cell")
    {
        BoxList bl_buffer;
        bl_buffer.complementIn(Geom(level).Domain(), ParticleBoxArray(level));
        BoxArray buffer(std::move(bl_buffer));
        buffer.grow(aggregation_buffer);
        
        const auto& pmap = m_particles[level];
        for (const auto& kv : pmap)
        {
            const auto& pbox = kv.second.GetArrayOfStructs();
            
            std::map<IntVect,ParticleType> agg_map;
            
            for (auto it = pbox.cbegin(); it != pbox.cend(); ++it)
            {
                IntVect cell = Index(*it, level);
                if (buffer.contains(cell))
                {
                    // It's in the no-aggregation buffer.
                    // Set its id to indicate that it's a virt.
                    virts.push_back(*it);
                    virts.back().m_idata.id = VirtualParticleID;
                }
                else
                {
                    //
                    // Note that Cell aggregation assumes that p.m_rdata.arr[AMREX_SPACEDIM] is mass and
                    // that all other components should be combined in a mass-weighted
                    // average.
                    //
                    auto agg_map_it = agg_map.find(cell);
                    
                    if (agg_map_it == agg_map.end())
                    {
                        //
                        // Add the particle.
                        //
                        ParticleType p = *it;
                        //
                        // Set its id to indicate that it's a virt.
                        //
                        p.m_idata.id = VirtualParticleID;
                        agg_map[cell] = p;
                    }
                    else
                    {
                        BL_ASSERT(agg_map_it != agg_map.end());
                        const ParticleType&  pnew       = *it;
                        ParticleType&        pold       = agg_map_it->second;
                        const Real           old_mass   = pold.m_rdata.arr[AMREX_SPACEDIM];
                        const Real           new_mass   = pnew.m_rdata.arr[AMREX_SPACEDIM];
                        const Real           total_mass = old_mass + new_mass;
                        //
                        // Set the position to the center of mass.
                        //
                        for (int i = 0; i < AMREX_SPACEDIM; i++)
                        {
                            pold.m_rdata.pos[i] = (old_mass*pold.m_rdata.pos[i] + new_mass*pnew.m_rdata.pos[i])/total_mass;
                        }
                        BL_ASSERT(this->Index(pold, level) == cell);
                        //
                        // Set the metadata (presumably velocity) to the mass-weighted average.
                        //
                        for (int i = AMREX_SPACEDIM + 1; i < AMREX_SPACEDIM + NStructReal; i++)
                        {
                            pold.m_rdata.arr[i] = (old_mass*pold.m_rdata.arr[i] + new_mass*pnew.m_rdata.arr[i])/total_mass;
                        }
                        pold.m_rdata.arr[AMREX_SPACEDIM] = total_mass;
                    }
                }
            }
            
            //
            // Add the aggregated particles to the virtuals.
            //
            for (const auto& agg_particle : agg_map)
            {
                virts.push_back(agg_particle.second);
            }
        }
    }
}

template <int NStructReal, int NStructInt, int NArrayReal, int NArrayInt>
void
ParticleContainer<NStructReal, NStructInt, NArrayReal, NArrayInt>
::CreateGhostParticles (int level, int nGrow, AoS& ghosts) const
{
    BL_PROFILE("ParticleContainer::CreateGhostParticles()");
    BL_ASSERT(ghosts.empty());
    BL_ASSERT(level < finestLevel());
  
    if (level >= static_cast<int>(m_particles.size()))
        return;
  
    const BoxArray& fine = ParticleBoxArray(level + 1);
  
    std::vector< std::pair<int,Box> > isects;
  
    const auto& pmap = m_particles[level];
    for (const auto& kv : pmap)
    {
        const auto& pbox = kv.second.GetArrayOfStructs();
        for (auto it = pbox.cbegin(); it != pbox.cend(); ++it)
        {
            const IntVect& iv = Index(*it, level+1);
            fine.intersections(Box(iv,iv),isects,false,nGrow);
            for (const auto& isec : isects)
            {
                amrex::ignore_unused(isec);
                ParticleType p = *it;  // yes, make a copy
                p.m_idata.id = GhostParticleID;	    
                ghosts().push_back(p);
            }
        }
    }
}

//
// This redistributes valid particles and discards invalid ones.
//
template <int NStructReal, int NStructInt, int NArrayReal, int NArrayInt>
void
ParticleContainer<NStructReal, NStructInt, NArrayReal, NArrayInt>
::Redistribute (int lev_min, int lev_max, int nGrow, int local)
{

  BL_PROFILE("ParticleContainer::Redistribute()");

  const int MyProc    = ParallelDescriptor::MyProc();
  Real      strttime  = ParallelDescriptor::second();
  
  if (local > 0) BuildRedistributeMask(0, local);

  // On startup there are cases where Redistribute() could be called
  // with a given finestLevel() where that AmrLevel has yet to be defined.
  int theEffectiveFinestLevel = m_gdb->finestLevel();

  while (!m_gdb->LevelDefined(theEffectiveFinestLevel))
      theEffectiveFinestLevel--;

  if (int(m_particles.size()) < theEffectiveFinestLevel+1) {
      if (Verbose()) {
          amrex::Print() << "ParticleContainer::Redistribute() resizing containers from "
                         << m_particles.size() << " to " 
                         << theEffectiveFinestLevel + 1 << '\n';
      }
      m_particles.resize(theEffectiveFinestLevel+1);
      m_dummy_mf.resize(theEffectiveFinestLevel+1);
  }
  
  // It is important to do this even if we don't have more levels because we may have changed the 
  // grids at this level in a regrid.
  for (int lev = 0; lev < theEffectiveFinestLevel+1; ++lev)
      RedefineDummyMF(lev);
  
  int nlevs_particles;
  if (lev_max == -1) {
      lev_max = theEffectiveFinestLevel;
      nlevs_particles = m_particles.size() - 1; 
  } else {
      nlevs_particles = lev_max;
  }
  BL_ASSERT(lev_max <= finestLevel());

  // This will hold the valid particles that go to another process
  std::map<int, Vector<char> > not_ours;
  
  int num_threads = 1;
#ifdef _OPENMP
#pragma omp parallel
#pragma omp single
  num_threads = omp_get_num_threads();
#endif
  
  // these are temporary buffers for each thread
  std::map<int, Vector<Vector<char> > > tmp_remote;
  Vector<std::map<std::pair<int, int>, Vector<ParticleVector> > > tmp_local;
  Vector<std::map<std::pair<int, int>, Vector<StructOfArrays<NArrayReal, NArrayInt> > > > soa_local;
  tmp_local.resize(theEffectiveFinestLevel+1);
  soa_local.resize(theEffectiveFinestLevel+1);

  // we resize these buffers outside the parallel region
  for (int lev = lev_min; lev <= lev_max; lev++) {
      for (MFIter mfi(*m_dummy_mf[lev], this->do_tiling ? this->tile_size : IntVect::TheZeroVector());
	   mfi.isValid(); ++mfi) {
          auto index = std::make_pair(mfi.index(), mfi.LocalTileIndex());
          tmp_local[lev][index].resize(num_threads);
          soa_local[lev][index].resize(num_threads);
      }
  }
  if (local) {
    for (int i = 0; i < neighbor_procs.size(); ++i)
      tmp_remote[neighbor_procs[i]].resize(num_threads);
  } else {
    for (int i = 0; i < ParallelDescriptor::NProcs(); ++i)
      tmp_remote[i].resize(num_threads);
  }

  // first pass: for each tile in parallel, in each thread copies the particles that
  // need to be moved into it's own, temporary buffer.
  for (int lev = lev_min; lev <= nlevs_particles; lev++) {
      auto& pmap = m_particles[lev];
      typename std::map<std::pair<int, int>, ParticleTileType >::iterator pmap_it;
#ifdef _OPENMP
#pragma omp parallel
#pragma omp single nowait
#endif
      for (pmap_it = pmap.begin(); pmap_it != pmap.end(); pmap_it++) {
#ifdef _OPENMP
#pragma omp task firstprivate(pmap_it)
#endif
          {
#ifdef _OPENMP
              int thread_num = omp_get_thread_num();
#else
              int thread_num = 0;
#endif
              int grid = pmap_it->first.first;
              int tile = pmap_it->first.second;
              auto& aos = pmap_it->second.GetArrayOfStructs();
              auto& soa = pmap_it->second.GetStructOfArrays();
              unsigned npart = aos.numParticles();              
              ParticleLocData pld;
              if (npart != 0) {
                  long last = npart - 1;
                  unsigned pindex = 0;
                  while (pindex <= last) {
                      ParticleType& p = aos[pindex];

		      if (p.m_idata.id < 0)
		      {
                          aos[pindex] = aos[last];
                          for (int comp = 0; comp < NArrayReal; comp++)
                              soa.GetRealData(comp)[pindex] = soa.GetRealData(comp)[last];
                          for (int comp = 0; comp < NArrayInt; comp++)
                              soa.GetIntData(comp)[pindex] = soa.GetIntData(comp)[last];
                          --last;
                          continue;
		      }
                      
                      locateParticle(p, pld, lev_min, lev_max, nGrow, local ? grid : -1);
                      
		      if (p.m_idata.id < 0)
                      {
                          aos[pindex] = aos[last];
                          for (int comp = 0; comp < NArrayReal; comp++)
                              soa.GetRealData(comp)[pindex] = soa.GetRealData(comp)[last];
                          for (int comp = 0; comp < NArrayInt; comp++)
                              soa.GetIntData(comp)[pindex] = soa.GetIntData(comp)[last];
                          --last;
                          continue;
		      }

                      const int who = ParticleDistributionMap(pld.m_lev)[pld.m_grid];
                      if (who == MyProc) {
                          if (pld.m_lev != lev || pld.m_grid != grid || pld.m_tile != tile) {
                              // We own it but must shift it to another place.
                              auto index = std::make_pair(pld.m_grid, pld.m_tile);
                              BL_ASSERT(tmp_local[pld.m_lev][index].size() == num_threads);
                              tmp_local[pld.m_lev][index][thread_num].push_back(p);
                              for (int comp = 0; comp < NArrayReal; ++comp) {
                                  RealVector& arr = soa_local[pld.m_lev][index][thread_num].GetRealData(comp);
                                  arr.push_back(soa.GetRealData(comp)[pindex]);
                              }
                              for (int comp = 0; comp < NArrayInt; ++comp) {
                                  IntVector& arr = soa_local[pld.m_lev][index][thread_num].GetIntData(comp);
                                  arr.push_back(soa.GetIntData(comp)[pindex]);
                              }
                              
                              p.m_idata.id = -p.m_idata.id; // Invalidate the particle
                          }
                      }
                      else {
                          auto& particles_to_send = tmp_remote[who][thread_num];
                          auto old_size = particles_to_send.size();
                          auto new_size = old_size + superparticle_size;
                          particles_to_send.resize(new_size);
                          std::memcpy(&particles_to_send[old_size], &p, particle_size);
                          char* dst = &particles_to_send[old_size] + particle_size;
                          for (int comp = 0; comp < NArrayReal; comp++) {
                              if (communicate_real_comp[comp]) {
                                  std::memcpy(dst, &soa.GetRealData(comp)[pindex], sizeof(Real));
                                  dst += sizeof(Real);
                              }
                          }
                          for (int comp = 0; comp < NArrayInt; comp++) {
                              if (communicate_int_comp[comp]) {
                                  std::memcpy(dst, &soa.GetIntData(comp)[pindex], sizeof(int));
                                  dst += sizeof(int);
                              }
                          }

                          p.m_idata.id = -p.m_idata.id; // Invalidate the particle
                      }

		      if (p.m_idata.id < 0)
		      {
                          aos[pindex] = aos[last];
                          for (int comp = 0; comp < NArrayReal; comp++)
                              soa.GetRealData(comp)[pindex] = soa.GetRealData(comp)[last];
                          for (int comp = 0; comp < NArrayInt; comp++)
                              soa.GetIntData(comp)[pindex] = soa.GetIntData(comp)[last];
                          --last;
                          continue;
		      }

                      ++pindex;
                  }
              
                  aos().erase(aos().begin() + last + 1, aos().begin() + npart);
                  for (int comp = 0; comp < NArrayReal; comp++) {
                      RealVector& rdata = soa.GetRealData(comp);
                      rdata.erase(rdata.begin() + last + 1, rdata.begin() + npart);
                  }
                  for (int comp = 0; comp < NArrayInt; comp++) {
                      IntVector& idata = soa.GetIntData(comp);
                      idata.erase(idata.begin() + last + 1, idata.begin() + npart);
                  }
              }
          }
      }
  }
  
  for (int lev = lev_min; lev <= lev_max; lev++) {
      auto& pmap = m_particles[lev];
      for (auto pmap_it = pmap.begin(); pmap_it != pmap.end(); /* no ++ */) {
          
          // Remove any map entries for which the particle container is now empty.
          if (pmap_it->second.empty()) {
              pmap.erase(pmap_it++);
          }
          else {
              ++pmap_it;
          }
      }
  }
  
  // Second pass - for each tile in parallel, collect the particles we are owed from all thread's buffers.
  for (int lev = lev_min; lev <= lev_max; lev++) {
      typename std::map<std::pair<int, int>, Vector<Vector<ParticleType> > >::iterator pmap_it;
      
      // we need to create any missing map entries in serial here
      for (pmap_it=tmp_local[lev].begin(); pmap_it != tmp_local[lev].end(); pmap_it++)
          m_particles[lev][pmap_it->first];
      
#ifdef _OPENMP
#pragma omp parallel
#pragma omp single nowait
#endif
      for (pmap_it=tmp_local[lev].begin(); pmap_it != tmp_local[lev].end(); pmap_it++) {
#ifdef _OPENMP
#pragma omp task firstprivate(pmap_it)
#endif
          {
              auto index = pmap_it->first;
              auto& aos = m_particles[lev][index].GetArrayOfStructs();
              auto& soa = m_particles[lev][index].GetStructOfArrays();
              auto& aos_tmp = pmap_it->second;
              auto& soa_tmp = soa_local[lev][index];
              for (int i = 0; i < num_threads; ++i) {
                  aos.insert(aos.end(), aos_tmp[i].begin(), aos_tmp[i].end());
                  aos_tmp[i].erase(aos_tmp[i].begin(), aos_tmp[i].end());
                  for (int comp = 0; comp < NArrayReal; ++comp) {
                      RealVector& arr = soa.GetRealData(comp);
                      RealVector& tmp = soa_tmp[i].GetRealData(comp);
                      arr.insert(arr.end(), tmp.begin(), tmp.end());
                      tmp.erase(tmp.begin(), tmp.end());
                  }
                  for (int comp = 0; comp < NArrayInt; ++comp) {
                      IntVector& arr = soa.GetIntData(comp);
                      IntVector& tmp = soa_tmp[i].GetIntData(comp);
                      arr.insert(arr.end(), tmp.begin(), tmp.end());
                      tmp.erase(tmp.begin(), tmp.end());
                  }
              }
          }
      }
  }

  for (auto& map_it : tmp_remote) {
      int who = map_it.first;
      not_ours[who];
  }

  std::map<int, Vector<Vector<char> > >::iterator it;
#ifdef _OPENMP
#pragma omp parallel
#pragma omp single nowait
#endif
  for (it=tmp_remote.begin(); it != tmp_remote.end(); it++) {
#ifdef _OPENMP
#pragma omp task firstprivate(it)
#endif
      {
          int who = it->first;
          Vector<Vector<char> >& tmp = it->second;
          for (int i = 0; i < num_threads; ++i) {
              not_ours[who].insert(not_ours[who].end(), tmp[i].begin(), tmp[i].end());
              tmp[i].erase(tmp[i].begin(), tmp[i].end());
          }
      }
  }

  // remove any empty map entries from not_ours
  for (auto pmap_it = not_ours.begin(); pmap_it != not_ours.end(); /* no ++ */) {        
      if (pmap_it->second.empty()) {
          not_ours.erase(pmap_it++);
      }
      else {
          ++pmap_it;
      }
  }

  if (int(m_particles.size()) > theEffectiveFinestLevel+1) {
      // Looks like we lost an AmrLevel on a regrid.
      if (m_verbose > 0) {
          amrex::Print() << "ParticleContainer::Redistribute() resizing m_particles from "
                         << m_particles.size() << " to " << theEffectiveFinestLevel+1 << '\n';
      }
      BL_ASSERT(int(m_particles.size()) >= 2);
      
      m_particles.resize(theEffectiveFinestLevel + 1);
      m_dummy_mf.resize(theEffectiveFinestLevel + 1);
  }
  
  if (ParallelDescriptor::NProcs() == 1) {
      BL_ASSERT(not_ours.empty());
  }
  else {
      RedistributeMPI(not_ours, lev_min, lev_max, nGrow, local);
  }
  
  BL_ASSERT(OK(lev_min, lev_max, nGrow));
  
  if (m_verbose > 0) {
      Real stoptime = ParallelDescriptor::second() - strttime;
      
      ByteSpread();
      
#ifdef BL_LAZY
      Lazy::QueueReduction( [=] () mutable {
#endif
              ParallelDescriptor::ReduceRealMax(stoptime,ParallelDescriptor::IOProcessorNumber());
              amrex::Print() << "ParticleContainer::Redistribute() time: " << stoptime << "\n\n";
#ifdef BL_LAZY
          });
#endif
  }
}

template <int NStructReal, int NStructInt, int NArrayReal, int NArrayInt>
void
ParticleContainer<NStructReal, NStructInt, NArrayReal, NArrayInt>::
BuildRedistributeMask(int lev, int nghost) {
    
    BL_PROFILE("ParticleContainer::BuildRedistributeMask");
    BL_ASSERT(lev == 0);

    if (redistribute_mask_ptr == nullptr ||
        ! BoxArray::SameRefs(redistribute_mask_ptr->boxArray(), this->ParticleBoxArray(lev)) ||
        ! DistributionMapping::SameRefs(redistribute_mask_ptr->DistributionMap(), this->ParticleDistributionMap(lev)))
        {
            const Geometry& geom = this->Geom(lev);
            const BoxArray& ba = this->ParticleBoxArray(lev);
            const DistributionMapping& dmap = this->ParticleDistributionMap(lev);
            
            redistribute_mask_ptr.reset(new iMultiFab(ba, dmap, 2, nghost));
            redistribute_mask_ptr->setVal(-1, nghost);
            
#ifdef _OPENMP
#pragma omp parallel
#endif
            for (MFIter mfi(*redistribute_mask_ptr, this->do_tiling ? this->tile_size : IntVect::TheZeroVector());
                 mfi.isValid(); ++mfi) {
                const Box& box = mfi.tilebox();
                const int grid_id = mfi.index();
                const int tile_id = mfi.LocalTileIndex();
                redistribute_mask_ptr->setVal(grid_id, box, 0, 1);
                redistribute_mask_ptr->setVal(tile_id, box, 1, 1);
            }
            
            redistribute_mask_ptr->FillBoundary(geom.periodicity());
            
            neighbor_procs.clear();
            for (MFIter mfi(*redistribute_mask_ptr, this->do_tiling ? this->tile_size : IntVect::TheZeroVector());
                 mfi.isValid(); ++mfi) {
                const Box& box = mfi.growntilebox();
                for (IntVect iv = box.smallEnd(); iv <= box.bigEnd(); box.next(iv)) {
                    const int grid = (*redistribute_mask_ptr)[mfi](iv, 0);
                    if (grid >= 0) {
                        const int proc = this->ParticleDistributionMap(lev)[grid];
                        if (proc != ParallelDescriptor::MyProc())  
                            neighbor_procs.push_back(proc);
                    }
                }
            }
            
            RemoveDuplicates(neighbor_procs);
        }
}

template <int NStructReal, int NStructInt, int NArrayReal, int NArrayInt>
void
ParticleContainer<NStructReal, NStructInt, NArrayReal, NArrayInt>::
RedistributeMPI (std::map<int, Vector<char> >& not_ours,
                 int lev_min, int lev_max, int nGrow, int local)
{
    BL_PROFILE("ParticleContainer::RedistributeMPI()");
    BL_PROFILE_VAR_NS("RedistributeMPI_locate", blp_locate);
    BL_PROFILE_VAR_NS("RedistributeMPI_copy", blp_copy);

#if BL_USE_MPI

    const int NProcs = ParallelDescriptor::NProcs();
    const int NNeighborProcs = neighbor_procs.size();
    
    // We may now have particles that are rightfully owned by another CPU.
    Vector<long> Snds(NProcs, 0), Rcvs(NProcs, 0);  // bytes!

    long NumSnds = 0;
    if (local > 0) {
        AMREX_ALWAYS_ASSERT(lev_min == 0);
        AMREX_ALWAYS_ASSERT(lev_max == 0);
        BuildRedistributeMask(0, local);
        NumSnds = doHandShakeLocal(not_ours, neighbor_procs, Snds, Rcvs);
    }
    else {
        NumSnds = doHandShake(not_ours, Snds, Rcvs);
    }

    const int SeqNum = ParallelDescriptor::SeqNum();
    
    if ((not local) and NumSnds == 0)
        return;  // There's no parallel work to do.

    if (local) {
        long tot_snds_this_proc = 0;
        long tot_rcvs_this_proc = 0;
        for (int i = 0; i < NNeighborProcs; ++i) {
            tot_snds_this_proc += Snds[neighbor_procs[i]];
            tot_rcvs_this_proc += Rcvs[neighbor_procs[i]];
        }
        if ( (tot_snds_this_proc == 0) and (tot_rcvs_this_proc == 0) ) {
            return; // There's no parallel work to do.
        } 
    }

    Vector<int> RcvProc;
    Vector<std::size_t> rOffset; // Offset (in bytes) in the receive buffer
    
    std::size_t TotRcvBytes = 0;
    for (int i = 0; i < NProcs; ++i) {
        if (Rcvs[i] > 0) {
            RcvProc.push_back(i);
            rOffset.push_back(TotRcvBytes);
            TotRcvBytes += Rcvs[i];
        }
    }
    
    const int nrcvs = RcvProc.size();
    Vector<MPI_Status>  stats(nrcvs);
    Vector<MPI_Request> rreqs(nrcvs);
    
    // Allocate data for rcvs as one big chunk.
    Vector<char> recvdata(TotRcvBytes);
    
    // Post receives.
    for (int i = 0; i < nrcvs; ++i) {
        const auto Who    = RcvProc[i];
        const auto offset = rOffset[i];
        const auto Cnt    = Rcvs[Who];
        BL_ASSERT(Cnt > 0);
        BL_ASSERT(Cnt < std::numeric_limits<int>::max());
        BL_ASSERT(Who >= 0 && Who < NProcs);
        
        rreqs[i] = ParallelDescriptor::Arecv(&recvdata[offset], Cnt, Who, SeqNum).req();
    }
    
    // Send.
    for (const auto& kv : not_ours) {
        const auto Who = kv.first;
        const auto Cnt = kv.second.size();
        
        BL_ASSERT(Cnt > 0);
        BL_ASSERT(Who >= 0 && Who < NProcs);
        BL_ASSERT(Cnt < std::numeric_limits<int>::max());
        
        ParallelDescriptor::Send(kv.second.data(), Cnt, Who, SeqNum);
    }
    
    if (nrcvs > 0) {
        ParallelDescriptor::Waitall(rreqs, stats);
     
	BL_PROFILE_VAR_START(blp_locate);
   
        if (recvdata.size() % superparticle_size != 0) {
            if (m_verbose) {
                amrex::AllPrint() << "ParticleContainer::RedistributeMPI: sizes = "
                                  << recvdata.size() << ", " << superparticle_size << "\n";
            }
            amrex::Abort("ParticleContainer::RedistributeMPI: How did this happen?");
        }

        int npart = recvdata.size() / superparticle_size;
        
        Vector<int> rcv_levs(npart);
        Vector<int> rcv_grid(npart);
        Vector<int> rcv_tile(npart);

        ParticleLocData pld;
#ifdef _OPENMP
#pragma omp parallel for private(pld)
#endif                
        for (int i = 0; i < npart; ++i)
        {
            char* pbuf = recvdata.data() + i*superparticle_size;
            ParticleType p;
            std::memcpy(&p, pbuf, sizeof(ParticleType));
            locateParticle(p, pld, lev_min, lev_max, nGrow);
            rcv_levs[i] = pld.m_lev;
            rcv_grid[i] = pld.m_grid;
            rcv_tile[i] = pld.m_tile;
        }

	BL_PROFILE_VAR_STOP(blp_locate);

        BL_PROFILE_VAR_START(blp_copy);

        for (int j = 0; j < npart; ++j)
        {
            auto& ptile = m_particles[rcv_levs[j]][std::make_pair(rcv_grid[j], rcv_tile[j])];
            
            char* pbuf = recvdata.data() + j*superparticle_size;
            ParticleType p;
            std::memcpy(&p, pbuf, sizeof(ParticleType));            
            ptile.push_back(p);

            Real* rdata = (Real*)(pbuf + particle_size);
            for (int comp = 0; comp < NArrayReal; ++comp) {
                if (communicate_real_comp[comp]) {
                    ptile.push_back_real(comp, *rdata++);
                } else {
                    ptile.push_back_real(comp, 0.0);
                }
            }
            
            int* idata = (int*)(pbuf + particle_size + num_real_comm_comps*sizeof(Real));
            for (int comp = 0; comp < NArrayInt; ++comp) {
                if (communicate_int_comp[comp]) {
                    ptile.push_back_int(comp, *idata++);
                } else {
                    ptile.push_back_int(comp, 0);
                }
            }            
        }

	BL_PROFILE_VAR_STOP(blp_copy);
    }
#endif /*BL_USE_MPI*/
}

template <int NStructReal, int NStructInt, int NArrayReal, int NArrayInt>
bool
ParticleContainer<NStructReal, NStructInt, NArrayReal, NArrayInt>::OK (int lev_min, int lev_max, int nGrow) const
{
    BL_PROFILE("ParticleContainer::OK()");
    if (lev_max == -1)
        lev_max = finestLevel();

    BL_ASSERT(lev_max <= finestLevel());

    ParticleLocData pld;
    for (int lev = lev_min; lev <= lev_max; lev++)
    {
        const auto& pmap = m_particles[lev];
	for (const auto& kv : pmap)
        {
            const int grid = kv.first.first;
            const int tile = kv.first.second;
            const auto& aos = kv.second.GetArrayOfStructs();
            const auto& soa = kv.second.GetStructOfArrays();
            
            int np = aos.numParticles();
            for (int i = 0; i < NArrayReal; i++) {
                BL_ASSERT(np == soa.GetRealData(i).size());
            }
            for (int i = 0; i < NArrayInt; i++) {
                BL_ASSERT(np == soa.GetIntData(i).size());
            }

            const BoxArray& ba = ParticleBoxArray(lev);
            BL_ASSERT(ba.ixType().cellCentered());
            for (const auto& p : aos)
            {
                if (p.m_idata.id > 0)
                {
                    if (grid < 0 || grid >= ba.size()) return false;

                    //
                    // First, make sure the particle COULD be in this container
                    // 
                    const IntVect& iv = Index(p, lev);
                    const Box& gridbox = ba.getCellCenteredBox(grid);
                    if (!amrex::grow(gridbox, nGrow).contains(iv))
                    {
                        return false;
                    }
                    Box tbx;
                    if (getTileIndex(iv, gridbox, tbx) != tile)
                    {
                        return false;
                    }

                    //
                    // Then, we need to make sure it cannot be stored in finer level 
                    // or valid box of current level.
                    //
                    if (Where(p, pld, lev_min, lev_max))
                    {
                        if (lev != pld.m_lev  || grid != pld.m_grid || tile != pld.m_tile)
                        {
                            if (m_verbose) {
                                amrex::AllPrint() << "PARTICLE NUMBER " << p.m_idata.id << '\n'
                                                  << "POS  " << AMREX_D_TERM(p.m_rdata.pos[0], << p.m_rdata.pos[1], << p.m_rdata.pos[2]) << "\n"
                                                  << "LEV  " << lev  << " " << pld.m_lev << '\n'
                                                  << "GRID " << grid << " " << pld.m_grid << '\n';
                            }
                            return false;
                        }
                    }
                }
            }
        }
    }
    
    return true;
}

template <int NStructReal, int NStructInt, int NArrayReal, int NArrayInt>
void
ParticleContainer<NStructReal,NStructInt,NArrayReal, NArrayInt>::AddParticlesAtLevel (AoS& particles, int level, int nGrow)
{
    BL_PROFILE("ParticleContainer::AddParticlesAtLevel()");
    if (int(m_particles.size()) < level+1)
        {
            if (Verbose())
            {
                amrex::Print() << "ParticleContainer::AddParticlesAtLevel resizing m_particles from "
                               << m_particles.size()
                               << " to "
                               << level+1 << '\n';
            }
            m_particles.resize(level + 1);
            m_dummy_mf.resize(level+1);
            for (int lev = 0; lev < level+1; ++lev) {
                RedefineDummyMF(lev);
            }
        }    

    ParticleLocData pld;

    while (!particles.empty()) {
        ParticleType& p = particles.back();

        if (p.id() > 0)
        {
            if (!Where(p, pld, level, level, nGrow))
                amrex::Abort("ParticleContainerAddParticlesAtLevel(): Can't add outside of domain\n");
            m_particles[pld.m_lev][std::make_pair(pld.m_grid, pld.m_tile)].push_back(p);
        }

        particles.pop_back();
    }
    Redistribute(level, level, nGrow);
}

template <int NStructReal, int NStructInt, int NArrayReal, int NArrayInt>
void
ParticleContainer<NStructReal, NStructInt, NArrayReal, NArrayInt>
::WriteParticleRealData (void* data, size_t size,
                         std::ostream& os, const RealDescriptor& rd) const
{
    if (sizeof(typename ParticleType::RealType) == 4) {
        writeFloatData((float*) data, size, os, ParticleRealDescriptor);
    } 
    else if (sizeof(typename ParticleType::RealType) == 8) {
        writeDoubleData((double*) data, size, os, ParticleRealDescriptor);
    }
}

template <int NStructReal, int NStructInt, int NArrayReal, int NArrayInt>
void
ParticleContainer<NStructReal, NStructInt, NArrayReal, NArrayInt>
::ReadParticleRealData (void* data, size_t size,
                         std::istream& is, const RealDescriptor& rd)
{
    if (sizeof(typename ParticleType::RealType) == 4) {
        readFloatData((float*) data, size, is, ParticleRealDescriptor);
    } 
    else if (sizeof(typename ParticleType::RealType) == 8) {
        readDoubleData((double*) data, size, is, ParticleRealDescriptor);
    }
}

template <int NStructReal, int NStructInt, int NArrayReal, int NArrayInt>
void
ParticleContainer<NStructReal, NStructInt, NArrayReal, NArrayInt>
::Checkpoint (const std::string&        dir,
              const std::string&        name,
              bool                      is_checkpoint,
              const Vector<std::string>& real_comp_names,
              const Vector<std::string>& int_comp_names) const
{
    BL_PROFILE("ParticleContainer::Checkpoint()");
    BL_ASSERT(OK());

    BL_ASSERT(sizeof(typename ParticleType::RealType) == 4 || sizeof(typename ParticleType::RealType) == 8);

    const int  NProcs   = ParallelDescriptor::NProcs();
    const int  IOProcNumber   = ParallelDescriptor::IOProcessorNumber();
    const Real strttime = ParallelDescriptor::second();
    //
    // We store the particles in a subdirectory of "dir".
    //
    std::string pdir = dir;

    if ( ! pdir.empty() && pdir[pdir.size()-1] != '/') {
        pdir += '/';
    }

    pdir += name;
    //
    // Make the particle directories if they don't already exist.
    //
    if ( ! levelDirectoriesCreated) {
      if (ParallelDescriptor::IOProcessor()) 
        if ( ! amrex::UtilCreateDirectory(pdir, 0755)) 
            amrex::CreateDirectoryFailed(pdir);
      // Force other processors to wait until directory is built.
      ParallelDescriptor::Barrier();
    }

    //
    // The header contains the info we need to read back in the particles.
    //
    // Only the I/O processor writes to the header file.
    //
    std::ofstream HdrFile;

    long nparticles = 0;
    int maxnextid;

    if(usePrePost) {
      nparticles = nparticlesPrePost;
      maxnextid  = maxnextidPrePost;
    } else {
      nparticles = 0;
      maxnextid  = ParticleType::NextID();

      for (int lev = 0; lev < m_particles.size();  lev++) {
        const auto& pmap = m_particles[lev];
        for (const auto& kv : pmap) {
            const auto& aos = kv.second.GetArrayOfStructs();
            for (const auto& p : aos) {
                if (p.m_idata.id > 0) {
                    //
                    // Only count (and checkpoint) valid particles.
                    //
                    nparticles++;
		}
            }
        }
      }
      ParallelDescriptor::ReduceLongSum(nparticles, IOProcNumber);

      ParticleType::NextID(maxnextid);
      ParallelDescriptor::ReduceIntMax(maxnextid, IOProcNumber);
    }


    if (ParallelDescriptor::IOProcessor())
      {
        std::string HdrFileName = pdir;
	
        if ( ! HdrFileName.empty() && HdrFileName[HdrFileName.size()-1] != '/') {
	  HdrFileName += '/';
	}
	
        HdrFileName += "Header";
        HdrFileNamePrePost = HdrFileName;
	
        HdrFile.open(HdrFileName.c_str(), std::ios::out|std::ios::trunc);
	
        if ( ! HdrFile.good()) {
	  amrex::FileOpenFailed(HdrFileName);
	}
        //
        // First thing written is our Checkpoint/Restart version string.
        // 
        // We append "_single" or "_double" to the version string indicating
        // whether we're using "float" or "double" floating point data in the
        // particles so that we can Restart from the checkpoint files.
        //
        if (sizeof(typename ParticleType::RealType) == 4)
	  {
            HdrFile << ParticleType::Version() << "_single" << '\n';
	  }
        else
	  {
            HdrFile << ParticleType::Version() << "_double" << '\n';
	  }
        //
        // AMREX_SPACEDIM and N for sanity checking.
        //
        HdrFile << AMREX_SPACEDIM << '\n';
	
	// The number of extra real parameters
        HdrFile << NStructReal + NArrayReal << '\n';

        // Real component names
        if (real_comp_names.size() == 0) {
            for (int i = 0; i < NStructReal + NArrayReal; ++i ) {
                HdrFile << "real_comp" << i << '\n';
            }
        } else {
            BL_ASSERT(real_comp_names.size() == NStructReal + NArrayReal);
            for (int i = 0; i < NStructReal + NArrayReal; ++i ) {
                HdrFile << real_comp_names[i] << '\n';
            }
        }

	// The number of extra int parameters
        HdrFile << NStructInt + NArrayInt << '\n';

        // int component names
        if (int_comp_names.size() == 0) {
            for (int i = 0; i < NStructInt + NArrayInt; ++i ) {
                HdrFile << "int_comp" << i << '\n';
            }
        } else {
            BL_ASSERT(int_comp_names.size() == NStructInt + NArrayInt);
            for (int i = 0; i < NStructInt + NArrayInt; ++i ) {
                HdrFile << int_comp_names[i] << '\n';
            }
        }

        HdrFile << is_checkpoint << '\n';

        //
        // The total number of particles.
        //
        HdrFile << nparticles << '\n';
        //
        // The value of nextid that we need to restore on restart.
        //
        HdrFile << maxnextid << '\n';
        //
        // Then the finest level of the AMR hierarchy.
        //
        HdrFile << finestLevel() << '\n';
        //
        // Then the number of grids at each level.
        //
        for (int lev = 0; lev <= finestLevel(); lev++)
	  {
            HdrFile << ParticleBoxArray(lev).size() << '\n';
	  }
    }
    //
    // We want to write the data out in parallel.
    //
    // We'll allow up to nOutFiles active writers at a time.
    //
    int nOutFiles(256);

    ParmParse pp("particles");
    pp.query("particles_nfiles",nOutFiles);
    if(nOutFiles == -1) {
      nOutFiles = NProcs;
    }
    nOutFiles = std::max(1, std::min(nOutFiles,NProcs));
    nOutFilesPrePost = nOutFiles;

    for (int lev = 0; lev <= finestLevel(); lev++)
      {
        bool gotsome;
	if(usePrePost) {
          gotsome = (nParticlesAtLevelPrePost[lev] > 0);
	} else {
          gotsome = (NumberOfParticlesAtLevel(lev) > 0);
	}
        //
        // We store the particles at each level in their own subdirectory.
        //
        std::string LevelDir = pdir;
	
        if (gotsome)
	  {
            if ( ! LevelDir.empty() && LevelDir[LevelDir.size()-1] != '/') {
	      LevelDir += '/';
	    }
	    
            LevelDir = amrex::Concatenate(LevelDir + "Level_", lev, 1);
	    
	    if ( ! levelDirectoriesCreated) {
              if (ParallelDescriptor::IOProcessor()) 
	        if ( ! amrex::UtilCreateDirectory(LevelDir, 0755)) 
		  amrex::CreateDirectoryFailed(LevelDir);
              //
              // Force other processors to wait until directory is built.
              //
              ParallelDescriptor::Barrier();
	    }
	  }
	
        // Write out the header for each particle
        if (gotsome and ParallelDescriptor::IOProcessor()) {
            std::string HeaderFileName = LevelDir;
            HeaderFileName += "/Particle_H";
            std::ofstream ParticleHeader(HeaderFileName);
            
            ParticleBoxArray(lev).writeOn(ParticleHeader);
            ParticleHeader << '\n';

            ParticleHeader.flush();
            ParticleHeader.close();
        }
        
	MFInfo info;
	info.SetAlloc(false);
	MultiFab state(ParticleBoxArray(lev),
		       ParticleDistributionMap(lev),
		       1,0,info);
        //
        // We eventually want to write out the file name and the offset
        // into that file into which each grid of particles is written.
        //
        Vector<int>  which(state.size(),0);
        Vector<int > count(state.size(),0);
        Vector<long> where(state.size(),0);
	
	std::string filePrefix(LevelDir);
	filePrefix += '/';
	filePrefix += ParticleType::DataPrefix();
	if(usePrePost) {
	  filePrefixPrePost[lev] = filePrefix;
	}
	bool groupSets(false), setBuf(true);

        if (gotsome)
	{
	    for(NFilesIter nfi(nOutFiles, filePrefix, groupSets, setBuf); nfi.ReadyToWrite(); ++nfi)
	    {
	      std::ofstream& myStream = (std::ofstream&) nfi.Stream();
	      //
	      // Write out all the valid particles we own at the specified level.
	      // Do it grid block by grid block remembering the seek offset
	      // for the start of writing of each block of data.
	      //
	      WriteParticles(lev, myStream, nfi.FileNumber(), which, count, where, is_checkpoint);
	    }

	    if(usePrePost) {
              whichPrePost[lev] = which;
              countPrePost[lev] = count;
              wherePrePost[lev] = where;
	    } else {
              ParallelDescriptor::ReduceIntSum (which.dataPtr(), which.size(), IOProcNumber);
              ParallelDescriptor::ReduceIntSum (count.dataPtr(), count.size(), IOProcNumber);
              ParallelDescriptor::ReduceLongSum(where.dataPtr(), where.size(), IOProcNumber);
	    }
        }

        if (ParallelDescriptor::IOProcessor())
        {
	  if(usePrePost) {
	    // ---- write to the header and unlink in CheckpointPost
	  } else {
            for (int j = 0; j < state.size(); j++)
            {
                //
                // We now write the which file, the particle count, and the
                // file offset into which the data for each grid was written,
                // to the header file.
                //
                HdrFile << which[j] << ' ' << count[j] << ' ' << where[j] << '\n';
            }

            if (gotsome && doUnlink)
            {
		BL_PROFILE_VAR("PC<NNNN>::Checkpoint:unlink", unlink);
                //
                // Unlink any zero-length data files.
                //
                Vector<long> cnt(nOutFiles,0);

                for (int i = 0, N=count.size(); i < N; i++) {
                    cnt[which[i]] += count[i];
		}

                for (int i = 0, N=cnt.size(); i < N; i++)
                {
                    if (cnt[i] == 0)
                    {
                        std::string FullFileName = NFilesIter::FileName(i, filePrefix);
                        amrex::UnlinkFile(FullFileName.c_str());
                    }
                }
            }

	  }

        }
    }            // ---- end for(lev...)

    if (ParallelDescriptor::IOProcessor())
    {
      HdrFile.flush();
      HdrFile.close();
      if ( ! HdrFile.good())
      {
        amrex::Abort("ParticleContainer::Checkpoint(): problem writing HdrFile");
      }
    }

    if (m_verbose > 1)
    {
        Real stoptime = ParallelDescriptor::second() - strttime;

        ParallelDescriptor::ReduceRealMax(stoptime, IOProcNumber);

        amrex::Print() << "ParticleContainer::Checkpoint() time: " << stoptime << '\n';
    }
}


template <int NStructReal, int NStructInt, int NArrayReal, int NArrayInt>
void
ParticleContainer<NStructReal, NStructInt, NArrayReal, NArrayInt>
::CheckpointPre ()
{
    if( ! usePrePost) {
      return;
    }

    BL_PROFILE("ParticleContainer::CheckpointPre()");

    const int IOProcNumber = ParallelDescriptor::IOProcessorNumber();
    long nparticles = 0;
    int  maxnextid  = ParticleType::NextID();

    for (int lev = 0; lev < m_particles.size();  lev++) {
        const auto& pmap = m_particles[lev];
        for (const auto& kv : pmap) {
            const auto& aos = kv.second.GetArrayOfStructs();
            for (const auto& p : aos) {
                if (p.m_idata.id > 0) {
                    //
                    // Only count (and checkpoint) valid particles.
                    //
                    nparticles++;
		}
            }
        }
    }
    ParallelDescriptor::ReduceLongSum(nparticles, IOProcNumber);

    ParticleType::NextID(maxnextid);
    ParallelDescriptor::ReduceIntMax(maxnextid, IOProcNumber);

    nparticlesPrePost = nparticles;
    maxnextidPrePost  = maxnextid;

    nParticlesAtLevelPrePost.clear();
    nParticlesAtLevelPrePost.resize(finestLevel() + 1, 0);
    for(int lev(0); lev <= finestLevel(); ++lev) {
      nParticlesAtLevelPrePost[lev] = NumberOfParticlesAtLevel(lev);
    }

    whichPrePost.clear();
    whichPrePost.resize(finestLevel() + 1);
    countPrePost.clear();
    countPrePost.resize(finestLevel() + 1);
    wherePrePost.clear();
    wherePrePost.resize(finestLevel() + 1);

    filePrefixPrePost.clear();
    filePrefixPrePost.resize(finestLevel() + 1);
}


template <int NStructReal, int NStructInt, int NArrayReal, int NArrayInt>
void
ParticleContainer<NStructReal, NStructInt, NArrayReal, NArrayInt>
::CheckpointPost ()
{
    if( ! usePrePost) {
      return;
    }

    BL_PROFILE("ParticleContainer::CheckpointPost()");

    const int IOProcNumber = ParallelDescriptor::IOProcessorNumber();
    std::ofstream HdrFile;
    HdrFile.open(HdrFileNamePrePost.c_str(), std::ios::out | std::ios::app);

    for(int lev(0); lev <= finestLevel(); ++lev) {
      ParallelDescriptor::ReduceIntSum (whichPrePost[lev].dataPtr(), whichPrePost[lev].size(), IOProcNumber);
      ParallelDescriptor::ReduceIntSum (countPrePost[lev].dataPtr(), countPrePost[lev].size(), IOProcNumber);
      ParallelDescriptor::ReduceLongSum(wherePrePost[lev].dataPtr(), wherePrePost[lev].size(), IOProcNumber);


      if(ParallelDescriptor::IOProcessor()) {
        for(int j(0); j < whichPrePost[lev].size(); ++j) {
          HdrFile << whichPrePost[lev][j] << ' ' << countPrePost[lev][j] << ' ' << wherePrePost[lev][j] << '\n';
        }

        const bool gotsome = (nParticlesAtLevelPrePost[lev] > 0);
        if(gotsome && doUnlink) {
            BL_PROFILE_VAR("PC<NNNN>::Checkpoint:unlink", unlink_post);
          // Unlink any zero-length data files.
          Vector<long> cnt(nOutFilesPrePost,0);

          for(int i(0), N = countPrePost[lev].size(); i < N; ++i) {
            cnt[whichPrePost[lev][i]] += countPrePost[lev][i];
	  }

          for(int i(0), N = cnt.size(); i < N; ++i) {
            if(cnt[i] == 0) {
              std::string FullFileName = NFilesIter::FileName(i, filePrefixPrePost[lev]);
              amrex::UnlinkFile(FullFileName.c_str());
            }
          }
        }
      }
    }

    if(ParallelDescriptor::IOProcessor()) {
      HdrFile.flush();
      HdrFile.close();
      if( ! HdrFile.good()) {
        amrex::Abort("ParticleContainer::CheckpointPost(): problem writing HdrFile");
      }
    }
}


template <int NStructReal, int NStructInt, int NArrayReal, int NArrayInt>
void
ParticleContainer<NStructReal, NStructInt, NArrayReal, NArrayInt>::
WritePlotFile ( const std::string&        dir,
                const std::string&        name,
                const Vector<std::string>& real_comp_names,
                const Vector<std::string>& int_comp_names) const
{
    BL_PROFILE("ParticleContainer::WritePlotFile()");
    BL_ASSERT(OK());
    bool is_checkpoint = false;

    // For yt we need exactly the chk particle format so would need to set is_checkpoint = true
    // Anyway, it's not too bad to have particle ids on disk,
    // think of merger trees or backtracing of particles for nested ics
    // is_checkpoint = true; 
    Checkpoint(dir,name,is_checkpoint,real_comp_names,int_comp_names);
}


template <int NStructReal, int NStructInt, int NArrayReal, int NArrayInt>
void
ParticleContainer<NStructReal, NStructInt, NArrayReal, NArrayInt>
::WritePlotFilePre ()
{
  CheckpointPre();
}


template <int NStructReal, int NStructInt, int NArrayReal, int NArrayInt>
void
ParticleContainer<NStructReal, NStructInt, NArrayReal, NArrayInt>
::WritePlotFilePost ()
{
  CheckpointPost();
}


template <int NStructReal, int NStructInt, int NArrayReal, int NArrayInt>
void
ParticleContainer<NStructReal, NStructInt, NArrayReal, NArrayInt>::WriteParticles (int            lev,
                                                                                   std::ofstream& ofs,
                                                                                   int            fnum,
                                                                                   Vector<int>&    which,
                                                                                   Vector<int>&    count,
                                                                                   Vector<long>&   where,
                                                                                   bool           is_checkpoint) const
{
    BL_PROFILE("ParticleContainer::WriteParticles()");

    // For a each grid, the tiles it contains
    std::map<int, Vector<int> > tile_map;

    for (const auto& kv : m_particles[lev])
    {
        const int grid = kv.first.first;
        const int tile = kv.first.second;
        tile_map[grid].push_back(tile);

        // Only write out valid particles.
        int cnt = 0;	
        for (const auto& p : kv.second.GetArrayOfStructs()) {
            if (p.m_idata.id > 0) {
                cnt++;
	    }
	}

        count[grid] += cnt;
    }
	
    MFInfo info;
    info.SetAlloc(false);
    MultiFab state(ParticleBoxArray(lev),
		   ParticleDistributionMap(lev),
		   1,0,info);

    for (MFIter mfi(state); mfi.isValid(); ++mfi) {
      const int grid = mfi.index();
      
      which[grid] = fnum;
      where[grid] = VisMF::FileOffset(ofs);
      
      if (count[grid] == 0) {
        continue;
      }
      
      if (is_checkpoint) {
	// First write out the integer data in binary.
	const int iChunkSize = 2 + NStructInt + NArrayInt;
	Vector<int> istuff(count[grid]*iChunkSize);
	int* iptr = istuff.dataPtr();

	for (unsigned i = 0; i < tile_map[grid].size(); i++) {
            const auto& pbox = m_particles[lev].at(std::make_pair(grid, tile_map[grid][i]));
            int pindex = 0;
            for (const auto& p : pbox.GetArrayOfStructs()) {
                if (p.m_idata.id > 0) {
                    for (int j = 0; j < 2 + NStructInt; j++) {
                        iptr[j] = p.m_idata.arr[j];
		    }
                    iptr += 2 + NStructInt;
                    const auto& soa  = pbox.GetStructOfArrays();
                    for (int j = 0; j < NArrayInt; j++) {
                        iptr[j] = soa.GetIntData(j)[pindex];
                    }
                    iptr += NArrayInt;
                }
                ++pindex;
            }
	}
        
        writeIntData(istuff.dataPtr(), istuff.size(), ofs);
        ofs.flush();  // Some systems require this flush() (probably due to a bug)
      }
      
      // Write the Real data in binary.
      const int rChunkSize = AMREX_SPACEDIM + NStructReal + NArrayReal;
      Vector<typename ParticleType::RealType> rstuff(count[grid]*rChunkSize);
      typename ParticleType::RealType* rptr = rstuff.dataPtr();
      
      for (unsigned i = 0; i < tile_map[grid].size(); i++) {
          const auto& pbox = m_particles[lev].at(std::make_pair(grid, tile_map[grid][i]));
          int pindex = 0;
          for (const auto& p : pbox.GetArrayOfStructs()) {
              if (p.m_idata.id > 0) {
                  for (int j = 0; j < AMREX_SPACEDIM + NStructReal; j++) {
                      rptr[j] = p.m_rdata.arr[j];
                  }
                  rptr += AMREX_SPACEDIM + NStructReal;
                  const auto& soa  = pbox.GetStructOfArrays();
                  for (int j = 0; j < NArrayReal; j++) {
                      rptr[j] = (typename ParticleType::RealType) soa.GetRealData(j)[pindex];
                  }
                  rptr += NArrayReal;
              }
              ++pindex;
          }
      }
      WriteParticleRealData(rstuff.dataPtr(), rstuff.size(), ofs, ParticleRealDescriptor);
      ofs.flush();  // Some systems require this flush() (probably due to a bug)              
    }
}

template <int NStructReal, int NStructInt, int NArrayReal, int NArrayInt>
void
ParticleContainer<NStructReal, NStructInt, NArrayReal, NArrayInt>::Restart (const std::string& dir,
                                                                            const std::string& file,
                                                                            bool is_checkpoint)
{
  BL_PROFILE("ParticleContainer::Restart()");
  BL_ASSERT(!dir.empty());
  BL_ASSERT(!file.empty());
  
  const Real strttime = ParallelDescriptor::second();
  
  int DATA_Digits_Read(5);
  ParmParse pp("particles");
  pp.query("datadigits_read",DATA_Digits_Read);

  std::string fullname = dir;
  if (!fullname.empty() && fullname[fullname.size()-1] != '/')
    fullname += '/';
  fullname += file;
  std::string HdrFileName = fullname;
  if (!HdrFileName.empty() && HdrFileName[HdrFileName.size()-1] != '/')
    HdrFileName += '/';
  HdrFileName += "Header";
  
  Vector<char> fileCharPtr;
  ParallelDescriptor::ReadAndBcastFile(HdrFileName, fileCharPtr);
  std::string fileCharPtrString(fileCharPtr.dataPtr());
  std::istringstream HdrFile(fileCharPtrString, std::istringstream::in);
  
  std::string version;
  HdrFile >> version;
  BL_ASSERT(!version.empty());
  
  // What do our version strings mean?
  // "Version_One_Dot_Zero" -- hard-wired to write out in double precision.
  // "Version_One_Dot_One" -- can write out either as either single or double precision.
  // Appended to the latter version string are either "_single" or "_double" to
  // indicate how the particles were written.
  // "Version_Two_Dot_Zero" -- this is the AMReX particle file format
  std::string how;
  if (version.find("Version_One_Dot_Zero") != std::string::npos) {
    how = "double";
  }
  else if (version.find("Version_One_Dot_One")  != std::string::npos or
           version.find("Version_Two_Dot_Zero") != std::string::npos) {
    if (version.find("_single") != std::string::npos) {
      how = "single";
    }
    else if (version.find("_double") != std::string::npos) {
      how = "double";
    }
    else {
      std::string msg("ParticleContainer::Restart(): bad version string: ");
      msg += version;
      amrex::Error(version.c_str());
    }
  }
  else {
    std::string msg("ParticleContainer::Restart(): unknown version string: ");
    msg += version;
    amrex::Abort(msg.c_str());
  }
  
  int dm;
  HdrFile >> dm;
  if (dm != AMREX_SPACEDIM)
    amrex::Abort("ParticleContainer::Restart(): dm != AMREX_SPACEDIM");
  
  int nr;
  HdrFile >> nr;
  if (nr != NStructReal + NArrayReal)
    amrex::Abort("ParticleContainer::Restart(): nr != NStructReal + NArrayReal");

  std::string comp_name;
  for (int i = 0; i < nr; ++i)
      HdrFile >> comp_name;

  int ni;
  HdrFile >> ni;
  if (ni != NStructInt + NArrayInt)
    amrex::Abort("ParticleContainer::Restart(): ni != NStructInt");
  
  for (int i = 0; i < ni; ++i)
      HdrFile >> comp_name;

  bool checkpoint;
  HdrFile >> checkpoint;

  long nparticles;
  HdrFile >> nparticles;
  BL_ASSERT(nparticles >= 0);
  
  int maxnextid;
  HdrFile >> maxnextid;
  BL_ASSERT(maxnextid > 0);
  ParticleType::NextID(maxnextid);
  
  int finest_level_in_file;
  HdrFile >> finest_level_in_file;
  BL_ASSERT(finest_level_in_file >= 0);
  
  Vector<int> ngrids(finest_level_in_file+1);
  for (int lev = 0; lev <= finest_level_in_file; lev++) {
    HdrFile >> ngrids[lev];
    BL_ASSERT(ngrids[lev] > 0);
    if (lev <= finestLevel()) {
        BL_ASSERT(ngrids[lev] == int(ParticleBoxArray(lev).size()));
    }
  }

  resizeData();
  
  if (finest_level_in_file > finestLevel()) {
      m_particles.resize(finest_level_in_file+1);
  }

  for (int lev = 0; lev <= finest_level_in_file; lev++) {
    Vector<int>  which(ngrids[lev]);
    Vector<int>  count(ngrids[lev]);
    Vector<long> where(ngrids[lev]);
    for (int i = 0; i < ngrids[lev]; i++) {
      HdrFile >> which[i] >> count[i] >> where[i];
    }
    
    Vector<int> grids_to_read;
    if (lev <= finestLevel()) {
        for (MFIter mfi(*m_dummy_mf[lev]); mfi.isValid(); ++mfi) {
            grids_to_read.push_back(mfi.index());
        }
    } else {

        // we lost a level on restart. we still need to read in particles
        // on finer levels, and put them in the right place via Redistribute()

        const int rank = ParallelDescriptor::MyProc();
        const int NReaders = ParticleType::MaxReaders();
        if (rank >= NReaders) return;
        
        const int Navg = ngrids[lev] / NReaders;
        const int Nleft = ngrids[lev] - Navg * NReaders;
        
        int lo, hi;
        if (rank < Nleft) {
            lo = rank*(Navg + 1);
            hi = lo + Navg + 1;
        } 
        else {
            lo = rank * Navg + Nleft;
            hi = lo + Navg;
        }
        
        for (int i = lo; i < hi; ++i) {
            grids_to_read.push_back(i);
        }
    }

    for(int igrid = 0; igrid < static_cast<int>(grids_to_read.size()); ++igrid) {
        const int grid = grids_to_read[igrid];
        
        if (count[grid] <= 0) continue;
        
        // The file names in the header file are relative.
        std::string name = fullname;
    
        if (!name.empty() && name[name.size()-1] != '/')
            name += '/';
      
        name += "Level_";
        name += amrex::Concatenate("", lev, 1);
        name += '/';
        name += ParticleType::DataPrefix();
        name += amrex::Concatenate("", which[grid], DATA_Digits_Read);
        
        std::ifstream ParticleFile;
        
        ParticleFile.open(name.c_str(), std::ios::in);
        
        if (!ParticleFile.good())
            amrex::FileOpenFailed(name);
        
        ParticleFile.seekg(where[grid], std::ios::beg);
        
        if (how == "single") {
            ReadParticles<float>(count[grid], grid, lev, is_checkpoint, ParticleFile);
        }
        else if (how == "double") {
            ReadParticles<double>(count[grid], grid, lev, is_checkpoint, ParticleFile);
        }
        else {
            std::string msg("ParticleContainer::Restart(): bad parameter: ");
            msg += how;
            amrex::Error(msg.c_str());
        }
        
        ParticleFile.close();
        
        if (!ParticleFile.good())
            amrex::Abort("ParticleContainer::Restart(): problem reading particles");
    }
  }
  
  Redistribute();

  BL_ASSERT(OK());
  
  if (m_verbose > 1) {
    Real stoptime = ParallelDescriptor::second() - strttime;	
    ParallelDescriptor::ReduceRealMax(stoptime, ParallelDescriptor::IOProcessorNumber());
    amrex::Print() << "ParticleContainer::Restart() time: " << stoptime << '\n';
  }
}

// Read a batch of particles from the checkpoint file
template <int NStructReal, int NStructInt, int NArrayReal, int NArrayInt>
template <class RTYPE>
void
ParticleContainer<NStructReal, NStructInt, NArrayReal, NArrayInt>::ReadParticles (int            cnt,
                                                                                  int            grd,
                                                                                  int            lev,
                                                                                  bool           is_checkpoint,
                                                                                  std::ifstream& ifs) 
{
    BL_PROFILE("ParticleContainer::ReadParticles()");
    BL_ASSERT(cnt > 0);
    BL_ASSERT(lev < int(m_particles.size()));

    // First read in the integer data in binary.  We do not store
    // the m_lev and m_grid data on disk.  We can easily recreate
    // that given the structure of the checkpoint file.
    const int iChunkSize = 2 + NStructInt + NArrayInt;
    Vector<int> istuff(cnt*iChunkSize);
    if (is_checkpoint)
        readIntData(istuff.dataPtr(), istuff.size(), ifs, FPC::NativeIntDescriptor());

    // Then the real data in binary.
    const int rChunkSize = AMREX_SPACEDIM + NStructReal + NArrayReal;
    Vector<RTYPE> rstuff(cnt*rChunkSize);
    ReadParticleRealData(rstuff.dataPtr(), rstuff.size(), ifs, ParticleRealDescriptor);

    // Now reassemble the particles.
    int*   iptr = istuff.dataPtr();
    RTYPE* rptr = rstuff.dataPtr();

    // If we are restarting from a plotfile instead of a checkpoint file, then we do not
    //    read in the particle id's, so we need to reset the id counter to zero and renumber them
    if (!is_checkpoint) {
      int maxnextid = 1;
      ParticleType::NextID(maxnextid);
    }

    ParticleType p;
    ParticleLocData pld;
    for (int i = 0; i < cnt; i++) {
      if (is_checkpoint) {
	p.m_idata.id   = iptr[0];
	p.m_idata.cpu  = iptr[1];
      }
      else {
	p.m_idata.id   = ParticleType::NextID();
	p.m_idata.cpu  = ParallelDescriptor::MyProc();
      }

      BL_ASSERT(p.m_idata.id > 0);

      for (int j = 0; j < NStructInt; j++)
          p.m_idata.arr[2+j] = iptr[2+j];

      iptr += 2 + NStructInt;

      AMREX_D_TERM(p.m_rdata.pos[0] = rptr[0];,
	     p.m_rdata.pos[1] = rptr[1];,
	     p.m_rdata.pos[2] = rptr[2];);

      for (int j = 0; j < NStructReal; j++)
	p.m_rdata.arr[AMREX_SPACEDIM+j] = rptr[AMREX_SPACEDIM+j];

      rptr += AMREX_SPACEDIM + NStructReal;
      
      locateParticle(p, pld, 0, finestLevel(), 0);

      auto& ptile = m_particles[lev][std::make_pair(grd, pld.m_tile)];

      ptile.push_back(p);

      for (int j = 0; j < NArrayReal; j++) {
          ptile.push_back_real(j, rptr[j]);
      }

      rptr += NArrayReal;

      for (int j = 0; j < NArrayInt; j++) {
          ptile.push_back_int(j, iptr[j]);
      }

      iptr += NArrayInt;

    }
}

template <int NStructReal, int NStructInt, int NArrayReal, int NArrayInt>
void
ParticleContainer<NStructReal, NStructInt, NArrayReal, NArrayInt>::WriteAsciiFile (const std::string& filename)
{
    BL_PROFILE("ParticleContainer::WriteAsciiFile()");
    BL_ASSERT(!filename.empty());

    const Real strttime = ParallelDescriptor::second();
    //
    // Count # of valid particles.
    //
    long nparticles = 0;

    for (int lev = 0; lev < m_particles.size();  lev++) {
        auto& pmap = m_particles[lev];
        for (const auto& kv : pmap) {
            const auto& aos = kv.second.GetArrayOfStructs();
            for (const auto& p : aos) {
                if (p.m_idata.id > 0)
                    //
                    // Only count (and checkpoint) valid particles.
                    //
                    nparticles++;
            }
        }
    }
    
    //
    // And send count to I/O processor.
    //
    ParallelDescriptor::ReduceLongSum(nparticles,ParallelDescriptor::IOProcessorNumber());

    if (ParallelDescriptor::IOProcessor())
    {
        //
        // Have I/O processor open file and write out particle metadata.
        //
        std::ofstream File;

        File.open(filename.c_str(), std::ios::out|std::ios::trunc);

        if (!File.good())
            amrex::FileOpenFailed(filename);

        File << nparticles  << '\n';
        File << NStructReal << '\n';
        File << NStructInt  << '\n';
        File << NArrayReal  << '\n';
        File << NArrayInt   << '\n';
            
        File.flush();

        File.close();

        if (!File.good())
            amrex::Abort("ParticleContainer::WriteAsciiFile(): problem writing file");
    }

    ParallelDescriptor::Barrier();

    const int MyProc = ParallelDescriptor::MyProc();

    for (int proc = 0; proc < ParallelDescriptor::NProcs(); proc++)
    {
        if (MyProc == proc)
        {
            //
            // Each CPU opens the file for appending and adds its particles.
            //
            std::ofstream File;

            VisMF::IO_Buffer io_buffer(VisMF::IO_Buffer_Size);

            File.rdbuf()->pubsetbuf(io_buffer.dataPtr(), io_buffer.size());

            File.open(filename.c_str(), std::ios::out|std::ios::app);

            File.precision(15);

            if (!File.good())
                amrex::FileOpenFailed(filename);

	    for (int lev = 0; lev < m_particles.size();  lev++) {
	      auto& pmap = m_particles[lev];
	      for (const auto& kv : pmap) {
                const auto& aos = kv.second.GetArrayOfStructs();
                const auto& soa = kv.second.GetStructOfArrays();

		int index = 0;
		for (auto it = aos.cbegin(); it != aos.cend(); ++it) {
		    if (it->m_idata.id > 0) {

                        // write out the particle struct first... 
                        AMREX_D_TERM(File << it->m_rdata.pos[0] << ' ',
                               << it->m_rdata.pos[1] << ' ',
                               << it->m_rdata.pos[2] << ' ');

                        for (int i = AMREX_SPACEDIM; i < AMREX_SPACEDIM + NStructReal; i++)
                            File << it->m_rdata.arr[i] << ' ';

                        File << it->m_idata.id  << ' ';
                        File << it->m_idata.cpu << ' ';
                        
                        for (int i = 2; i < 2 + NStructInt; i++)
                            File << it->m_idata.arr[i] << ' ';
		      
                        // then the particle attributes.
                        for (int i = 0; i < NArrayReal; i++)
                            File << soa.GetRealData(i)[index] << ' ';

                        for (int i = 0; i < NArrayInt; i++)
                            File << soa.GetIntData(i)[index] << ' ';

                        File << '\n';                            
                        
                        index++;		      
                    }
                }
              }
            }
	    
            File.flush();
	    
            File.close();
            
            if (!File.good())
                amrex::Abort("ParticleContainer::WriteAsciiFile(): problem writing file");
	    
        }
	
        ParallelDescriptor::Barrier();
    }
    
    if (m_verbose > 1)
        {
            Real stoptime = ParallelDescriptor::second() - strttime;
            
            ParallelDescriptor::ReduceRealMax(stoptime,ParallelDescriptor::IOProcessorNumber());
            
            amrex::Print() << "ParticleContainer::WriteAsciiFile() time: " << stoptime << '\n';
        }
}

template <int NStructReal, int NStructInt, int NArrayReal, int NArrayInt>
void
ParticleContainer<NStructReal,NStructInt,NArrayReal, NArrayInt>::WriteCoarsenedAsciiFile (const std::string& filename)
{
    BL_PROFILE("ParticleContainer::WriteCoarsenedAsciiFile()");
    BL_ASSERT(!filename.empty());

    const Real strttime = ParallelDescriptor::second();
 
    //
    // Count # of valid particles.
    //
    long nparticles = 0;

    for (int lev = 0; lev < m_particles.size();  lev++) {
        auto& pmap = m_particles[lev];
        for (const auto& kv : pmap) {
            const auto& aos = kv.second.GetArrayOfStructs();
            for (const auto& p : aos) {
                if (p.m_idata.id > 0)
                    //
                    // Only count (and checkpoint) valid particles.
                    //
                    nparticles++;
            }
        }
    }
 
    //
    // And send count to I/O processor.
    //
    ParallelDescriptor::ReduceLongSum(nparticles,ParallelDescriptor::IOProcessorNumber());

    if (ParallelDescriptor::IOProcessor())
    {
        //
        // Have I/O processor open file and write out particle count.
        //
        std::ofstream File;

        File.open(filename.c_str(), std::ios::out|std::ios::trunc);

        if (!File.good())
            amrex::FileOpenFailed(filename);

        File << nparticles << '\n';
            
        File.flush();

        File.close();

        if (!File.good())
            amrex::Abort("ParticleContainer::WriteCoarsenedAsciiFile(): problem writing file");
    }

    ParallelDescriptor::Barrier();

    const int MyProc = ParallelDescriptor::MyProc();

    for (int proc = 0; proc < ParallelDescriptor::NProcs(); proc++)
    {
        if (MyProc == proc)
        {
            //
            // Each CPU opens the file for appending and adds its particles.
            //
            std::ofstream File;

            VisMF::IO_Buffer io_buffer(VisMF::IO_Buffer_Size);

            File.rdbuf()->pubsetbuf(io_buffer.dataPtr(), io_buffer.size());

            File.open(filename.c_str(), std::ios::out|std::ios::app);

            File.precision(15);

            if (!File.good())
                amrex::FileOpenFailed(filename);

	    for (int lev = 0; lev < m_particles.size();  lev++) {
	      auto& pmap = m_particles[lev];
	      for (auto& kv : pmap) {
                  auto& aos = kv.second.GetArrayOfStructs();
                  auto& soa = kv.second.GetStructOfArrays();
                  
                  int index = 0;
                  ParticleLocData pld;
                  for (auto it = aos.begin(); it != aos.end(); ++it) {
                      locateParticle(*it, pld, 0, finestLevel(), 0);
                      // Only keep particles in even cells
                      if (it->id() > 0 &&
                          (pld.m_cell[0])%2 == 0 && (pld.m_cell[1])%2 == 0 && (pld.m_cell[2])%2 == 0)
                      {
                          
                          // Only keep particles in even cells               
                          if (it->m_idata.id > 0) {
                              
                              File << it->m_idata.id  << ' ';
                              File << it->m_idata.cpu << ' ';
                              
                              AMREX_D_TERM(File << it->m_rdata.pos[0] << ' ',
                                     << it->m_rdata.pos[1] << ' ',
                                     << it->m_rdata.pos[2] << ' ');
                              
                              for (int i = 0; i < NArrayReal; i++) {
                                  File << soa.GetRealData(i)[index] << ' ';
                              }
                              index++;
                              
                              for (int i = AMREX_SPACEDIM; i < AMREX_SPACEDIM + NStructReal; i++) {
                                  char ws = (i == AMREX_SPACEDIM + NStructReal - 1) ? '\n' : ' ';
                                  if (i == AMREX_SPACEDIM) {
                                      // Multiply mass by 8 since we are only taking 1/8 of the 
                                      // total particles and want to keep the mass in the domain the same.
                                      File << 8.0* it->m_rdata.arr[i] << ws;
                                  }
                                  else {
                                      File << it->m_rdata.arr[i] << ws;
                                  }
                              }
                          }
                      }
                  }
              }
            }

            File.flush();

            File.close();

            if (!File.good())
                amrex::Abort("ParticleContainer::WriteCoarsenedAsciiFile(): problem writing file");

        }

        ParallelDescriptor::Barrier();
    }

    if (m_verbose > 1)
    {
        Real stoptime = ParallelDescriptor::second() - strttime;

        ParallelDescriptor::ReduceRealMax(stoptime,ParallelDescriptor::IOProcessorNumber());

        amrex::Print() << "ParticleContainer::WriteCoarsenedAsciiFile() time: " << stoptime << '\n';
    }
}

// This is the single-level version for cell-centered density
template <int NStructReal, int NStructInt, int NArrayReal, int NArrayInt>
void
ParticleContainer<NStructReal, NStructInt, NArrayReal, NArrayInt>::
AssignCellDensitySingleLevel (int rho_index,
                              MultiFab& mf_to_be_filled,
                              int       lev,
                              int       ncomp,
                              int       particle_lvl_offset) const
{
    BL_PROFILE("ParticleContainer::AssignCellDensitySingleLevel()");
    
    if (rho_index != 0) amrex::Abort("AssignCellDensitySingleLevel only works if rho_index = 0");
    
    MultiFab* mf_pointer;

    if (OnSameGrids(lev, mf_to_be_filled)) {
      // If we are already working with the internal mf defined on the 
      // particle_box_array, then we just work with this.
      mf_pointer = &mf_to_be_filled;
    }
    else {
      // If mf_to_be_filled is not defined on the particle_box_array, then we need 
      // to make a temporary here and copy into mf_to_be_filled at the end.
      mf_pointer = new MultiFab(ParticleBoxArray(lev), 
				ParticleDistributionMap(lev),
				ncomp, mf_to_be_filled.nGrow());
    }

    // We must have ghost cells for each FAB so that a particle in one grid can spread 
    // its effect to an adjacent grid by first putting the value into ghost cells of its
    // own grid.  The mf->sumBoundary call then adds the value from one grid's ghost cell
    // to another grid's valid region.
    if (mf_pointer->nGrow() < 1) 
       amrex::Error("Must have at least one ghost cell when in AssignDensitySingleLevel");

#ifdef _OPENMP
    const int       ng          = mf_pointer->nGrow();
#endif
    const Real      strttime    = ParallelDescriptor::second();
    const Geometry& gm          = Geom(lev);
    const Real*     plo         = gm.ProbLo();
    const Real*     dx_particle = Geom(lev + particle_lvl_offset).CellSize();
    const Real*     dx          = gm.CellSize();

    if (gm.isAnyPeriodic() && ! gm.isAllPeriodic()) {
      amrex::Error("AssignDensity: problem must be periodic in no or all directions");
    }
    
    for (MFIter mfi(*mf_pointer); mfi.isValid(); ++mfi) {
        (*mf_pointer)[mfi].setVal(0);
    }

    using ParConstIter = ParConstIter<NStructReal, NStructInt, NArrayReal, NArrayInt>;

#ifdef _OPENMP
#pragma omp parallel
#endif
    {
        FArrayBox local_rho;
        for (ParConstIter pti(*this, lev); pti.isValid(); ++pti) {
            const auto& particles = pti.GetArrayOfStructs();
            int nstride = particles.dataShape().first;
            const long np = pti.numParticles();
            FArrayBox& fab = (*mf_pointer)[pti];
            Real* data_ptr;
            const int *lo, *hi;
#ifdef _OPENMP
            Box tile_box = pti.tilebox();
            tile_box.grow(ng);
            local_rho.resize(tile_box,ncomp);
            local_rho = 0.0;
            data_ptr = local_rho.dataPtr();
            lo = tile_box.loVect();
            hi = tile_box.hiVect();
#else
            const Box& box = fab.box();
            data_ptr = fab.dataPtr();
            lo = box.loVect();
            hi = box.hiVect();
#endif

            if (dx == dx_particle) {
                amrex_deposit_cic(particles.data(), nstride, np, ncomp, 
                                  data_ptr, lo, hi, plo, dx);
            } else {
                amrex_deposit_particle_dx_cic(particles.data(), nstride, np, ncomp,
                                              data_ptr, lo, hi, plo, dx, dx_particle);
            }
                

#ifdef _OPENMP
            amrex_atomic_accumulate_fab(BL_TO_FORTRAN_3D(local_rho), 
                                        BL_TO_FORTRAN_3D(fab), ncomp);
#endif

        }
    }

    mf_pointer->SumBoundary(gm.periodicity());
    
    // If ncomp > 1, first divide the momenta (component n) 
    // by the mass (component 0) in order to get velocities.
    // Be careful not to divide by zero.
    for (int n = 1; n < ncomp; n++){
      for (MFIter mfi(*mf_pointer); mfi.isValid(); ++mfi) {
	(*mf_pointer)[mfi].protected_divide((*mf_pointer)[mfi],0,n,1);
      }
    }

    // Only multiply the first component by (1/vol) because this converts mass
    // to density. If there are additional components (like velocity), we don't
    // want to divide those by volume.
    const Real vol = AMREX_D_TERM(dx[0], *dx[1], *dx[2]);

    mf_pointer->mult(1.0/vol, 0, 1, mf_pointer->nGrow());

    // If mf_to_be_filled is not defined on the particle_box_array, then we need
    // to copy here from mf_pointer into mf_to_be_filled. I believe that we don't
    // need any information in ghost cells so we don't copy those.
    if (mf_pointer != &mf_to_be_filled) {
      mf_to_be_filled.copy(*mf_pointer,0,0,ncomp);
      delete mf_pointer;
    }
    
    if (m_verbose > 1) {
      Real stoptime = ParallelDescriptor::second() - strttime;
      
      ParallelDescriptor::ReduceRealMax(stoptime,ParallelDescriptor::IOProcessorNumber());
      
      amrex::Print() << "ParticleContainer::AssignDensity(single-level) time: " << stoptime << '\n';
    }
}

template <int NStructReal, int NStructInt, int NArrayReal, int NArrayInt>
void
ParticleContainer<NStructReal, NStructInt, NArrayReal, NArrayInt>::Interpolate (Vector<std::unique_ptr<MultiFab> >& mesh_data, 
                                                                                int lev_min, int lev_max)
{
    BL_PROFILE("ParticleContainer::Interpolate()");
    for (int lev = lev_min; lev <= lev_max; ++lev) {
        InterpolateSingleLevel(*mesh_data[lev], lev); 
    }
}

template <int NStructReal, int NStructInt, int NArrayReal, int NArrayInt>
void
ParticleContainer<NStructReal, NStructInt, NArrayReal, NArrayInt>::
InterpolateSingleLevel (MultiFab& mesh_data, int lev)
{
    BL_PROFILE("ParticleContainer::InterpolateSingleLevel()");
    
    if (mesh_data.nGrow() < 1)
        amrex::Error("Must have at least one ghost cell when in InterpolateSingleLevel");
    
    const Geometry& gm          = Geom(lev);
    const Real*     plo         = gm.ProbLo();
    const Real*     dx          = gm.CellSize();

    using ParIter = ParIter<NStructReal, NStructInt, NArrayReal, NArrayInt>;
    
#ifdef _OPENMP
#pragma omp parallel
#endif
    for (ParIter pti(*this, lev); pti.isValid(); ++pti) {
        auto& particles = pti.GetArrayOfStructs();
        FArrayBox& fab = mesh_data[pti];
        const Box& box = fab.box();
        const long N = particles.size();
        int nstride = particles.dataShape().first;
        int nComp = fab.nComp();
        amrex_interpolate_cic(particles.data(), nstride, N, 
                              fab.dataPtr(), box.loVect(), box.hiVect(), nComp, plo, dx);
    }
}

//
// This version takes as input the acceleration vector at cell centers, and has the option of
// returning the acceleration at the particle location in the data array, starting at
// component start_comp_for_accel
//
template <int NStructReal, int NStructInt, int NArrayReal, int NArrayInt>
void
ParticleContainer<NStructReal, NStructInt, NArrayReal, NArrayInt>::moveKick (MultiFab&       acceleration,
                                                                             int             lev,
                                                                             Real            dt,
                                                                             Real            a_new,
                                                                             Real            a_half, 
                                                                             int             start_comp_for_accel)
{
    BL_PROFILE("ParticleContainer::moveKick()");
    BL_ASSERT(NStructReal >= AMREX_SPACEDIM+1);
    BL_ASSERT(lev >= 0 && lev < int(m_particles.size()));

    const Real strttime  = ParallelDescriptor::second();
    const Real half_dt   = Real(0.5) * dt;
    const Real a_new_inv = 1 / a_new;
    auto&      pmap      = m_particles[lev];

    MultiFab* ac_pointer;
    if (OnSameGrids(lev,acceleration))
    {
        ac_pointer = &acceleration;
    }
    else 
    {
        ac_pointer = new MultiFab(ParticleBoxArray(lev),
				  ParticleDistributionMap(lev),
				  acceleration.nComp(),acceleration.nGrow());
        for (MFIter mfi(*ac_pointer); mfi.isValid(); ++mfi)
            ac_pointer->setVal(0.);
        ac_pointer->copy(acceleration,0,0,acceleration.nComp());
        ac_pointer->FillBoundary(); // DO WE NEED GHOST CELLS FILLED ???
    }

    for (auto& kv : pmap) {
      auto& pbox = kv.second.GetArrayOfStructs();
      const int grid = kv.first.first;
      const int n = pbox.size();
      const FArrayBox& gfab = (*ac_pointer)[grid];

#ifdef _OPENMP
#pragma omp parallel for
#endif
      for (int i = 0; i < n; i++)
        {
	  ParticleType& p = pbox[i];

	  if (p.m_idata.id > 0)
            {

	      //
	      // Note: rdata.arr[AMREX_SPACEDIM] is mass, AMREX_SPACEDIM+1 is v_x, ...
	      //
	      Real grav[AMREX_SPACEDIM];

	      ParticleType::GetGravity(gfab, m_gdb->Geom(lev), p, grav);
	      //
	      // Define (a u)^new = (a u)^half + dt/2 grav^new
	      //
	      AMREX_D_TERM(p.m_rdata.arr[AMREX_SPACEDIM+1] *= a_half;,
		     p.m_rdata.arr[AMREX_SPACEDIM+2] *= a_half;,
		     p.m_rdata.arr[AMREX_SPACEDIM+3] *= a_half;);

	      AMREX_D_TERM(p.m_rdata.arr[AMREX_SPACEDIM+1] += half_dt * grav[0];,
		     p.m_rdata.arr[AMREX_SPACEDIM+2] += half_dt * grav[1];,
		     p.m_rdata.arr[AMREX_SPACEDIM+3] += half_dt * grav[2];);

	      AMREX_D_TERM(p.m_rdata.arr[AMREX_SPACEDIM+1] *= a_new_inv;,
		     p.m_rdata.arr[AMREX_SPACEDIM+2] *= a_new_inv;,
		     p.m_rdata.arr[AMREX_SPACEDIM+3] *= a_new_inv;);

	      if (start_comp_for_accel > AMREX_SPACEDIM)
                {
		  AMREX_D_TERM(p.m_rdata.arr[AMREX_SPACEDIM + start_comp_for_accel  ] = grav[0];,
			 p.m_rdata.arr[AMREX_SPACEDIM + start_comp_for_accel+1] = grav[1];,
			 p.m_rdata.arr[AMREX_SPACEDIM + start_comp_for_accel+2] = grav[2];);
                }
            }
        }
    }

    
    if (ac_pointer != &acceleration) delete ac_pointer;

    if (m_verbose > 1)
    {
        Real stoptime = ParallelDescriptor::second() - strttime;

        ParallelDescriptor::ReduceRealMax(stoptime,ParallelDescriptor::IOProcessorNumber());

        amrex::Print() << "ParticleContainer::moveKick() time: " << stoptime << '\n';
    }
}<|MERGE_RESOLUTION|>--- conflicted
+++ resolved
@@ -647,224 +647,6 @@
 }
 
 template <int NStructReal, int NStructInt, int NArrayReal, int NArrayInt>
-<<<<<<< HEAD
-std::pair<long,long>
-ParticleContainer<NStructReal, NStructInt, NArrayReal, NArrayInt>::StartIndexInGlobalArray () const
-{
-    // This returns the number of particles on this processor
-    long lcnt = TotalNumberOfParticles(true,true);
-
-#if BL_USE_MPI
-    Vector<long> cnts(ParallelDescriptor::NProcs());
-        
-    // This accumulates the "lcnt" values into "cnts"
-    MPI_Gather(&lcnt,1,              
-               ParallelDescriptor::Mpi_typemap<long>::type(),
-               cnts.dataPtr(),
-               1,
-               ParallelDescriptor::Mpi_typemap<long>::type(),
-               ParallelDescriptor::IOProcessorNumber(),
-               ParallelDescriptor::Communicator());
-    
-    ParallelDescriptor::Bcast(cnts.dataPtr(), cnts.size(), ParallelDescriptor::IOProcessorNumber());
-
-    long start = 0L;
-    for (int iproc = 0; iproc < ParallelDescriptor::MyProc(); ++iproc) {
-        start += cnts[iproc];
-    }
-    long tot = std::accumulate(cnts.begin(), cnts.end(), 0L);
-#else
-    long start = 0L;
-    long tot = lcnt;
-#endif
-    return std::make_pair(start,tot);
-}
-
-template <int NStructReal, int NStructInt, int NArrayReal, int NArrayInt>
-void
-ParticleContainer<NStructReal, NStructInt, NArrayReal, NArrayInt>::GetParticleIDs (Vector<int>& part_ids)
-{
-  BL_PROFILE("ParticleContainer::GetParticleIDs()");
-
-  long start, npart;
-  std::tie(start,npart) = StartIndexInGlobalArray();
-
-  // Locations
-  part_ids.resize(npart, 0);
-  
-  for (unsigned lev = 0; lev < m_particles.size(); lev++) {
-      const auto& pmap = m_particles[lev];
-      for (auto& kv : pmap) {
-          const auto& pbx = kv.second.GetArrayOfStructs();
-          for (const auto& p : pbx) {
-              if (p.m_idata.id > 0) {
-                  part_ids[start++] = p.m_idata.id;
-              }
-          }
-      }
-  }
-  
-  ParallelDescriptor::ReduceIntSum(part_ids.dataPtr(),part_ids.size()); 
-}
-
-template <int NStructReal, int NStructInt, int NArrayReal, int NArrayInt>
-void
-ParticleContainer<NStructReal, NStructInt, NArrayReal, NArrayInt>::GetParticleCPU (Vector<int>& part_cpu)
-{
-  BL_PROFILE("ParticleContainer::GetParticleCPU()");
-
-  long start, npart;
-  std::tie(start,npart) = StartIndexInGlobalArray();
-
-  // Locations
-  part_cpu.resize(npart,0);
-  
-  for (unsigned lev = 0; lev < m_particles.size(); lev++) {
-      const auto& pmap = m_particles[lev];
-      for (auto& kv : pmap) {
-          const auto& pbx = kv.second.GetArrayOfStructs();
-          for (const auto& p : pbx) {
-              if (p.m_idata.id > 0) {
-                  part_cpu[start++] = p.m_idata.cpu;
-              }
-          }
-      }
-  }
-  
-  ParallelDescriptor::ReduceIntSum(part_cpu.dataPtr(),part_cpu.size()); 
-}
-
-template <int NStructReal, int NStructInt, int NArrayReal, int NArrayInt>
-void
-ParticleContainer<NStructReal, NStructInt, NArrayReal, NArrayInt>::GetParticleLocations (Vector<Real>& part_data)
-{
-  BL_PROFILE("ParticleContainer::GetParticleLocations()");
- 
-  long start, npart;
-  std::tie(start,npart) = StartIndexInGlobalArray();
-  
-  // Each particle takes up AMREX_SPACEDIM Reals
-  start *= (AMREX_SPACEDIM);
-  
-  // Locations
-  part_data.resize(AMREX_SPACEDIM*npart,0);
-
-  for (unsigned lev = 0; lev < m_particles.size(); lev++) {
-      const auto& pmap = m_particles[lev];
-      for (auto& kv : pmap) {
-          const auto& pbx = kv.second.GetArrayOfStructs();
-          for (const auto& p : pbx) {
-              if (p.m_idata.id > 0) {
-                  // Load positions
-                  for (int d=0; d < AMREX_SPACEDIM; d++)
-                      part_data[start++] = p.m_rdata.pos[d];
-              }
-          }
-      }
-  }
-  
-  ParallelDescriptor::ReduceRealSum(part_data.dataPtr(),part_data.size()); 
-}
-
-
-template <int NStructReal, int NStructInt, int NArrayReal, int NArrayInt>
-void
-ParticleContainer<NStructReal, NStructInt, NArrayReal, NArrayInt>::GetParticleData (Vector<Real>& part_data, int start_comp, int num_comp)
-{
-  BL_PROFILE("ParticleContainer::GetParticleData()");
-
-  long start, npart;
-  std::tie(start,npart) = StartIndexInGlobalArray();
-  
-  // Each particle takes up num_comp Reals
-  start*= num_comp;
-
-  part_data.resize(num_comp*npart,0);
-
-  for (unsigned lev = 0; lev < m_particles.size(); lev++) {
-      const auto& pmap = m_particles[lev];
-      for (auto& kv : pmap) {
-          const auto& pbx = kv.second.GetArrayOfStructs();
-          for (const auto& p : pbx) {
-              if (p.m_idata.id > 0) {
-                  // Load particle data, whatever it is.
-                  for (int d = 0; d < num_comp; d++)
-                      part_data[start++] = p.m_rdata.arr[AMREX_SPACEDIM + start_comp + d];
-              }
-          }
-      }
-  }
-  
-  ParallelDescriptor::ReduceRealSum(part_data.dataPtr(),part_data.size()); 
-}
-
-template <int NStructReal, int NStructInt, int NArrayReal, int NArrayInt>
-void
-ParticleContainer<NStructReal, NStructInt, NArrayReal, NArrayInt>::GetArrayData (Vector<Real>& part_data, int start_comp, int num_comp)
-{
-  BL_PROFILE("ParticleContainer::GetArrayData()");
-
-  long start, npart;
-  std::tie(start,npart) = StartIndexInGlobalArray();  
-  part_data.resize(num_comp*npart,0);
-
-  // Each particle takes up num_comp Reals
-  start*= num_comp;
-  
-  for (int comp = 0; comp < num_comp; ++comp) {
-      for (unsigned lev = 0; lev < m_particles.size(); lev++) {
-          const auto& pmap = m_particles[lev];
-          for (auto& kv : pmap) {
-              const auto& pbx = kv.second.GetArrayOfStructs();
-              const auto& soa = kv.second.GetStructOfArrays();
-              const RealVector& arr = soa[start_comp + comp];
-              for (unsigned i = 0; i < arr.size(); ++i) {
-                  if (pbx[i].m_idata.id > 0) {
-                      part_data[start++] = arr[i];
-                  }
-              }
-          }
-      }
-  }
-  
-  ParallelDescriptor::ReduceRealSum(part_data.dataPtr(),part_data.size()); 
-}
-
-template <int NStructReal, int NStructInt, int NArrayReal, int NArrayInt>
-void
-ParticleContainer<NStructReal, NStructInt, NArrayReal, NArrayInt>::SetParticleLocations (Vector<Real>& part_data)
-{
-  BL_PROFILE("ParticleContainer::SetParticleLocations()");
-
-  long start, npart;
-  std::tie(start,npart) = StartIndexInGlobalArray();
-  
-  // Each particle takes up AMREX_SPACEDIM Reals
-  start*= AMREX_SPACEDIM;
-  
-  // Mass + locations
-  if (part_data.size() != npart*AMREX_SPACEDIM)
-    amrex::Abort("Sending in wrong size part_data to SetParticleLocations");
-
-  for (unsigned lev = 0; lev < m_particles.size(); lev++) {
-      auto& pmap = m_particles[lev];
-      for (auto& kv : pmap) {
-          auto& pbx = kv.second.GetArrayOfStructs();
-          for (auto& p : pbx) {
-              if (p.m_idata.id > 0) {
-                  // Load positions
-                  for (int d=0; d < AMREX_SPACEDIM; d++)
-                      p.m_rdata.pos[d] = part_data[start++];
-              }
-          }
-      }
-  }
-}
-
-
-template <int NStructReal, int NStructInt, int NArrayReal, int NArrayInt>
-=======
->>>>>>> 35797697
 void
 ParticleContainer<NStructReal, NStructInt, NArrayReal, NArrayInt>::RemoveParticlesAtLevel (int level)
 {
