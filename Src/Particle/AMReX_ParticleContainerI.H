
template <int NR, int NI, int NA>
bool    ParticleContainer<NR, NI, NA>::do_tiling = false;

template <int NR, int NI, int NA>
IntVect ParticleContainer<NR, NI, NA>::tile_size   { D_DECL(1024000,8,8) };

template <int NR, int NI, int NA>
IntVect
ParticleContainer<NR, NI, NA>::Index (const ParticleType& p, int lev) const
{
    IntVect iv;
    const Geometry& geom = m_gdb->Geom(lev);

    D_TERM(iv[0]=floor((p.m_rdata.pos[0]-geom.ProbLo(0))*geom.InvCellSize(0));,
           iv[1]=floor((p.m_rdata.pos[1]-geom.ProbLo(1))*geom.InvCellSize(1));,
           iv[2]=floor((p.m_rdata.pos[2]-geom.ProbLo(2))*geom.InvCellSize(2)););

    iv += geom.Domain().smallEnd();

    return iv;
}

template <int NR, int NI, int NA>
int 
ParticleContainer<NR, NI, NA>::getTileIndex(const IntVect& iv, const Box& box) const {

  if (do_tiling == false)
    return 0;

  const IntVect& small = box.smallEnd();
  const IntVect& size = box.size();
  IntVect ntiles(D_DECL((size[0]+tile_size[0]-1)/tile_size[0],
			(size[1]+tile_size[1]-1)/tile_size[1],
			(size[2]+tile_size[2]-1)/tile_size[2]));
  IntVect ivIndex(D_DECL((iv[0]-small[0])/tile_size[0],
			 (iv[1]-small[1])/tile_size[1],
			 (iv[2]-small[2])/tile_size[2]));

  // convert IntVect index into a linear one
  int factor = 1;
  int index = 0;
  for (int i = 0; i < BL_SPACEDIM; i++) {
    index += factor*ivIndex[i];
    factor *= ntiles[i];
  }

  return index;
}

template <int NR, int NI, int NA>
bool
ParticleContainer<NR, NI, NA>::Where (const ParticleType&         p,
					 ParticleLocData&            pld,
					 int                         lev_min,
					 int                         finest_level) const
{
    BL_ASSERT(m_gdb != 0);

    if (finest_level == -1)
        finest_level = m_gdb->finestLevel();

    BL_ASSERT(finest_level <= m_gdb->finestLevel());

    std::vector< std::pair<int, Box> > isects;

    for (int lev = finest_level; lev >= lev_min; lev--)
    {
        const IntVect& iv = Index(p, lev);

        m_gdb->ParticleBoxArray(lev).intersections(Box(iv, iv), isects, true, 0);

        if (!isects.empty())
        {
            pld.m_lev  = lev;
            pld.m_grid = isects[0].first;
	    pld.m_tile = getTileIndex(iv, m_gdb->ParticleBoxArray(lev)[pld.m_grid]);
            pld.m_cell = iv;
            return true;
        }
    }
    return false;
}

template <int NR, int NI, int NA>
bool
ParticleContainer<NR, NI, NA>::PeriodicWhere (ParticleType&               p,
						 ParticleLocData&            pld,
						 int                         lev_min,
						 int                         finest_level) const
{
    BL_ASSERT(m_gdb != 0);

    if (!m_gdb->Geom(0).isAnyPeriodic()) return false;

    if (finest_level == -1)
        finest_level = m_gdb->finestLevel();

    BL_ASSERT(finest_level <= m_gdb->finestLevel());

    //
    // Create a copy "dummy" particle to check for periodic outs.
    //
    ParticleType p_prime = p;

    if (PeriodicShift(p_prime))
    {
        std::vector< std::pair<int,Box> > isects;

        for (int lev = finest_level; lev >= lev_min; lev--)
        {
            const IntVect& iv = Index(p_prime, lev);

            m_gdb->ParticleBoxArray(lev).intersections(Box(iv,iv),isects,true,0);

            if (!isects.empty())
            {
                D_TERM(p.m_rdata.pos[0] = p_prime.m_rdata.pos[0];,
                       p.m_rdata.pos[1] = p_prime.m_rdata.pos[1];,
                       p.m_rdata.pos[2] = p_prime.m_rdata.pos[2];);

                pld.m_lev  = lev;
                pld.m_grid = isects[0].first;
		pld.m_tile = getTileIndex(iv, m_gdb->ParticleBoxArray(lev)[pld.m_grid]);
                pld.m_cell = iv;

                return true;
            }
        }
    }

    return false;
}

template <int NR, int NI, int NA>
bool
ParticleContainer<NR, NI, NA>::RestrictedWhere (const ParticleType&         p,
						   ParticleLocData&            pld,
						   int                         lev,
						   int                         ngrow) const
{
    BL_ASSERT(m_gdb != 0);

    const IntVect& iv = Index(p, lev);

    std::vector< std::pair<int,Box> > isects;
    m_gdb->ParticleBoxArray(lev).intersections(Box(iv,iv),isects,true,ngrow);

    if (!isects.empty())
    {
        pld.m_lev  = lev;
        pld.m_grid = isects[0].first;
        pld.m_cell = iv;	
	pld.m_tile = getTileIndex(iv, m_gdb->ParticleBoxArray(lev)[pld.m_grid]);

        return true;
    }

    return false;
}

template <int NR, int NI, int NA>
bool 
ParticleContainer<NR, NI, NA>::SingleLevelWhere (const ParticleType&         p, 
						    ParticleLocData&            pld,
						    int                         level,
						    int                         nGrow) const
{
    BL_ASSERT(m_gdb != 0);

    const IntVect& iv = Index(p, level);

    std::vector< std::pair<int,Box> > isects;

    m_gdb->ParticleBoxArray(level).intersections(Box(iv,iv),isects,true,0);

    if (!isects.empty())
    {
        pld.m_lev  = level;
        pld.m_grid = isects[0].first;
        pld.m_cell = iv;	
	pld.m_tile = getTileIndex(iv, m_gdb->ParticleBoxArray(level)[pld.m_grid]);

        return true;
    }

    m_gdb->ParticleBoxArray(level).intersections(Box(iv,iv),isects,true,nGrow);

    if (!isects.empty())
    {
        pld.m_lev  = level;
        pld.m_grid = isects[0].first;
        pld.m_cell = iv;	
	pld.m_tile = getTileIndex(iv, m_gdb->ParticleBoxArray(level)[pld.m_grid]);

        return true;
    }

    return false;
}

template <int NR, int NI, int NA>
bool
ParticleContainer<NR, NI, NA>::PeriodicShift (ParticleType& p) const
{
    BL_PROFILE("ParticleContainer<NR, NI, NA>::PeriodicShift()");
    //
    // This routine should only be called when Where() returns false.
    //
    BL_ASSERT(m_gdb != 0);
    //
    // We'll use level 0 stuff since ProbLo/ProbHi are the same for every level.
    //
    const Geometry& geom    = m_gdb->Geom(0);
    const Box&      dmn     = geom.Domain();
    const IntVect&  iv      = Index(p, 0);
    bool            shifted = false;  

    for (int i = 0; i < BL_SPACEDIM; i++)
    {
        if (!geom.isPeriodic(i)) continue;

        if (iv[i] > dmn.bigEnd(i))
        {
            if (p.m_rdata.pos[i] == geom.ProbHi(i))
                //
                // Don't let particles lie exactly on the domain face.
                // Force the particle to be outside the domain so the
                // periodic shift will bring it back inside.
                //
                p.m_rdata.pos[i] += .125*geom.CellSize(i);

            p.m_rdata.pos[i] -= geom.ProbLength(i);

            if (p.m_rdata.pos[i] <= geom.ProbLo(i))
                //
                // This can happen due to precision issues.
                //
                p.m_rdata.pos[i] += .125*geom.CellSize(i);

            BL_ASSERT(p.m_rdata.pos[i] >= geom.ProbLo(i));

            shifted = true;
        }
        else if (iv[i] < dmn.smallEnd(i))
        {
            if (p.m_rdata.pos[i] == geom.ProbLo(i))
                //
                // Don't let particles lie exactly on the domain face.
                // Force the particle to be outside the domain so the
                // periodic shift will bring it back inside.
                //
                p.m_rdata.pos[i] -= .125*geom.CellSize(i);

            p.m_rdata.pos[i] += geom.ProbLength(i);

            if (p.m_rdata.pos[i] >= geom.ProbHi(i))
                //
                // This can happen due to precision issues.
                //
                p.m_rdata.pos[i] -= .125*geom.CellSize(i);

            BL_ASSERT(p.m_rdata.pos[i] <= geom.ProbHi(i));

            shifted = true;
        }
    }
    //
    // The particle may still be outside the domain in the case
    // where we aren't periodic on the face out which it travelled.
    //
    return shifted;
}

template <int NR, int NI, int NA>
void
ParticleContainer<NR, NI, NA>::Reset (ParticleType&        p,
				  bool                 update,
				  bool                 verbose) const
{
    BL_PROFILE("ParticleContainer<NR, NI, NA>::Reset()");
    BL_ASSERT(m_gdb != 0);

    ParticleLocData pld;
    bool ok = Where(p, pld);

    if (!ok && m_gdb->Geom(0).isAnyPeriodic())
    {
        // Attempt to shift the particle back into the domain if it
        // crossed a periodic boundary.
      PeriodicShift(p);
      ok = Where(p, pld);
    }
    
    if (!ok) {
        // invalidate the particle.
	if (verbose) {
#ifdef _OPENMP
#pragma omp critical(reset_lock)
#endif
	    {
		std::cout << "Invalidating out-of-domain particle: " << p << '\n';
	    }
	}

	BL_ASSERT(p.m_idata.id > 0);

	p.m_idata.id = -p.m_idata.id;
    }
}

template <int NR, int NI, int NA>
void
ParticleContainer<NR, NI, NA>::allocateData () {
  int nlevs = m_gdb->finestLevel()+1;
  m_particles.resize(nlevs);
  m_arraydata.resize(nlevs);
}

template <int NR, int NI, int NA>
void
ParticleContainer<NR, NI, NA>::locateParticle(ParticleType& p, ParticleLocData& pld, 
						 int lev_min, int theEffectiveFinestLevel,
						 int nGrow) {
  if (!Where(p, pld, lev_min, theEffectiveFinestLevel)) {
    if (!PeriodicWhere(p, pld, lev_min, theEffectiveFinestLevel)) {
      if (lev_min != 0) // RestrictedWhere should be unnecessary at top level.
	{
	  if (!RestrictedWhere(p, pld, lev_min, nGrow))
	    amrex::Abort("ParticleContainer<NR, NI, NA>::locateParticle(): invalid particle.");
	}
      else {
	//
	// The particle has left the domain; invalidate it.
	// This typically only happens on a coarse timestep.
	//
	p.m_idata.id = -p.m_idata.id;
      }
    }
  }
}

template <int NR, int NI, int NA>
long
ParticleContainer<NR, NI, NA>::TotalNumberOfParticles (bool only_valid, bool only_local) const
{
    long nparticles = 0;
    for (int lev = 0; lev <= m_gdb->finestLevel(); lev++) {
        nparticles += NumberOfParticlesAtLevel(lev,only_valid,false);
    }
    if (!only_local) {
	ParallelDescriptor::ReduceLongSum(nparticles);
    }
    return nparticles;
}

template <int NR, int NI, int NA>
Array<long>
ParticleContainer<NR, NI, NA>::NumberOfParticlesInGrid (int  lev, 
							   bool only_valid,
							   bool only_local) const
{
    int ngrids = m_gdb->ParticleBoxArray(lev).size();
    Array<long> nparticles(ngrids, 0);

    if (lev >= 0 && lev < int(m_particles.size())) {
      for (auto& kv : m_particles[lev]) {
	int gid = kv.first.first;
        const AoS& pbox = kv.second;
	
	if (only_valid) {
	  for (const auto& p : pbox) {
	    if (p.m_idata.id > 0) ++nparticles[gid];
	  }
	}
	else {
	  nparticles[gid] = pbox.size();
	}
      }
      
      if (!only_local)
	ParallelDescriptor::ReduceLongSum(&nparticles[0],ngrids);
    }
    return nparticles;
}

template <int NR, int NI, int NA>
long
ParticleContainer<NR, NI, NA>::NumberOfParticlesAtLevel (int  lev,
							    bool only_valid,
							    bool only_local) const
{
    long nparticles = 0;

    if (lev >= 0 && lev < int(m_particles.size())) {
      for (const auto& kv : m_particles[lev]) {
	const AoS& pbox = kv.second;
	
	if (only_valid) {
	  for (const auto& p : pbox) {
	    if (p.m_idata.id > 0) ++nparticles;
	  }
	}
	else {
	  nparticles += pbox.size();
	}
      }
    }
    
    if (!only_local)
      ParallelDescriptor::ReduceLongSum(nparticles);
    
    return nparticles;
}

//
// This includes both valid and invalid particles since invalid particles still take up space.
//

template <int NR, int NI, int NA>
void
ParticleContainer<NR, NI, NA>::ByteSpread () const
{
    long cnt = 0;

    for (unsigned lev = 0; lev < m_particles.size(); lev++) {
      const auto& pmap = m_particles[lev];
      for (const auto& kv : pmap) {
	const AoS& pbox = kv.second;
	cnt += pbox.size();
      }
    }

    long mn = cnt, mx = mn;

    const int IOProc = ParallelDescriptor::IOProcessorNumber();
    const std::size_t sz = sizeof(ParticleType);

#ifdef BL_LAZY
    Lazy::QueueReduction( [=] () mutable {
#endif
    ParallelDescriptor::ReduceLongMin(mn, IOProc);
    ParallelDescriptor::ReduceLongMax(mx, IOProc);
    ParallelDescriptor::ReduceLongSum(cnt,IOProc);

    if (ParallelDescriptor::IOProcessor())
    {
        std::cout << "ParticleContainer<NR, NI, NA> byte spread across MPI nodes: ["
                  << mn*sz
		  << " (" << mn << ")"
                  << " ... "
                  << mx*sz
		  << " (" << mx << ")"
                  << "] total particles: (" << cnt << ")\n";
    }
#ifdef BL_LAZY
    });
#endif
}

template <int NR, int NI, int NA>
void
ParticleContainer<NR, NI, NA>::addOneParticle (int                  id_in,
					   int                  cpu_in, 
					   std::vector<double>& xloc, 
					   std::vector<double>& attributes)
{
    BL_PROFILE("ParticleContainer<NR, NI, NA>::addOneParticle()");
    if (m_particles.size() == 0)
    {
       m_particles.resize(m_gdb->finestLevel()+1);
    }

    ParticleType p;

    p.m_idata.id  = id_in;
    p.m_idata.cpu = cpu_in;

    if (p.m_idata.id <= 0)
        amrex::Abort("Particle ID's must be > 0 in addOneParticle");
 
    if (ParallelDescriptor::MyProc() != p.m_idata.cpu)
        amrex::Abort("cpu_in must equal MyProc() in addOneParticle");

    for (int i = 0; i < BL_SPACEDIM; i++)
       p.m_rdata.pos[i] = xloc[i];

    for (int i = BL_SPACEDIM; i < BL_SPACEDIM + NR; i++)
       p.m_rdata.arr[i] = attributes[i];

    ParticleLocData pld;
    if (!Where(p, pld))
      {
	PeriodicShift(p);
	
        if (!Where(p, pld))
	  {
            for (int d = 0; d < BL_SPACEDIM; d++)
	      {
                std::cout << "BAD PARTICLE POS(" << d << ") " << p.m_rdata.pos[d] << std::endl;
	      }
            amrex::Abort("ParticleContainer<NR, NI, NA>::addOneParticle(): invalid particle");
	  }
      }
    
    m_particles[pld.m_lev][std::make_pair(pld.m_grid, pld.m_tile)].push_back(p);

    // Note that we will need to call Redistribute once we are done adding particles this way.
    // The Where call above assigns a particle to a grid (pld.m_grid) based on the particle location.
    // However, the particle may not currently live on the processor that owns that grid.
    // The Redistribute routine should ensure that the particle ends up on the right processor.
}

template <int NR, int NI, int NA>
void
ParticleContainer<NR, NI, NA>::addNParticles(int n_part, Array<double>& x, Array<double>& y, 
#if (BL_SPACEDIM == 3)
                                                      Array<double>& z, 
#endif
                                          int n_attr, Array<double>& attributes)
{
    BL_PROFILE("ParticleContainer<NR, NI, NA>::addNParticles()");

    BL_ASSERT(OK());
    BL_ASSERT(NR >= BL_SPACEDIM+n_attr);

    if (m_particles.size() == 0)
       m_particles.resize(m_gdb->finestLevel()+1);

    ParticleType p;

    for (long j = 0; j < n_part; j++)
    {
       ParticleType p;

       p.m_rdata.pos[j  ] = x[j]; // x
       p.m_rdata.pos[j+1] = y[j]; // y
#if (BL_SPACEDIM == 3)
       p.m_rdata.pos[j+2] = z[j]; // z
#endif

       for (int i = 0; i < n_attr; i++)
          p.m_rdata.arr[BL_SPACEDIM+i] = attributes[n_attr*j + i];

       ParticleLocData pld;
       if (!Where(p, pld))
	 amrex::Abort("ParticleContainer<NR, NI, NA>::addNParticles(): invalid particle location");

       p.m_idata.id  = ParticleType::NextID();
       p.m_idata.cpu = ParallelDescriptor::MyProc();

       m_particles[pld.m_lev][std::make_pair(pld.m_grid, pld.m_tile)].push_back(p);
    }

    Redistribute();
}

template <int NR, int NI, int NA>
void
ParticleContainer<NR, NI, NA>::MoveRandom ()
{
    //
    // Move particles randomly at all levels
    //
    for (int lev = 0; lev < int(m_particles.size()); lev++)
    {
       MoveRandom(lev);
    }
}

template <int NR, int NI, int NA>
void
ParticleContainer<NR, NI, NA>::MoveRandom (int lev)
{
    BL_PROFILE("ParticleContainer<NR, NI, NA>::MoveRandom(lev)");
    BL_ASSERT(OK());
    BL_ASSERT(m_gdb != 0);
    // 
    // Move particles up to FRAC*CellSize distance in each coordinate direction.
    //
    const Real FRAC = 0.25;

    static bool first = true;

    static Array<amrex::mt19937> rn;

    if (first)
    {
        first = false;
        //
        // Build and initialize a random number generator per thread.
        //
        int tnum = 1;

#ifdef _OPENMP
        tnum = omp_get_max_threads();
#endif
        rn.resize(tnum);

        for (int i = 0; i < tnum; i++)
        {
            //
            // We want to give each thread across all MPI processes a unique non-zero seed.
            //
            const unsigned long seedbase = 1+tnum*ParallelDescriptor::MyProc();

            rn[i] = amrex::mt19937(seedbase+i);
        }
    }

    AoSMap&       pmap            = m_particles[lev];
    const Real* dx                = m_gdb->Geom(lev).CellSize();
    const Real  dist[BL_SPACEDIM] = { D_DECL(FRAC*dx[0], FRAC*dx[1], FRAC*dx[2]) };

    for (auto& kv : pmap) {
      int gid = kv.first.first;
      AoS& pbox = kv.second;
      const int n    = pbox.size();
	
#ifdef _OPENMP
#pragma omp parallel for
#endif
      for (int i = 0; i < n; i++)
        {
	  ParticleType& p = pbox[i];
	  
	  if (p.m_idata.id <= 0) continue;
	  
#ifdef _OPENMP
	  int tid = omp_get_thread_num();
#else
	  int tid = 0;
#endif
	  for (int i = 0; i < BL_SPACEDIM; i++)
            {
	      p.m_rdata.pos[i] += dist[i]*(2*rn[tid].d_value()-1);
            }
	  
	  Reset(p, true);
        }
    }
    Redistribute();
}

template <int NR, int NI, int NA>
void
ParticleContainer<NR, NI, NA>::Increment (MultiFab& mf,
				      int       lev) 
{
  IncrementWithTotal(mf,lev);
}

template <int NR, int NI, int NA>
long
ParticleContainer<NR, NI, NA>::IncrementWithTotal (MultiFab& mf,
					       int       lev)
{
  BL_PROFILE("ParticleContainer<NR, NI, NA>::IncrementWithTotal(lev)");
  BL_ASSERT(OK());
  
  if (m_particles.empty()) return 0;
  
  BL_ASSERT(lev >= 0 && lev < int(m_particles.size()));
  
  const AoSMap& pmap = m_particles[lev];
  
  long num_particles_in_domain = 0;
  
  MultiFab* mf_pointer;
  
  if (OnSameGrids(lev, mf))
    {
      // If we are already working with the internal mf defined on the
      // particle_box_array, then we just work with this.
      mf_pointer = &mf;
    }
  else
    {
      // If mf is not defined on the particle_box_array, then we need
      // to make a temporary mf_pointer here and copy it into mf at the end.
      mf_pointer = new MultiFab(m_gdb->ParticleBoxArray(lev),
				m_gdb->ParticleDistributionMap(lev),
				mf.nComp(),mf.nGrow());
    }
  
  for (auto& kv : pmap) {
    int gid = kv.first.first;
    const AoS& pbox = kv.second;
    FArrayBox&  fab  = (*mf_pointer)[gid];
    for (const auto& p : pbox) {
      ParticleLocData pld;
      Where(p, pld);
      if (p.m_idata.id > 0) {
	BL_ASSERT(pld.m_grid == gid);
	fab(pld.m_cell) += 1;
	num_particles_in_domain += 1;
      }
    }
  }
  
  // If mf is not defined on the particle_box_array, then we need
  // to copy here from mf_pointer into mf.   I believe that we don't
  // need any information in ghost cells so we don't copy those.
  if (mf_pointer != &mf) 
    {
      mf.copy(*mf_pointer,0,0,mf.nComp());  
      delete mf_pointer;
    }
  
  ParallelDescriptor::ReduceLongSum(num_particles_in_domain);
  
  return num_particles_in_domain;
}

template <int NR, int NI, int NA>
Real
ParticleContainer<NR, NI, NA>::sumParticleMass (int rho_index, int lev) const
{
  BL_PROFILE("ParticleContainer<NR, NI, NA>::sumParticleMass(lev)");
  BL_ASSERT(NR >= 1);
  BL_ASSERT(lev >= 0 && lev < int(m_particles.size()));
  
  Real msum = 0;
  
  const AoSMap& pmap = m_particles[lev];
  for (const auto& kv : pmap) {
    const AoS& pbox = kv.second;
    for (const auto& p : pbox) {
      if (p.m_idata.id > 0) {
	msum += p.m_rdata.arr[BL_SPACEDIM+rho_index];
      }
    }
  }
  
  ParallelDescriptor::ReduceRealSum(msum);
  
  return msum;
}

template <int NR, int NI, int NA>
void
ParticleContainer<NR, NI, NA>::GetParticleIDs (Array<int>& part_ids)
{
  BL_PROFILE("ParticleContainer<NR, NI, NA>::GetParticleIDs()");
  //
  // This gives us the starting point into the part_ids array
  // If only one processor (or no MPI), then that's all we need.
  //
  int cnt = 0;
  
#if BL_USE_MPI
  Array<long> cnts(ParallelDescriptor::NProcs());
  
  // This returns the number of particles on this processor
  long lcnt = TotalNumberOfParticles(true,true);
  
  // This accumulates the "lcnt" values into "cnts"
  MPI_Gather(&lcnt,1,              
	     ParallelDescriptor::Mpi_typemap<long>::type(),
	     cnts.dataPtr(),
	     1,
	     ParallelDescriptor::Mpi_typemap<long>::type(),
	     ParallelDescriptor::IOProcessorNumber(),
	     ParallelDescriptor::Communicator());
  
  ParallelDescriptor::Bcast(cnts.dataPtr(), cnts.size(), ParallelDescriptor::IOProcessorNumber());
  
  for (int iproc = 0; iproc < ParallelDescriptor::MyProc(); iproc++) {
    cnt += cnts[iproc];
  }
  
  std::cout << "PROC CNT " << ParallelDescriptor::MyProc() << " " << cnt << std::endl;
  
  // Each particle takes up 1 int so no need to multiply cnt by anything
#endif

  // This is the total number of particles on *all* processors
  long npart = TotalNumberOfParticles(true,false);

  // Locations
  part_ids.resize(npart, 0);
  
  for (unsigned lev = 0; lev < m_particles.size(); lev++) {
    const auto& pmap = m_particles[lev];
    for (auto& kv : pmap) {
      const AoS& pbx = kv.second;
      for (const auto& p : pbx) {
	if (p.m_idata.id > 0) {
	  // Load the ID
	  part_ids[cnt] = p.m_idata.id;
	  
	  // Update counter
	  cnt++;
	}
      }
    }
  }
  
  ParallelDescriptor::ReduceIntSum(part_ids.dataPtr(),part_ids.size()); 
}

template <int NR, int NI, int NA>
void
ParticleContainer<NR, NI, NA>::GetParticleCPU (Array<int>& part_cpu)
{
  BL_PROFILE("ParticleContainer<NR, NI, NA>::GetParticleCPU()");
  //
  // This gives us the starting point into the part_cpu array
  // If only one processor (or no MPI), then that's all we need.
  //
  int cnt = 0;
  
#if BL_USE_MPI
  Array<long> cnts(ParallelDescriptor::NProcs());
  
  // This returns the number of particles on this processor
  long lcnt = TotalNumberOfParticles(true,true);
  
  // This accumulates the "lcnt" values into "cnts"
  MPI_Gather(&lcnt,1,              
	     ParallelDescriptor::Mpi_typemap<long>::type(),
	     cnts.dataPtr(),
	     1,
	     ParallelDescriptor::Mpi_typemap<long>::type(),
	     ParallelDescriptor::IOProcessorNumber(),
	     ParallelDescriptor::Communicator());
  
  ParallelDescriptor::Bcast(cnts.dataPtr(), cnts.size(), ParallelDescriptor::IOProcessorNumber());
  
  for (int iproc = 0; iproc < ParallelDescriptor::MyProc(); iproc++)
    cnt += cnts[iproc];

  // Each particle takes up 1 int so no need to multiply cnt by anything
#endif
  
  // This is the total number of particles on *all* processors
  long npart = TotalNumberOfParticles(true,false);
  
  // Locations
  part_cpu.resize(npart,0);
  
  for (unsigned lev = 0; lev < m_particles.size(); lev++) {
    const auto& pmap = m_particles[lev];
    for (auto& kv : pmap) {
      const AoS& pbx = kv.second;
      for (const auto& p : pbx) {
	if (p.m_idata.id > 0) {
	  // Load the ID
	  part_cpu[cnt] = p.m_idata.cpu;
	  
	  // Update counter
	  cnt++;
	}
      }
    }
  }
  
  ParallelDescriptor::ReduceIntSum(part_cpu.dataPtr(),part_cpu.size()); 
}

template <int NR, int NI, int NA>
void
ParticleContainer<NR, NI, NA>::GetParticleLocations (Array<Real>& part_data)
{
  BL_PROFILE("ParticleContainer<NR, NI, NA>::GetParticleLocations()");
  //
  // This gives us the starting point into the part_data array
  // If only one processor (or no MPI), then that's all we need.
  //
  int cnt = 0;

#if BL_USE_MPI
  Array<long> cnts(ParallelDescriptor::NProcs());
  
  // This returns the number of particles on this processor
  long lcnt = TotalNumberOfParticles(true,true);
  
  // This accumulates the "lcnt" values into "cnts"
  MPI_Gather(&lcnt,1,              
	     ParallelDescriptor::Mpi_typemap<long>::type(),
	     cnts.dataPtr(),
	     1,
	     ParallelDescriptor::Mpi_typemap<long>::type(),
	     ParallelDescriptor::IOProcessorNumber(),
	     ParallelDescriptor::Communicator());
  
  ParallelDescriptor::Bcast(cnts.dataPtr(), cnts.size(), ParallelDescriptor::IOProcessorNumber());

  for (int iproc = 0; iproc < ParallelDescriptor::MyProc(); iproc++)
    cnt += cnts[iproc];
  
  // Each particle takes up BL_SPACEDIM Reals
  cnt *= (BL_SPACEDIM);
#endif

  // This is the total number of particles on *all* processors
  long npart = TotalNumberOfParticles(true, false);
  
  // Locations
  part_data.resize(BL_SPACEDIM*npart,0);

  for (unsigned lev = 0; lev < m_particles.size(); lev++) {
    const auto& pmap = m_particles[lev];
    for (auto& kv : pmap) {
      const AoS& pbx = kv.second;
      for (const auto& p : pbx) {
	if (p.m_idata.id > 0) {
	  // Load positions
	  for (int d=0; d < BL_SPACEDIM; d++)
	    part_data[cnt+d] = p.m_rdata.pos[d];
	  
	  // Update counter
	  cnt += BL_SPACEDIM;
	}
      }
    }
  }
  
  ParallelDescriptor::ReduceRealSum(part_data.dataPtr(),part_data.size()); 
}


template <int NR, int NI, int NA>
void
ParticleContainer<NR, NI, NA>::GetParticleData (Array<Real>& part_data, int start_comp, int num_comp)
{
  BL_PROFILE("ParticleContainer<NR, NI, NA>::GetParticleData()");
  //
  // This gives us the starting point into the part_data array
  // If only one processor (or no MPI), then that's all we need.
  //
  int cnt = 0;
  
  //
  // Make sure we don't try to get more than we have
  //
  if (start_comp + num_comp > BL_SPACEDIM + NR)
    amrex::Error("Tried to grab too many components in GetParticleData!!");
  
#if BL_USE_MPI
  Array<long> cnts(ParallelDescriptor::NProcs());
  
  // This returns the number of particles on this processor
  long lcnt = TotalNumberOfParticles(true,true);
  
  // This accumulates the "lcnt" values into "cnts"
  MPI_Gather(&lcnt,1,              
	     ParallelDescriptor::Mpi_typemap<long>::type(),
	     cnts.dataPtr(),
	     1,
	     ParallelDescriptor::Mpi_typemap<long>::type(),
	     ParallelDescriptor::IOProcessorNumber(),
	     ParallelDescriptor::Communicator());
  
  ParallelDescriptor::Bcast(cnts.dataPtr(), cnts.size(), ParallelDescriptor::IOProcessorNumber());
  
  for (int iproc = 0; iproc < ParallelDescriptor::MyProc(); iproc++)
    cnt += cnts[iproc];
  
  // Each particle takes up num_comp Reals
  cnt*= num_comp;
#endif

  // This is the total number of particles on *all* processors
  long npart = TotalNumberOfParticles(true,false);

  part_data.resize(num_comp*npart,0);

  for (unsigned lev = 0; lev < m_particles.size(); lev++) {
    const auto& pmap = m_particles[lev];
    for (auto& kv : pmap) {
      const AoS& pbx = kv.second;
      for (const auto& p : pbx) {
	if (p.m_idata.id > 0) {
	  // Load particle data, whatever it is.
	  for (int d = 0; d < num_comp; d++)
	    part_data[cnt+d] = p.m_rdata.arr[BL_SPACEDIM + start_comp + d];
	  
	  // Update counter
	  cnt += num_comp;
	}
      }
    }
  }
  
  ParallelDescriptor::ReduceRealSum(part_data.dataPtr(),part_data.size()); 
}

template <int NR, int NI, int NA>
void
ParticleContainer<NR, NI, NA>::SetAllowParticlesNearBoundary (bool value)
{
  allow_particles_near_boundary = value; 
}

template <int NR, int NI, int NA>
void
ParticleContainer<NR, NI, NA>::SetParticleLocations (Array<Real>& part_data)
{
  BL_PROFILE("ParticleContainer<NR, NI, NA>::SetParticleLocations()");
  // This gives us the starting point into the part_data array
  // If only one processor (or no MPI), then that's all we need
  int cnt = 0;

#if BL_USE_MPI
  Array<long> cnts(ParallelDescriptor::NProcs());
  
  // This returns the number of particles on this processor
  long lcnt = TotalNumberOfParticles(true,true);
  
  // This accumulates the "lcnt" values into "cnts"
  MPI_Gather(&lcnt,1,              
	     ParallelDescriptor::Mpi_typemap<long>::type(),
	     cnts.dataPtr(),
	     1,
	     ParallelDescriptor::Mpi_typemap<long>::type(),
	     ParallelDescriptor::IOProcessorNumber(),
	     ParallelDescriptor::Communicator());

  ParallelDescriptor::Bcast(cnts.dataPtr(), cnts.size(), ParallelDescriptor::IOProcessorNumber());
  
  for (int iproc = 0; iproc < ParallelDescriptor::MyProc(); iproc++)
    cnt += cnts[iproc];
  
  // Each particle takes up BL_SPACEDIM Reals
  cnt*= BL_SPACEDIM;
#endif
  
  // This is the total number of particles on *all* processors
  long npart = TotalNumberOfParticles(true,false);
  
  // Mass + locations
  if (part_data.size() != npart*BL_SPACEDIM)
    amrex::Abort("Sending in wrong size part_data to SetParticleLocations");

  for (unsigned lev = 0; lev < m_particles.size(); lev++) {
    const auto& pmap = m_particles[lev];
    for (auto& kv : pmap) {
      const AoS& pbx = kv.second;
      for (const auto& p : pbx) {
	if (p.m_idata.id > 0) {
	  // Load positions
	  for (int d=0; d < BL_SPACEDIM; d++)
	    p.m_rdata.pos[d] = part_data[cnt+d];
	  
	  // Update counter
	  cnt += BL_SPACEDIM;
	}
      }
    }
  }
}


template <int NR, int NI, int NA>
void
ParticleContainer<NR, NI, NA>::RemoveParticlesAtLevel (int level)
{
  BL_PROFILE("ParticleContainer<NR, NI, NA>::RemoveParticlesAtLevel()");
  if (level >= int(this->m_particles.size()))
    return;
  
  if (!this->m_particles[level].empty())
    {
      AoSMap().swap(this->m_particles[level]);
    }
}

template <int NR, int NI, int NA>
void
ParticleContainer<NR, NI, NA>::RemoveParticlesNotAtFinestLevel ()
{
  BL_PROFILE("ParticleContainer<NR, NI, NA>::RemoveParticlesNotAtFinestLevel()");
  BL_ASSERT(this->m_gdb->finestLevel()+1 == int(this->m_particles.size()));
  
  int cnt = 0;
  
  for (unsigned lev = 0; lev < m_particles.size() - 1; lev++) {
    const auto& pmap = m_particles[lev];
    if (!pmap.empty()) {
      for (auto& kv : pmap) {
	const AoS& pbx = kv.second;
	cnt += pbx.size();
      }
      AoSMap().swap(pmap);
    }
  }
  
  //
  // Print how many particles removed on each processor if any were removed.
  //
  if (this->m_verbose > 1)
    {
      int maxcnt = cnt;
      
#ifdef BL_LAZY
      Lazy::QueueReduction( [=] () mutable {
#endif
	  ParallelDescriptor::ReduceIntMax(maxcnt);
	  
	  if (maxcnt > 0)
	    {
	      for (int i = 0; i < ParallelDescriptor::NProcs(); i++)
		{
		  if (ParallelDescriptor::MyProc() == i)
		    {
		      if (cnt > 0)
			{
			  std::cout << "Processor "
				    << i
				    << " removed "
				    << cnt
				    << " particles not in finest level" << std::endl;
			}
		    }
		  ParallelDescriptor::Barrier();
		}
	    }
#ifdef BL_LAZY
	});
#endif
    }
}

template <int NR, int NI, int NA>
void
ParticleContainer<NR, NI, NA>::CreateVirtualParticles (int   level,
						   AoS& virts) const
{
  BL_PROFILE("ParticleContainer<NR, NI, NA>::CreateVirtualParticles()");
  BL_ASSERT(level > 0);
  BL_ASSERT(virts.empty());
  
  if (level >= int(m_particles.size()))
    //
    // This level could exist and simply have no particles.
    //
    return;
  //
  // Read these from the parm file if we haven't done so yet.
  //
  if (aggregation_type == "")
    {
      ParmParse pp("particles");
      aggregation_type = "None";
      pp.query("aggregation_type",aggregation_type);
      aggregation_buffer = 2;
      pp.query("aggregation_buffer",aggregation_buffer);
    }
  //
  // Create a buffer so that particles near the cf border are not aggregated.
  //
  BoxArray buffer = amrex::complementIn(m_gdb->Geom(level).Domain(), m_gdb->ParticleBoxArray(level));
  
  buffer.grow(aggregation_buffer);
  
  const AoSMap& pmap = m_particles[level];

  for (const auto& kv : pmap) {
    const AoS& pbox = kv.second;
    
    //
    // Map for use in Cell aggregation.
    //
    std::map<IntVect,ParticleType> agg_map;
    
    for (auto it = pbox.cbegin(); it != pbox.cend(); ++it)
      {
	ParticleLocData pld;
	Where(*it, pld);
	if (buffer.contains(pld.m_cell))
	  {
	    //
	    // It's in the no-aggregation buffer.
	    //
	    virts.push_back(*it);
	    //
	    // Set its id to indicate that it's a virt.
	    //
	    virts.back().m_idata.id = VirtualParticleID;
	  }
	else
	  {
	    if (aggregation_type == "None")
	      {
		//
		// No aggregation.  Simply clone the particle.
		//
		virts.push_back(*it);
		//
		// Set its id to indicate that it's a virt.
		//
		virts.back().m_idata.id = VirtualParticleID;
	      }
	    else if (aggregation_type == "Cell")
	      {
		//
		// Note that Cell aggregation assumes that p.m_rdata.arr[BL_SPACEDIM] is mass and
		// that all other components should be combined in a mass-weighted
		// average.
		//
		auto agg_map_it = agg_map.find(pld.m_cell);
		
		if (agg_map_it == agg_map.end())
		  {
		    //
		    // Add the particle.
		    //
		    ParticleType p = *it;
		    //
		    // Set its id to indicate that it's a virt.
		    //
		    p.m_idata.id = VirtualParticleID;
		    agg_map[pld.m_cell] = p;
		  }
		else
		  {
		    BL_ASSERT(agg_map_it != agg_map.end());
		    const ParticleType&  pnew       = *it;
		    ParticleType&        pold       = agg_map_it->second;
		    const Real           old_mass   = pold.m_rdata.arr[BL_SPACEDIM];
		    const Real           new_mass   = pnew.m_rdata.arr[BL_SPACEDIM];
		    const Real           total_mass = old_mass + new_mass;
		    //
		    // Set the position to the center of mass.
		    //
		    for (int i = 0; i < BL_SPACEDIM; i++)
		      {
			pold.m_rdata.pos[i] = (old_mass*pold.m_rdata.pos[i] + new_mass*pnew.m_rdata.pos[i])/total_mass;
		      }
		    BL_ASSERT(ParticleType::Index(pold,m_gdb->Geom(level)) == pld.m_cell);
		    //
		    // Set the metadata (presumably velocity) to the mass-weighted average.
		    //
		    for (int i = BL_SPACEDIM + 1; i < BL_SPACEDIM + NR; i++)
		      {
			pold.m_rdata.arr[i] = (old_mass*pold.m_rdata.arr[i] + new_mass*pnew.m_rdata.arr[i])/total_mass;
		      }
		    pold.m_rdata.arr[BL_SPACEDIM] = total_mass;
		  }
	      }
	    else if (aggregation_type == "Flow")
	      {
		amrex::Abort("Flow aggregation not implemented");
	      }
	    else 
	      {
		amrex::Abort("Unknown Particle Aggregation mode");
                }
	  }
      }
    if (aggregation_type == "Cell")
      {
	//
	// Add the aggregated particles to the virtuals.
	//
	for (const auto& kv : agg_map)
	  {
	    virts.push_back(kv.second);
	  }
      }
  }
}

template <int NR, int NI, int NA>
void
ParticleContainer<NR, NI, NA>::CreateGhostParticles (int   level,
						 int   ngrow,
						 AoS& ghosts) const
{
  BL_PROFILE("ParticleContainer<NR, NI, NA>::CreateGhostParticles()");
  BL_ASSERT(ghosts.empty());
  BL_ASSERT(level < m_gdb->finestLevel());
  
  if (level >= int(m_particles.size()))
    //
    // This level could exist and simply have no particles.
    //
    return;
  
  const BoxArray& fine = m_gdb->ParticleBoxArray(level + 1);
  
  std::vector< std::pair<int,Box> > isects;
  
  const AoSMap& pmap = m_particles[level];
  for (const auto& kv : pmap) {
    const AoS& pbox = kv.second;
    for (auto it = pbox.cbegin(); it != pbox.cend(); ++it)
      {
	//
	// Find particle location on the finer level.
	//
	const IntVect& iv = ParticleType::Index(*it,m_gdb->Geom(level+1));
	//
	// Is it in the grown finer level?
	//
	fine.intersections(Box(iv,iv),isects,false,ngrow);
	//
	// Here we add the particle to each potential grid.
	//
	for (const auto& isec : isects)
	  {
	    //
	    // Create a copy.
	    //
	    ParticleType p = *it;
	    ParticleLocData pld;
	    
	    SingleLevelWhere(p, pld, level + 1);
	    
	    //
	    // Set its id to indicate that it's a ghost.
	    //
	    p.m_idata.id = GhostParticleID;
	    
	    //
	    // Store it in the AoS.
	    //
	    ghosts.push_back(p);
	  }
      }
  }
}

//
// This redistributes valid particles and discards invalid ones.
//
template <int NR, int NI, int NA>
void
ParticleContainer<NR, NI, NA>::Redistribute (int  lev_min,
						int  nGrow)
{
  BL_PROFILE("ParticleContainer::Redistribute()");
  const int MyProc    = ParallelDescriptor::MyProc();
  const int  NProcs   = ParallelDescriptor::NProcs();
  Real      strttime  = ParallelDescriptor::second();
  
  //
  // On startup there are cases where Redistribute() could be called
  // with a given finestLevel() where that AmrLevel has yet to be defined.
  //
  int theEffectiveFinestLevel = m_gdb->finestLevel();
  
  while (!m_gdb->LevelDefined(theEffectiveFinestLevel))
    theEffectiveFinestLevel--;
  
  if (int(m_particles.size()) < theEffectiveFinestLevel+1) {
    if (ParallelDescriptor::IOProcessor()) {
      std::cout << "ParticleContainer<NR, NI, NA>::Redistribute() resizing m_particles from "
		<< m_particles.size()
		<< " to "
		<< theEffectiveFinestLevel+1 << '\n';
    }
    allocateData();
  }

  // The valid particles that we don't own.
  std::map<int, AoS> not_ours;

  // struct-of-array data that also needs to be communicated
  std::map<int, Array<Array<Real > > > comm_soa_data;
  for (int i = 0; i < NProcs; i++)
    comm_soa_data[i].resize(NA);

  for (int lev = lev_min, nlevs = m_particles.size(); lev < nlevs; lev++) {
    AoSMap& pmap = m_particles[lev];
    for (auto pmap_it = pmap.begin(); pmap_it != pmap.end(); /* no ++ */) {
      int grid = pmap_it->first.first;
      int tile = pmap_it->first.second;
      AoS& pbox = pmap_it->second;
      unsigned first = 0;
      unsigned npart = pbox.size();
      if (npart != 0) {
	for (unsigned pindex = 0; pindex < npart; ++pindex) {
	  ParticleLocData pld;
	  ParticleType& p = pbox[pindex];
	  if (p.m_idata.id > 0) {
	    locateParticle(p, pld, lev_min, theEffectiveFinestLevel, nGrow);
	    if (p.m_idata.id > 0) {

	      // The owner of the particle is the CPU owning the finest grid
	      // in state data that contains the particle.
	      const int who = m_gdb->ParticleDistributionMap(pld.m_lev)[pld.m_grid];
	      if (who == MyProc) {
		if (pld.m_lev != lev || pld.m_grid != grid || pld.m_tile != tile) {
		  //
		  // We own it but must shift it to another place.
		  //
<<<<<<< HEAD
		  m_particles[pld.m_lev][make_pair(pld.m_grid, pld.m_tile)].push_back(p);
		  for (int comp = 0; comp < NA; comp++) {
		    Real pdata = m_arraydata[lev][make_pair(grid, tile)][comp][pindex];
		    m_arraydata[pld.m_lev][make_pair(pld.m_grid, pld.m_tile)][comp].push_back(pdata);
=======
		  m_particles[pld.m_lev][std::make_pair(pld.m_grid, pld.m_tile)].push_back(p);
		  for (int comp = 0; comp < NCOMP; comp++) {
		    Real pdata = m_partdata[lev][std::make_pair(grid, tile)][comp][pindex];
		    m_partdata[pld.m_lev][std::make_pair(pld.m_grid, pld.m_tile)][comp].push_back(pdata);
>>>>>>> 76a7199c
		  }
		  //
		  // Invalidate the particle so we can reclaim its space.
		  //
		  p.m_idata.id = -p.m_idata.id;
		}
	      }
	      else {
		not_ours[who].push_back(p);
<<<<<<< HEAD
		for (int comp = 0; comp < NA; comp++) {
		  Real pdata = m_arraydata[lev][make_pair(grid, tile)][comp][pindex];
=======
		for (int comp = 0; comp < NCOMP; comp++) {
		  Real pdata = m_partdata[lev][std::make_pair(grid, tile)][comp][pindex];
>>>>>>> 76a7199c
		  if (communicate_comp[comp])
		    comm_soa_data[who][comp].push_back(pdata);
		}
		//
		// Invalidate the particle so we can reclaim its space.
		//
		p.m_idata.id = -p.m_idata.id;
	      }
	    }
	  }
	  // this is a valid particle
	  if (p.m_idata.id > 0) {
	    if (pindex != first) {
	      pbox[first] = p;
<<<<<<< HEAD
	      for (int comp = 0; comp < NA; comp++) {
		std::vector<Real>& vec = m_arraydata[lev][make_pair(grid, tile)][comp];
=======
	      for (int comp = 0; comp < NCOMP; comp++) {
		auto& vec = m_partdata[lev][std::make_pair(grid, tile)][comp];
>>>>>>> 76a7199c
		vec[first] = vec[pindex];
	      }
	    }
	    ++first;
	  }
	}

	pbox.erase(pbox.begin() + first, pbox.begin() + npart);
<<<<<<< HEAD
	for (int comp = 0; comp < NA; comp++) {
	  std::vector<Real>& vec = m_arraydata[lev][make_pair(grid, tile)][comp];
=======
	for (int comp = 0; comp < NCOMP; comp++) {
          auto& vec = m_partdata[lev][std::make_pair(grid, tile)][comp];
>>>>>>> 76a7199c
	  vec.erase(vec.begin() + first, vec.begin() + npart);
	}
      }
	
      //
      // Remove any map entries for which the particle container is now empty.
      //
      if (pmap_it->second.empty()) {
	m_arraydata[lev].erase(pmap_it->first);     
 	pmap.erase(pmap_it++);
      }
      else {
      	++pmap_it;
      }
    }
  }
  
  if (int(m_particles.size()) > theEffectiveFinestLevel+1)
    {
      //
      // Looks like we lost an AmrLevel on a regrid.
      //
      if (ParallelDescriptor::IOProcessor())
        {
	  std::cout << "ParticleContainer<NR, NI, NA>::Redistribute() resizing m_particles from "
		    << m_particles.size()
		    << " to "
		    << theEffectiveFinestLevel+1 << '\n';
        }
      BL_ASSERT(int(m_particles.size()) >= 2);
      BL_ASSERT(m_particles[m_particles.size()-1].empty());
      
      m_particles.resize(theEffectiveFinestLevel+1);
    }
  
  if (ParallelDescriptor::NProcs() == 1)
    {
      BL_ASSERT(not_ours.empty());
    }
  else
    {
      RedistributeMPI(not_ours, comm_soa_data, lev_min, theEffectiveFinestLevel, nGrow);
    }
  
  BL_ASSERT(OK(lev_min, nGrow, theEffectiveFinestLevel));
  
  if (m_verbose > 0)
    {
      Real stoptime = ParallelDescriptor::second() - strttime;
      
      ByteSpread();
      
#ifdef BL_LAZY
      Lazy::QueueReduction( [=] () mutable {
#endif
	  ParallelDescriptor::ReduceRealMax(stoptime,ParallelDescriptor::IOProcessorNumber());
	  if (ParallelDescriptor::IOProcessor())
	    std::cout << "ParticleContainer<NR, NI, NA>::Redistribute() time: " << stoptime << "\n\n";
#ifdef BL_LAZY
	});
#endif
    }
}

template <int NR, int NI, int NA>
void
ParticleContainer<NR, NI, NA>::RedistributeMPI (std::map<int, AoS>& not_ours,
						   std::map<int, Array<Array<Real> > >& comm_soa_data,
						   int lev_min, int finest_level, int nGrow)
{
    BL_PROFILE("ParticleContainer<NR, NI, NA>::RedistributeMPI()");
#if BL_USE_MPI
    const int MyProc = ParallelDescriptor::MyProc();
    const int NProcs = ParallelDescriptor::NProcs();
    //
    // We may now have particles that are rightfully owned by another CPU.
    //
    Array<int> Snds(NProcs, 0), Rcvs(NProcs, 0);

    int NumSnds = 0, NumRcvs = 0;
    
    for (const auto& kv : not_ours)
      {
        NumSnds       += kv.second.size();
        Snds[kv.first] = kv.second.size();
      }
    
    ParallelDescriptor::ReduceIntMax(NumSnds);

    if (NumSnds == 0)
      //
      // There's no parallel work to do.
      //
      return;

    BL_COMM_PROFILE(BLProfiler::Alltoall, sizeof(int),
                    ParallelDescriptor::MyProc(), BLProfiler::BeforeCall());

    BL_MPI_REQUIRE( MPI_Alltoall(Snds.dataPtr(),
                                 1,
                                 ParallelDescriptor::Mpi_typemap<int>::type(),
                                 Rcvs.dataPtr(),
                                 1,
                                 ParallelDescriptor::Mpi_typemap<int>::type(),
                                 ParallelDescriptor::Communicator()) );
    BL_ASSERT(Rcvs[MyProc] == 0);

    BL_COMM_PROFILE(BLProfiler::Alltoall, sizeof(int),
                    ParallelDescriptor::MyProc(), BLProfiler::AfterCall());

    typedef std::map<int,int> IntIntMap;

    IntIntMap SndCnts, RcvCnts, rOffset;

    for (int i = 0; i < NProcs; i++)
      if (Snds[i] > 0)
	SndCnts[i] = Snds[i];

    for (int i = 0; i < NProcs; i++)
      {
        if (Rcvs[i] > 0)
	  {
            RcvCnts[i] = Rcvs[i];
            rOffset[i] = NumRcvs;
            NumRcvs   += Rcvs[i];
	  }
      }

    //
    // Don't need these anymore.
    //
    Array<int>().swap(Snds);
    Array<int>().swap(Rcvs);

    //
    // We'll store the particles we're to receive in a map indexed by proc # of receiver.
    //
    std::map<int, AoS> nparticles;

    for (const auto& kv : RcvCnts)
      {
        nparticles[kv.first].resize(kv.second);
      }
    Array<int>         owner(RcvCnts.size());
    Array<int>         index(RcvCnts.size());
    Array<MPI_Status>  stats(RcvCnts.size());
    Array<MPI_Request> rreqs(RcvCnts.size());

    {

      const int SeqNum        = ParallelDescriptor::SeqNum();

      int num_soa_comps = 0;
      for (int i = 0; i < NA; i++)
	num_soa_comps += communicate_comp[i];

      const int chunk_size = sizeof(ParticleType) + num_soa_comps*sizeof(Real);
      
      // Allocate data for rcvs as one big chunk.
      unsigned char* recvdata = (unsigned char*) malloc(NumRcvs * chunk_size);

      // Post receives.
      int idx = 0;
      for (auto it = RcvCnts.cbegin(); it != RcvCnts.cend(); ++it, ++idx) {
	const int Who = it->first;
	const int Cnt = it->second * chunk_size;
	const int Idx = rOffset[Who] * chunk_size;
	
	BL_ASSERT(Cnt > 0);
	BL_ASSERT(Who >= 0 && Who < NProcs);
	BL_ASSERT(Cnt < std::numeric_limits<int>::max());
	
	owner[idx] = Who;
	rreqs[idx] = ParallelDescriptor::Arecv(recvdata + Idx, Cnt, Who, SeqNum).req();
      }
      
      // Send.
      for (const auto& kv : SndCnts) {
	const int Who = kv.first;
	const int Cnt = kv.second * chunk_size;
	
	BL_ASSERT(Cnt > 0);
	BL_ASSERT(Who >= 0 && Who < NProcs);
	BL_ASSERT(Cnt < std::numeric_limits<int>::max());
	
	unsigned char* data_ptr = (unsigned char*) malloc(Cnt);
	ParticleType* part_ptr = (ParticleType*) data_ptr;
	
	// Pack the AoS data
	const AoS& pbox = not_ours[Who];
	for (const auto& p : pbox) {
	  BL_ASSERT(p.m_idata.id > 0);
	  *part_ptr++ = p;
	}
	
	// Pack the SoA data
	Array<Array<Real> >& StructOfArrayData = comm_soa_data[Who];
	Real* SoA_ptr = (Real*) part_ptr;
	for (unsigned i = 0; i < pbox.size(); ++i) {
	  for (int j = 0; j < NA; j++) {
	    if (communicate_comp[j])
	      *SoA_ptr++ = StructOfArrayData[j][i];
	  }
	}

	ParallelDescriptor::Send(data_ptr, Cnt, Who, SeqNum);
	free(data_ptr);
      }

      // Now receive and unpack the data.
      for (int NWaits = rreqs.size(), completed; NWaits > 0; NWaits -= completed) {
	ParallelDescriptor::Waitsome(rreqs, completed, index, stats);
	
	for (int k = 0; k < completed; k++) {
	  const int  Who  = owner[index[k]];
	  const int  Idx  = rOffset[Who] * chunk_size;
	  AoS&      pbox = nparticles[Who];
	  BL_ASSERT(int(pbox.size()) == RcvCnts[Who]);

	  ParticleType* AoS_ptr = (ParticleType*) (recvdata + Idx);
	  Real* SoA_ptr = (Real*) (AoS_ptr + pbox.size());
	  for (auto& p : pbox) {
	    BL_ASSERT(AoS_ptr != 0);
	    BL_ASSERT(SoA_ptr != 0);

	    p = *AoS_ptr++;
	    ParticleLocData pld;
	    locateParticle(p, pld, lev_min, finest_level, nGrow);
	    Where(p, pld);
	    
	    m_particles[pld.m_lev][std::make_pair(pld.m_grid, pld.m_tile)].push_back(p);

	    for (int j = 0; j < NA; j++) {
	      if (communicate_comp[j]) 
<<<<<<< HEAD
		m_arraydata[pld.m_lev][make_pair(pld.m_grid, pld.m_tile)][j].push_back(*SoA_ptr++);
	      else
		m_arraydata[pld.m_lev][make_pair(pld.m_grid, pld.m_tile)][j].push_back(0.0);
=======
		m_partdata[pld.m_lev][std::make_pair(pld.m_grid, pld.m_tile)][j].push_back(*SoA_ptr++);
	      else
		m_partdata[pld.m_lev][std::make_pair(pld.m_grid, pld.m_tile)][j].push_back(0.0);
>>>>>>> 76a7199c
	    }
	  }
	}
      }
      free(recvdata);
    }
#endif /*BL_USE_MPI*/
}

template <int NR, int NI, int NA>
bool
ParticleContainer<NR, NI, NA>::OK (int  lev_min,
				      int  ngrow,
				      int  finest_level) const
{
    BL_PROFILE("ParticleContainer<NR, NI, NA>::OK()");
    if (finest_level == -1)
        finest_level = m_gdb->finestLevel();

    BL_ASSERT(finest_level <= m_gdb->finestLevel());
    //
    // Check that the integer data in each valid particle is what it should be.
    // This includes checking that particles are in the proper place in the particle
    // container based on what Where() says they should be.
    //
    // Particles are copied to avoid accidentally moving them with where.
    //
    for (int lev = lev_min, nlevs=m_particles.size(); lev < nlevs; lev++)
      {
        const AoSMap& pmap = m_particles[lev];
	for (const auto& kv : pmap) {
	  const int grid = kv.first.first;
	  const int tile = kv.first.second;
	  const AoS& pbox = kv.second;
	  for (auto it = pbox.cbegin(); it != pbox.cend(); ++it)
            {
	      //
	      // Yes I want to make a copy of the particle.
	      //
	      ParticleType p = *it;
	      
	      if (p.m_idata.id > 0)
                {
		  
		  ParticleLocData pld;
		  if (!Where(p, pld, lev_min, finest_level))
                    {
		      if (!PeriodicWhere(p, pld, lev_min, finest_level)) 
			{
			  if (!RestrictedWhere(p, pld, lev_min, ngrow))
			    return false;
			}
                    }

		  if (lev  != pld.m_lev  || grid != pld.m_grid || tile != pld.m_tile) {
		    std::cout << "PARTICLE NUMBER " << p.m_idata.id << '\n';
		    
		    std::cout << "POS IS ";
		    for (int i = 0; i < BL_SPACEDIM; i++)
		      std::cout << p.m_rdata.pos[i] << ' ';
		    
		    if (lev != pld.m_lev)
		      std::cout << "BAD LEV  " << lev  << " " << pld.m_lev << '\n';
		    
		    if (grid != pld.m_grid)
		      std::cout << "BAD GRID " << grid << " " << pld.m_grid << '\n';
		    
		    return false;
		  }
                }
            }
        }
      }
    
    return true;
}

template <int NR, int NI, int NA>
void
ParticleContainer<NR, NI, NA>::Checkpoint (const std::string& dir,
					      const std::string& name,
					      bool               is_checkpoint) const
{
    BL_PROFILE("ParticleContainer<NR, NI, NA>::Checkpoint()");
    BL_ASSERT(OK());

    BL_ASSERT(sizeof(typename ParticleType::RealType) == 4 || sizeof(typename ParticleType::RealType) == 8);

    const int  MyProc   = ParallelDescriptor::MyProc();
    const int  NProcs   = ParallelDescriptor::NProcs();
    const int  IOProc   = ParallelDescriptor::IOProcessorNumber();
    const Real strttime = ParallelDescriptor::second();
    //
    // We store the particles in a subdirectory of "dir".
    //
    std::string pdir = dir;

    if (!pdir.empty() && pdir[pdir.size()-1] != '/')
        pdir += '/';

    pdir += name;
    //
    // Only the I/O processor makes the directory if it doesn't already exist.
    //
    if (ParallelDescriptor::IOProcessor())
        if (!amrex::UtilCreateDirectory(pdir, 0755))
            amrex::CreateDirectoryFailed(pdir);
    //
    // Force other processors to wait till directory is built.
    //
    ParallelDescriptor::Barrier();
    //
    // The header contains the info we need to read back in the particles.
    //
    // Only the I/O processor writes to the header file.
    //
    std::ofstream HdrFile;

    long nparticles = 0;

    for (int lev = 0; lev < m_particles.size();  lev++) {
      const AoSMap& pmap = m_particles[lev];
      for (const auto& kv : pmap) {
	const AoS& pbox = kv.second;
	for (const auto& p : pbox) {
	  if (p.m_idata.id > 0)
	    //
	    // Only count (and checkpoint) valid particles.
	    //
	    nparticles++;
	}
      }
    }

    ParallelDescriptor::ReduceLongSum(nparticles,IOProc);

    int maxnextid = ParticleType::NextID();

    ParticleType::NextID(maxnextid);

    ParallelDescriptor::ReduceIntMax(maxnextid,IOProc);

    if (ParallelDescriptor::IOProcessor())
      {
        std::string HdrFileName = pdir;
	
        if (!HdrFileName.empty() && HdrFileName[HdrFileName.size()-1] != '/')
	  HdrFileName += '/';
	
        HdrFileName += "Header";
	
        HdrFile.open(HdrFileName.c_str(), std::ios::out|std::ios::trunc);
	
        if (!HdrFile.good())
	  amrex::FileOpenFailed(HdrFileName);
        //
        // First thing written is our Checkpoint/Restart version string.
        // 
        // We append "_single" or "_double" to the version string indicating
        // whether we're using "float" or "double" floating point data in the
        // particles so that we can Restart from the checkpoint files.
        //
        if (sizeof(typename ParticleType::RealType) == 4)
	  {
            HdrFile << ParticleType::Version() << "_single" << '\n';
	  }
        else
	  {
            HdrFile << ParticleType::Version() << "_double" << '\n';
	  }
        //
        // BL_SPACEDIM and N for sanity checking.
        //
        HdrFile << BL_SPACEDIM << '\n';
	
	// The number of extra real parameters
        HdrFile << NR + NA<< '\n';

	// The number of extra int parameters
        HdrFile << NI << '\n';
	
        //
        // The total number of particles.
        //
        HdrFile << nparticles << '\n';
        //
        // The value of nextid that we need to restore on restart.
        //
        HdrFile << maxnextid << '\n';
        //
        // Then the finest level of the AMR hierarchy.
        //
        HdrFile << m_gdb->finestLevel() << '\n';
        //
        // Then the number of grids at each level.
        //
        for (int lev = 0; lev <= m_gdb->finestLevel(); lev++)
	  {
            HdrFile << m_gdb->ParticleBoxArray(lev).size() << '\n';
	  }
    }
    //
    // We want to write the data out in parallel.
    //
    // We'll allow up to nOutFiles active writers at a time.
    //
    int nOutFiles(64);
    ParmParse pp("particles");
    pp.query("particles_nfiles",nOutFiles);
    if(nOutFiles == -1) {
      nOutFiles = NProcs;
    }
    nOutFiles = std::max(1, std::min(nOutFiles,NProcs));
    
    for (int lev = 0; lev <= m_gdb->finestLevel(); lev++)
      {
        const bool gotsome = (NumberOfParticlesAtLevel(lev) > 0);
        //
        // We store the particles at each level in their own subdirectory.
        //
        std::string LevelDir = pdir;
	
        if (gotsome)
	  {
            if (!LevelDir.empty() && LevelDir[LevelDir.size()-1] != '/')
	      LevelDir += '/';
	    
            LevelDir = amrex::Concatenate(LevelDir + "Level_", lev, 1);
	    
            if (ParallelDescriptor::IOProcessor())
	      if (!amrex::UtilCreateDirectory(LevelDir, 0755))
		amrex::CreateDirectoryFailed(LevelDir);
            //
            // Force other processors to wait till directory is built.
            //
            ParallelDescriptor::Barrier();
	  }
	
	MFInfo info;
	info.SetAlloc(false);
	MultiFab state(m_gdb->ParticleBoxArray(lev),
		       m_gdb->ParticleDistributionMap(lev),
		       1,0,info);
        //
        // We eventually want to write out the file name and the offset
        // into that file into which each grid of particles is written.
        //
        Array<int>  which(state.size(),0);
        Array<int > count(state.size(),0);
        Array<long> where(state.size(),0);
	
        if (gotsome)
	  {
            const int   FileNumber   = MyProc % nOutFiles;
            std::string FullFileName = LevelDir;

            FullFileName += '/';
            FullFileName += ParticleType::DataPrefix();
            FullFileName += amrex::Concatenate("", FileNumber, 4);

            std::ofstream ParticleFile;

            VisMF::IO_Buffer io_buffer(VisMF::IO_Buffer_Size);

            ParticleFile.rdbuf()->pubsetbuf(io_buffer.dataPtr(), io_buffer.size());

            const int nSets = ((NProcs + (nOutFiles - 1)) / nOutFiles);
            const int mySet = (MyProc / nOutFiles);

            for (int iSet = 0; iSet < nSets; ++iSet)
            {
                if (mySet == iSet)
                {
                    //
                    // Write all the data at this level to the file.
                    //
                    if (iSet == 0)
                        //
                        // First set.
                        //
                        ParticleFile.open(FullFileName.c_str(),
                                          std::ios::out|std::ios::trunc|std::ios::binary);
                    else
                    {
                        ParticleFile.open(FullFileName.c_str(),
                                          std::ios::out|std::ios::app|std::ios::binary);
                        //
                        // Set to the end of the file.
                        //
                        ParticleFile.seekp(0, std::ios::end);
                    }

                    if (!ParticleFile.good())
                        amrex::FileOpenFailed(FullFileName);
                    //
                    // Write out all the valid particles we own at the specified level.
                    // Do it grid block by grid block remembering the seek offset
                    // for the start of writing of each block of data.
                    //
                    WriteParticles(lev, ParticleFile, FileNumber, which, count, where, is_checkpoint);

                    ParticleFile.flush();

                    ParticleFile.close();

                    if (!ParticleFile.good())
                        amrex::Abort("ParticleContainer<NR, NI, NA>::Checkpoint(): problem writing ParticleFile");

                    int iBuff = 0, wakeUpPID = (MyProc + nOutFiles), tag = (MyProc % nOutFiles);

                    if (wakeUpPID < NProcs)
                    {
                        ParallelDescriptor::Send(&iBuff, 1, wakeUpPID, tag);
                    }
                }

                if (mySet == (iSet + 1))
                {
                    //
                    // Next set waits.
                    //
                    int iBuff, waitForPID = (MyProc - nOutFiles), tag = (MyProc % nOutFiles);

                    ParallelDescriptor::Recv(&iBuff, 1, waitForPID, tag);
                }
            }

            ParallelDescriptor::ReduceIntSum (which.dataPtr(), which.size(), IOProc);
            ParallelDescriptor::ReduceIntSum (count.dataPtr(), count.size(), IOProc);
            ParallelDescriptor::ReduceLongSum(where.dataPtr(), where.size(), IOProc);
        }

        if (ParallelDescriptor::IOProcessor())
        {
            for (int j = 0; j < state.size(); j++)
            {
                //
                // We now write the which file, the particle count, and the
                // file offset into which the data for each grid was written,
                // to the header file.
                //
                HdrFile << which[j] << ' ' << count[j] << ' ' << where[j] << '\n';
            }

            if (gotsome)
            {
                //
                // Unlink any zero-length data files.
                //
                Array<long> cnt(nOutFiles,0);

                for (int i = 0, N=count.size(); i < N; i++)
                    cnt[which[i]] += count[i];

                for (int i = 0, N=cnt.size(); i < N; i++)
                {
                    if (cnt[i] == 0)
                    {
                        std::string FullFileName = LevelDir;

                        FullFileName += '/';
                        FullFileName += ParticleType::DataPrefix();
                        FullFileName += amrex::Concatenate("", i, 4);

                        amrex::UnlinkFile(FullFileName.c_str());
                    }
                }
            }
        }
    }

    if (m_verbose > 1)
    {
        Real stoptime = ParallelDescriptor::second() - strttime;

        ParallelDescriptor::ReduceRealMax(stoptime,IOProc);

        if (ParallelDescriptor::IOProcessor())
        {
            HdrFile.flush();

            HdrFile.close();

            if (!HdrFile.good())
                amrex::Abort("ParticleContainer<NR, NI, NA>::Checkpoint(): problem writing HdrFile");

            std::cout << "ParticleContainer<NR, NI, NA>::Checkpoint() time: " << stoptime << '\n';
        }
    }
}

template <int NR, int NI, int NA>
void
ParticleContainer<NR, NI, NA>::WritePlotFile (const std::string& dir,
					 const std::string& name) const
{
    BL_PROFILE("ParticleContainer<NR, NI, NA>::WritePlotFile()");
    BL_ASSERT(OK());
    bool is_checkpoint = false;

    // For yt we need exactly the chk particle format so would need to set is_checkpoint = true
    // Anyway, it's not too bad to have particle ids on disk,
    // think of merger trees or backtracing of particles for nested ics
    // is_checkpoint = true; 
    Checkpoint(dir,name,is_checkpoint);
}

template <int NR, int NI, int NA>
void
ParticleContainer<NR, NI, NA>::WriteParticles (int            lev,
						  std::ofstream& ofs,
						  int            fnum,
						  Array<int>&    which,
						  Array<int>&    count,
						  Array<long>&   where,
						  bool           is_checkpoint) const
{

    BL_PROFILE("ParticleContainer<NR, NI, NA>::WriteParticles()");
    const AoSMap&     pmap  = m_particles[lev];

    // For a each grid, the tiles it contains
    std::map<int, Array<int> > tile_map;

    for (const auto& kv : m_particles[lev]) {
      const int grid = kv.first.first;
      const int tile = kv.first.second;
      tile_map[grid].push_back(tile);

      // Only write out valid particles.
      int cnt = 0;	
      auto pmap_it = pmap.find(std::make_pair(grid, tile));

      if (pmap_it != pmap.end()) {
	for (const auto& p : pmap_it->second) {
	  if (p.m_idata.id > 0)
	    cnt++;
	}
      }
      count[grid] += cnt;
    }
	
    MFInfo info;
    info.SetAlloc(false);
    MultiFab state(m_gdb->ParticleBoxArray(lev),
		   m_gdb->ParticleDistributionMap(lev),
		   1,0,info);

    for (MFIter mfi(state); mfi.isValid(); ++mfi) {
      const int grid = mfi.index();
      
      which[grid] = fnum;
      where[grid] = VisMF::FileOffset(ofs);
      
      if (count[grid] == 0) continue;
      
      if (is_checkpoint) {
	// First write out the integer data in binary.
	const int iChunkSize = 2;
	Array<int> istuff(count[grid]*iChunkSize);
	int* iptr = istuff.dataPtr();

	for (unsigned i = 0; i < tile_map[grid].size(); i++) {
	  const AoS& pbox = m_particles[lev].at(std::make_pair(grid, tile_map[grid][i]));
	  for (const auto& p : pbox) {
	    if (p.m_idata.id > 0) {
	      iptr[0] = p.m_idata.id;
	      iptr[1] = p.m_idata.cpu;
	      iptr += iChunkSize;
	    }
	  }
	}
	ofs.write((char*)istuff.dataPtr(),istuff.size()*sizeof(int));
      }
      
      // Write the Real data in binary.
      const int rChunkSize = BL_SPACEDIM + NR + NA;
      Array<typename ParticleType::RealType> rstuff(count[grid]*rChunkSize);
      typename ParticleType::RealType* rptr = rstuff.dataPtr();

      for (unsigned i = 0; i < tile_map[grid].size(); i++) {
	const AoS& pbox = m_particles[lev].at(std::make_pair(grid, tile_map[grid][i]));
	int pindex = 0;
	for (const auto& p : pbox) {
	  if (p.m_idata.id > 0) {
	    for (int j = 0; j < BL_SPACEDIM + NR; j++)
	      rptr[j] = p.m_rdata.arr[j];
	    rptr += BL_SPACEDIM + NR;
<<<<<<< HEAD
	    for (int j = 0; j < NA; j++) {
	      const SoA& soa  = m_arraydata[lev].at(make_pair(grid, tile_map[grid][i]));
=======
	    for (int j = 0; j < NCOMP; j++) {
	      const SoA& soa  = m_partdata[lev].at(std::make_pair(grid, tile_map[grid][i]));
>>>>>>> 76a7199c
	      rptr[j] = (typename ParticleType::RealType) soa[j][pindex];
	    }
	    rptr += NA;
	  }
	  ++pindex;
	}
      }
      
      ofs.write((char*)rstuff.dataPtr(),rstuff.size()*sizeof(typename ParticleType::RealType));
    }
}

template <int NR, int NI, int NA>
void
ParticleContainer<NR, NI, NA>::Restart (const std::string& dir,
					   const std::string& file,
					   bool is_checkpoint)
{
    BL_PROFILE("ParticleContainer<NR, NI, NA>::Restart()");
    BL_ASSERT(!dir.empty());
    BL_ASSERT(!file.empty());

    const int  IOProc   = ParallelDescriptor::IOProcessorNumber();
    const Real strttime = ParallelDescriptor::second();

    std::string fullname = dir;

    if (!fullname.empty() && fullname[fullname.size()-1] != '/')
        fullname += '/';

    fullname += file;
    //
    // The header contains the info we need to read back in the particles.
    //
    // Only the IO processor reads the header file.
    //
    // It'll then broadcast() stuff of interest to all CPUs.
    //
    std::ifstream HdrFile;

    std::string HdrFileName = fullname;

    if (!HdrFileName.empty() && HdrFileName[HdrFileName.size()-1] != '/')
        HdrFileName += '/';

    HdrFileName += "Header";

    HdrFile.open(HdrFileName.c_str(), std::ios::in);

    if (!HdrFile.good())
        amrex::FileOpenFailed(HdrFileName);
    //
    // First value should be the version string.
    //
    Array<char> vbuf(128);

    std::string version;

    if (ParallelDescriptor::IOProcessor())
    {
        HdrFile >> version;

        BL_ASSERT(!version.empty());
        BL_ASSERT(vbuf.size() > version.size());

        for (size_t i = 0; i < version.size(); ++i)
            vbuf[i] = version[i];

        vbuf[version.size()] = '\0';
    }

    ParallelDescriptor::Bcast(vbuf.dataPtr(), vbuf.size(), IOProc);
    //
    // What do our version strings mean?
    //
    // "Version_One_Dot_Zero" -- hard-wired to write out in double precision.
    // 
    // "Version_One_Dot_One" -- can write out either as either single or double precision.
    //
    // Appended to the latter version string are either "_single" or "_double" to
    // indicate how the particles were written.
    //
    version = vbuf.dataPtr();

    if (version.find("Version_One_Dot_Zero") != std::string::npos)
    {
        Restart_Doit(fullname,HdrFile,"double",is_checkpoint);
    }
    else if (version.find("Version_One_Dot_One") != std::string::npos)
    {
        if (version.find("_single") != std::string::npos)
        {
            Restart_Doit(fullname,HdrFile,"single",is_checkpoint);
        }
        else if (version.find("_double") != std::string::npos)
        {
            Restart_Doit(fullname,HdrFile,"double",is_checkpoint);
        }
        else
        {
            std::string msg("ParticleContainer<NR, NI, NA>::Restart(): bad version string: ");
            msg += version;
            amrex::Error(version.c_str());
        }
    }
    else
    {
        std::string msg("ParticleContainer<NR, NI, NA>::Restart(): unknown version string: ");
        msg += version;
        amrex::Abort(msg.c_str());
    }

    if (m_verbose > 1)
    {
        Real stoptime = ParallelDescriptor::second() - strttime;

        ParallelDescriptor::ReduceRealMax(stoptime,IOProc);

        if (ParallelDescriptor::IOProcessor())
        {
            std::cout << "ParticleContainer<NR, NI, NA>::Restart() time: " << stoptime << '\n';
        }
    }
}

template <int NR, int NI, int NA>
void
ParticleContainer<NR, NI, NA>::Restart_Doit (const std::string& fullname,
					std::ifstream&     HdrFile,
					const std::string& how,
					bool is_checkpoint)
{
    BL_PROFILE("ParticleContainer<NR, NI, NA>::RestartDoit()");
    BL_ASSERT(!fullname.empty());

    const int IOProc = ParallelDescriptor::IOProcessorNumber();
    //
    // Next value should be BL_SPACEDIM;
    //
    int dm;

    if (ParallelDescriptor::IOProcessor())
    {
        HdrFile >> dm;

        if (dm != BL_SPACEDIM)
            amrex::Abort("ParticleContainer<NR, NI, NA>::Restart(): dm != BL_SPACEDIM");
    }
    ParallelDescriptor::Bcast(&dm, 1, IOProc);
    //
    // Next value should be our "N".
    //
    int n;

    if (ParallelDescriptor::IOProcessor())
    {
        HdrFile >> n;

        if (n != NR)
            amrex::Abort("ParticleContainer<NR, NI, NA>::Restart(): n != N");
    }
    ParallelDescriptor::Bcast(&n, 1, IOProc);

    long nparticles;

    if (ParallelDescriptor::IOProcessor())
    {
        //
        // The total number of particles.
        //
        HdrFile >> nparticles;

        BL_ASSERT(nparticles >= 0);
    }
    ParallelDescriptor::Bcast(&nparticles, 1, IOProc);

    int maxnextid;

    if (ParallelDescriptor::IOProcessor())
    {
        //
        // The value of nextid that we need to restore.
        //
        HdrFile >> maxnextid;

        BL_ASSERT(maxnextid > 0);
    }
    ParallelDescriptor::Bcast(&maxnextid, 1, IOProc);
    //
    // Don't forget to restore it!!!
    //
    ParticleType::NextID(maxnextid);
    //
    // Then the finest level of the AMR hierarchy.
    //
    int finest_level;

    if (ParallelDescriptor::IOProcessor())
    {
        HdrFile >> finest_level;

        BL_ASSERT(finest_level >= 0);
    }
    ParallelDescriptor::Bcast(&finest_level, 1, IOProc);
    //
    // Then the number of grids at each level.
    //
    Array<int> ngrids(finest_level+1);

    BL_ASSERT(finest_level == m_gdb->finestLevel());

    if (ParallelDescriptor::IOProcessor())
    {
        for (int lev = 0; lev <= finest_level; lev++)
        {
            HdrFile >> ngrids[lev];

            BL_ASSERT(ngrids[lev] > 0);
            BL_ASSERT(ngrids[lev] == int(m_gdb->ParticleBoxArray(lev).size()));
        }
    }
    ParallelDescriptor::Bcast(ngrids.dataPtr(), ngrids.size(), IOProc);
    //
    // The rest of HdrFile consists of triples of the form:
    //
    //   which count offset
    //
    // One for each grid at each level from 0 -> finest_level.
    //
    // We rebuild the filename from which and level.
    //
    for (int lev = 0; lev <= finest_level; lev++)
    {
        //
        // Read in the which, count & offset info for this level.
        //
        Array<int>  which(ngrids[lev]);
        Array<int>  count(ngrids[lev]);
        Array<long> where(ngrids[lev]);

        if (ParallelDescriptor::IOProcessor())
        {
            for (int i = 0; i < ngrids[lev]; i++)
            {
                HdrFile >> which[i] >> count[i] >> where[i];
            }
        }
        ParallelDescriptor::Bcast(which.dataPtr(), which.size(), IOProc);
        ParallelDescriptor::Bcast(count.dataPtr(), count.size(), IOProc);
        ParallelDescriptor::Bcast(where.dataPtr(), where.size(), IOProc);

        m_particles.resize(m_gdb->finestLevel()+1);

	MFInfo info;
	info.SetAlloc(false);
	MultiFab state(m_gdb->ParticleBoxArray(lev),
		       m_gdb->ParticleDistributionMap(lev),
		       1,0,info);

        for (MFIter mfi(state); mfi.isValid(); ++mfi)
        {
            const int grid = mfi.index();

            if (count[grid] <= 0) continue;
            //
            // The file names in the header file are relative.
            //
            std::string name = fullname;

            if (!name.empty() && name[name.size()-1] != '/')
                name += '/';

            name += "Level_";
            name += amrex::Concatenate("", lev, 1);
            name += '/';
            name += ParticleType::DataPrefix();
            name += amrex::Concatenate("", which[grid], 4);

            std::ifstream ParticleFile;

            ParticleFile.open(name.c_str(), std::ios::in);

            if (!ParticleFile.good())
                amrex::FileOpenFailed(name);

            ParticleFile.seekg(where[grid], std::ios::beg);

            if (how == "single")
            {
                ReadParticles_SinglePrecision(count[grid],grid,lev,is_checkpoint,ParticleFile);
            }
            else if (how == "double")
            {
                ReadParticles_DoublePrecision(count[grid],grid,lev,is_checkpoint,ParticleFile);
            }
            else
            {
                std::string msg("ParticleContainer<NR, NI, NA>::Restart_Doit(): bad parameter: ");
                msg += how;
                amrex::Error(msg.c_str());
            }
                
            ParticleFile.close();

            if (!ParticleFile.good())
                amrex::Abort("ParticleContainer<NR, NI, NA>::Restart_Doit(): problem reading particles");
        }
    }

    BL_ASSERT(OK());        
}

//
// This one stores real data as doubles.
//

template <int NR, int NI, int NA>
void
ParticleContainer<NR, NI, NA>::ReadParticles_DoublePrecision (int            cnt,
								 int            grd,
								 int            lev,
								 bool           is_checkpoint,
								 std::ifstream& ifs)
{
    BL_PROFILE("ParticleContainer<NR, NI, NA>::ReadParticles_DoublePrecision()");
    BL_ASSERT(cnt > 0);
    BL_ASSERT(lev < int(m_particles.size()));
    BL_ASSERT(lev >= 0 && lev <= m_gdb->finestLevel());
    BL_ASSERT(grd >= 0 && grd < m_gdb->ParticleBoxArray(lev).size());
    //
    // First read in the integer data in binary.  We do not store
    // the m_lev and m_grid data on disk.  We can easily recreate
    // that given the structure of the checkpoint file.
    //
    const int iChunkSize = 2;

    Array<int> istuff(cnt*iChunkSize);

    if (is_checkpoint)
        ifs.read((char*)istuff.dataPtr(),istuff.size()*sizeof(int));
    //
    // Then the double data in binary.
    //
    const int rChunkSize = BL_SPACEDIM+NR;

    Array<double> rstuff(cnt*rChunkSize);

    ifs.read((char*)rstuff.dataPtr(),rstuff.size()*sizeof(double));
    //
    // Now reassemble the particles.
    //
    int*            iptr = istuff.dataPtr();
    double*         rptr = rstuff.dataPtr();
    AoS&           pbox = m_particles[lev][std::make_pair(grd, 0)]; // tile
    ParticleType p;

    // If we are restarting from a plotfile instead of a checkpoint file, then we do not
    //    read in the particle id's, so we need to reset the id counter to zero and renumber them
    if (!is_checkpoint)
    {
        int maxnextid = 1;
        ParticleType::NextID(maxnextid);
    }

    for (int i = 0; i < cnt; i++)
    {
        if (is_checkpoint)
        {
            p.m_idata.id   = iptr[0];
            p.m_idata.cpu  = iptr[1];
        }
        else
        {
	  ParticleLocData pld;
	  if (!Where(p, pld))
            {
	      PeriodicShift(p);
	      
	      if (!Where(p, pld))
                {
		  std::cout << "RESTART:BAD PARTICLE ID WOULD BE " << ParticleType::NextID() << '\n';
		  
		  for (int d = 0; d < BL_SPACEDIM; d++)
                    {
		      std::cout << "RESTART:BAD PARTICLE POS(" << d << ") " << p.m_rdata.pos[d] << std::endl;
                    }
		  
		  amrex::Abort("ParticleContainer<NR, NI, NA>::ReadParticles_DoublePrecision(): invalid particle");
                }
            }
	  
	  p.m_idata.id   = ParticleType::NextID();
	  p.m_idata.cpu  = ParallelDescriptor::MyProc();
        }

        BL_ASSERT(p.m_idata.id > 0);

        iptr += iChunkSize;

        D_TERM(p.m_rdata.pos[0] = rptr[0];,
               p.m_rdata.pos[1] = rptr[1];,
               p.m_rdata.pos[2] = rptr[2];);

        for (int i = 0; i < NR; i++)
            p.m_rdata.arr[BL_SPACEDIM+i] = rptr[BL_SPACEDIM+i];

        rptr += rChunkSize;

        pbox.push_back(p);
    }
}

//
// This one stores real data as floats.
//

template <int NR, int NI, int NA>
void
ParticleContainer<NR, NI, NA>::ReadParticles_SinglePrecision (int            cnt,
							   int            grd,
							   int            lev,
							   bool           is_checkpoint,
							   std::ifstream& ifs)
{
    BL_PROFILE("ParticleContainer<NR, NI, NA>::ReadParticles_SinglePrecision()");
    BL_ASSERT(cnt > 0);
    BL_ASSERT(lev < int(m_particles.size()));
    BL_ASSERT(lev >= 0 && lev <= m_gdb->finestLevel());
    BL_ASSERT(grd >= 0 && grd < m_gdb->ParticleBoxArray(lev).size());
    //
    // First read in the integer data in binary.  We do not store
    // the m_lev and m_grid data on disk.  We can easily recreate
    // that given the structure of the checkpoint file.
    //
    const int iChunkSize = 2;

    Array<int> istuff(cnt*iChunkSize);

    if (is_checkpoint)
        ifs.read((char*)istuff.dataPtr(),istuff.size()*sizeof(int));
    //
    // Then the float data in binary.
    //
    const int rChunkSize = BL_SPACEDIM+NR;

    Array<float> rstuff(cnt*rChunkSize);

    ifs.read((char*)rstuff.dataPtr(),rstuff.size()*sizeof(float));
    //
    // Now reassemble the particles.
    //
    int*   iptr = istuff.dataPtr();
    float* rptr = rstuff.dataPtr();
    AoS&  pbox = m_particles[lev][std::make_pair(grd, 0)]; //Tile

    ParticleLocData pld;
    ParticleType p;

    // If we are restarting from a plotfile instead of a checkpoint file, then we do not
    //    read in the particle id's, so we need to reset the id counter to zero and renumber them
    if (!is_checkpoint)
    {
        int maxnextid = 1;
        ParticleType::NextID(maxnextid);
    }

    for (int i = 0; i < cnt; i++)
    {
        p.m_idata.id   = iptr[0];
        p.m_idata.cpu  = iptr[1];

        if (is_checkpoint)
        {
            p.m_idata.id    = iptr[0];
            p.m_idata.cpu   = iptr[1];
        }
        else
        {
	  if (!Where(p, pld))
            {
	      PeriodicShift(p);

	      if (!Where(p, pld))
                {
                    std::cout << "RESTART:BAD PARTICLE ID WOULD BE " << ParticleType::NextID() << '\n';

                    for (int d = 0; d < BL_SPACEDIM; d++)
                    {
                        std::cout << "RESTART:BAD PARTICLE POS(" << d << ") " << p.m_rdata.pos[d] << std::endl;
                    }

                    amrex::Abort("ParticleContainer<NR, NI, NA>::ReadParticles_SinglePrecision(): invalid particle");
                }
            }

            p.m_idata.id   = ParticleType::NextID();
            p.m_idata.cpu  = ParallelDescriptor::MyProc();
        }

        BL_ASSERT(p.m_idata.id > 0);

        iptr += iChunkSize;

        D_TERM(p.m_rdata.pos[0] = rptr[0];,
               p.m_rdata.pos[1] = rptr[1];,
               p.m_rdata.pos[2] = rptr[2];);

        for (int i = 0; i < NR; i++)
            p.m_rdata.arr[BL_SPACEDIM + i] = rptr[BL_SPACEDIM + i];

        rptr += rChunkSize;

        pbox.push_back(p);
    }
}

template <int NR, int NI, int NA>
void
ParticleContainer<NR, NI, NA>::WriteAsciiFile (const std::string& filename)
{
    BL_PROFILE("ParticleContainer<NR, NI, NA>::WriteAsciiFile()");
    BL_ASSERT(!filename.empty());

    const Real strttime = ParallelDescriptor::second();
    //
    // Count # of valid particles.
    //
    long nparticles = 0;

    for (int lev = 0; lev < m_particles.size();  lev++) {
      AoSMap& pmap = m_particles[lev];
      for (const auto& kv : pmap) {
	const AoS& pbox = kv.second;
	for (const auto& p : pbox) {
	  if (p.m_idata.id > 0)
	    //
	    // Only count (and checkpoint) valid particles.
	    //
	    nparticles++;
	}
      }
    }
    
    //
    // And send count to I/O processor.
    //
    ParallelDescriptor::ReduceLongSum(nparticles,ParallelDescriptor::IOProcessorNumber());

    if (ParallelDescriptor::IOProcessor())
    {
        //
        // Have I/O processor open file and write out particle count.
        //
        std::ofstream File;

        File.open(filename.c_str(), std::ios::out|std::ios::trunc);

        if (!File.good())
            amrex::FileOpenFailed(filename);

        File << nparticles << '\n';
            
        File.flush();

        File.close();

        if (!File.good())
            amrex::Abort("ParticleContainer<NR, NI, NA>::WriteAsciiFile(): problem writing file");
    }

    ParallelDescriptor::Barrier();

    const int MyProc = ParallelDescriptor::MyProc();

    for (int i = 0; i < ParallelDescriptor::NProcs(); i++)
    {
        if (MyProc == i)
        {
            //
            // Each CPU opens the file for appending and adds its particles.
            //
            std::ofstream File;

            VisMF::IO_Buffer io_buffer(VisMF::IO_Buffer_Size);

            File.rdbuf()->pubsetbuf(io_buffer.dataPtr(), io_buffer.size());

            File.open(filename.c_str(), std::ios::out|std::ios::app);

            File.precision(15);

            if (!File.good())
                amrex::FileOpenFailed(filename);

	    for (int lev = 0; lev < m_particles.size();  lev++) {
	      AoSMap& pmap = m_particles[lev];
	      for (const auto& kv : pmap) {
		const AoS& pbox = kv.second;
		
		int index = 0;
		for (auto it = pbox.cbegin(); it != pbox.cend(); ++it) {
		    if (it->m_idata.id > 0) {
		      
		      File << it->m_idata.id  << ' ';
		      File << it->m_idata.cpu << ' ';
		      
		      D_TERM(File << it->m_rdata.pos[0] << ' ',
			     << it->m_rdata.pos[1] << ' ',
			     << it->m_rdata.pos[2] << ' ');
		      
		      for (int i = 0; i < NA; i++)
			File << m_arraydata[lev][kv.first][i][index] << ' ';
		      index++;
		      
		      for (int i = BL_SPACEDIM; i < BL_SPACEDIM + NR; i++) {
			char ws = (i == BL_SPACEDIM + NR - 1) ? '\n' : ' ';
			File << it->m_rdata.arr[i] << ws;
		      }
		    }
		}
	      }
            }
	    
            File.flush();
	    
            File.close();

            if (!File.good())
	      amrex::Abort("ParticleContainer<NR, NI, NA>::WriteAsciiFile(): problem writing file");
	    
        }
	
        ParallelDescriptor::Barrier();
    }
    
    if (m_verbose > 1)
      {
        Real stoptime = ParallelDescriptor::second() - strttime;
	
        ParallelDescriptor::ReduceRealMax(stoptime,ParallelDescriptor::IOProcessorNumber());
	
        if (ParallelDescriptor::IOProcessor())
	  {
            std::cout << "ParticleContainer<NR, NI, NA>::WriteAsciiFile() time: " << stoptime << '\n';
	  }
      }
}

template <int NR, int NI, int NA>
bool
ParticleContainer<NR, NI, NA>::CrseToFine (const BoxArray&       cfba,
				       const Array<IntVect>& cells,
				       Array<IntVect>&       cfshifts,
				       const Geometry&       gm,
				       Array<int>&           which,
				       Array<IntVect>&       pshifts) const
{
    BL_PROFILE("ParticleContainer<NR, NI, NA>::CrseToFine()");
    //
    // We're in AssignDensity(). We want to know whether or not updating
    // with a particle, will we cross a  crse->fine boundary of the level
    // with coarsened fine BoxArray "cfba".  "cells" are as calculated from
    // CIC_Cells_Fracs().
    //
    const int M = cells.size();

    which.resize(M);
    cfshifts.resize(M);

    for (int i = 0; i < M; i++)
        which[i] =  0;

    bool result = false;

    for (int i = 0; i < M; i++)
    {
        if (cfba.contains(cells[i]))
        {
            result      = true;
            which[i]    = 1;
            cfshifts[i] = IntVect::TheZeroVector();
        }
        else if (!gm.Domain().contains(cells[i]))
        {
            BL_ASSERT(gm.isAnyPeriodic());
            //
            // Can the cell be shifted into cfba?
            //
            const Box bx(cells[i],cells[i]);

            gm.periodicShift(bx, gm.Domain(), pshifts);

            if (!pshifts.empty())
            {
                BL_ASSERT(pshifts.size() == 1);

                const Box& dbx = bx - pshifts[0];

                BL_ASSERT(dbx.ok());

                if (cfba.contains(dbx))
                {
                    //
                    // Note that pshifts[0] is from the coarse perspective.
                    // We'll later need to multiply it by ref ratio to use
                    // at the fine level.
                    //
                    result      = true;
                    which[i]    = 1;
                    cfshifts[i] = pshifts[0];
                }
            }
        }
    }

    return result;
}

template <int NR, int NI, int NA>
bool
ParticleContainer<NR, NI, NA>::FineToCrse (const ParticleType&                p,
				       int                                flev,
				       const Array<IntVect>&              fcells,
				       const BoxArray&                    fvalid,
				       const BoxArray&                    compfvalid_grown,
				       Array<IntVect>&                    ccells,
				       Array<Real>&                       cfracs,
				       Array<int>&                        which,
				       Array<int>&                        cgrid,
				       Array<IntVect>&                    pshifts,
				       std::vector< std::pair<int,Box> >& isects) const
{
    BL_PROFILE("ParticleContainer<NR, NI, NA>::FineToCrse()");
    BL_ASSERT(m_gdb != 0);
    BL_ASSERT(flev > 0);
    //
    // We're in AssignDensity(). We want to know whether or not updating
    // with a particle we'll cross a fine->crse boundary.  Note that crossing
    // a periodic boundary, where the periodic shift lies in our valid region,
    // is not considered a Fine->Crse crossing.
    //
    const int M = fcells.size();

    which.resize(M);
    cgrid.resize(M);
    ccells.resize(M);
    cfracs.resize(M);

    for (int i = 0; i < M; i++)
    {
        cgrid[i] = -1;
        which[i] =  0;
    }

    ParticleLocData pld;
    Where(p, pld);

    const Box& ibx = amrex::grow(m_gdb->ParticleBoxArray(flev)[pld.m_grid],-1);

    BL_ASSERT(ibx.ok());

    if (ibx.contains(pld.m_cell))
        //
        // We're strictly contained in our valid box.
        // We can't cross a fine->crse boundary.
        //
        return false;

    if (!compfvalid_grown.contains(pld.m_cell))
        //
        // We're strictly contained in our "valid" region. Note that the valid
        // region contains any periodically shifted ghost cells that intersect
        // valid region.
        //
        return false;
    //
    // Otherwise ...
    //
    const Geometry& cgm = m_gdb->Geom(flev-1);
    const IntVect&  rr  = m_gdb->refRatio(flev-1);
    const BoxArray& cba = m_gdb->ParticleBoxArray(flev-1);

    Particle<NR, NI>::CIC_Cells_Fracs(p, cgm.ProbLo(), cgm.CellSize(), cfracs, ccells);

    bool result = false;

    for (int i = 0; i < M; i++)
    {
        IntVect ccell_refined = ccells[i]*rr;
        //
        // We've got to protect against the case when we're at the low
        // end of the domain because coarsening & refining don't work right
        // when indices go negative.
        //
        for (int dm = 0; dm < BL_SPACEDIM; dm++)
            ccell_refined[dm] = std::max(ccell_refined[dm], -1);

        if (!fvalid.contains(ccell_refined))
        {
            result   = true;
            which[i] = 1;

            Box cbx(ccells[i],ccells[i]);
    
            if (!cgm.Domain().contains(ccells[i]))
            {
                //
                // We must be at a periodic boundary.
                // Find valid box into which we can be periodically shifted.
                //
                BL_ASSERT(cgm.isAnyPeriodic());

                cgm.periodicShift(cbx, cgm.Domain(), pshifts);

                BL_ASSERT(pshifts.size() == 1);

                cbx -= pshifts[0];

                ccells[i] -= pshifts[0];
                BL_ASSERT(cbx.ok());
                BL_ASSERT(cgm.Domain().contains(cbx));
            }
            //
            // Which grid at the crse level do we need to update?
            //
            cba.intersections(cbx,isects,true,0);

            BL_ASSERT(!isects.empty());

            cgrid[i] = isects[0].first;  // The grid ID at crse level that we hit.
        }
    }

    return result;
}

template <int NR, int NI, int NA>
void
ParticleContainer<NR, NI, NA>::FineCellsToUpdateFromCrse (const ParticleType&                p,
						      int                                lev,
						      const IntVect&                     ccell,
						      const IntVect&                     cshift,
						      Array<int>&                        fgrid,
						      Array<Real>&                       ffrac,
						      Array<IntVect>&                    fcells,
						      std::vector< std::pair<int,Box> >& isects) const
{
    BL_PROFILE("ParticleContainer<NR, NI, NA>::FineCellsToUpdateFromCrse()");
    BL_ASSERT(lev >= 0);
    BL_ASSERT(lev < m_gdb->finestLevel());

    const Box&      fbx = amrex::refine(Box(ccell,ccell),m_gdb->refRatio(lev));
    const BoxArray& fba = m_gdb->ParticleBoxArray(lev+1);
    const Real*     plo = m_gdb->Geom(lev).ProbLo();
    const Real*     dx  = m_gdb->Geom(lev).CellSize();
    const Real*     fdx = m_gdb->Geom(lev+1).CellSize();

    if (cshift == IntVect::TheZeroVector())
    {
        BL_ASSERT(fba.contains(fbx));
    }
    //
    // Instead of clear()ing these we'll do a resize(0).
    // This'll preserve their capacity so that we'll only need
    // to do any memory allocation when their capacity needs to increase.
    //
    fgrid.resize(0);
    ffrac.resize(0);
    fcells.resize(0);
    //
    // Which fine cells does particle "p" (that wants to update "ccell") do we
    // touch at the finer level?
    //
    for (IntVect iv = fbx.smallEnd(); iv <= fbx.bigEnd(); fbx.next(iv))
    {
        bool touches = true;

        for (int k = 0; k < BL_SPACEDIM; k++)
        {
            const Real celllo = iv[k]  * fdx[k] + plo[k];
            const Real cellhi = celllo + fdx[k];

            if ((p.m_rdata.pos[k] < celllo) && (celllo > (p.m_rdata.pos[k] + dx[k]/2)))
                touches = false;

            if ((p.m_rdata.pos[k] > cellhi) && (cellhi < (p.m_rdata.pos[k] - dx[k]/2)))
                touches = false;
        }

        if (touches)
        {
            fcells.push_back(iv);
        }
    }

    Real sum_fine = 0;
    //
    // We need to figure out the fine fractions and the fine grid needed updating.
    //
    for (int j = 0; j < fcells.size(); j++)
    {
        IntVect& iv = fcells[j];

        Real the_frac = 1;

        for (int k = 0; k < BL_SPACEDIM; k++)
        {
            const Real celllo = (iv[k] * fdx[k] + plo[k]);

            if (p.m_rdata.pos[k] <= celllo)
            {
                const Real isecthi = p.m_rdata.pos[k] + dx[k]/2;

                the_frac *= std::min((isecthi - celllo),fdx[k]);
            }
            else
            {
                const Real cellhi  = (iv[k]+1) * fdx[k] + plo[k];
                const Real isectlo = p.m_rdata.pos[k] - dx[k]/2;

                the_frac *= std::min((cellhi - isectlo),fdx[k]);
            }
        }

        ffrac.push_back(the_frac);

        sum_fine += the_frac;

        if (cshift != IntVect::TheZeroVector())
        {
            //
            // Update to the correct fine cell needing updating.
            // Note that "cshift" is from the coarse perspective.
            //
            const IntVect& fshift = cshift * m_gdb->refRatio(lev);
            //
            // Update fcells[j] to indicate a shifted fine cell needing updating.
            //
            iv -= fshift;
        }

        fba.intersections(Box(iv,iv),isects,true,0);

        BL_ASSERT(!isects.empty());

        fgrid.push_back(isects[0].first);
    }

    BL_ASSERT(ffrac.size() == fcells.size());
    BL_ASSERT(fgrid.size() == fcells.size());
    //
    // Now adjust the fine fractions so they sum to one.
    //
    for (int j = 0; j < ffrac.size(); j++)
        ffrac[j] /= sum_fine;
}


//
// This is the multi-level version.
//
// The Array should be empty on input.
//
// There'll be finest_level+1 of them.
//
template <int NR, int NI, int NA>
void
ParticleContainer<NR, NI, NA>::AssignDensity (int rho_index, bool sub_cycle,
					   Array<std::unique_ptr<MultiFab> >& mf_to_be_filled, 
					   int lev_min, int ncomp, int finest_level) const
{
    if (rho_index != 0) amrex::Abort("AssignDensity only works if rho_index = 0");

    BL_PROFILE("ParticleContainer<NR, NI, NA>::AssignDensity()");
    BL_ASSERT(NR >= 1);
    BL_ASSERT(NR >= ncomp);
    BL_ASSERT(ncomp == 1 || ncomp == BL_SPACEDIM+1);

    if (finest_level == -1)
    {
        finest_level = m_gdb->finestLevel();
    }
    while (!m_gdb->LevelDefined(finest_level))
    {
        finest_level--;
    }
    //
    // The size of the returned multifab is limited by lev_min and 
    // finest_level. In the following code, lev is the real level, 
    // lev_index is the corresponding index for mf. 
    //

    // Create the space for mf_to_be_filled, regardless of whether we'll need a temporary mf
    mf_to_be_filled.resize(finest_level+1-lev_min);
    for (int lev = lev_min; lev <= finest_level; lev++)
    { 
        const int lev_index = lev - lev_min;
        mf_to_be_filled[lev_index].reset(new MultiFab(m_gdb->boxArray(lev),
						      m_gdb->DistributionMap(lev),
						      ncomp, 1));
	mf_to_be_filled[lev_index]->setVal(0.0);
    }

    // Test whether the grid structure of the boxArray is the same
    //       as the ParticleBoxArray at all levels 
    bool all_grids_the_same = true; 
    for (int lev = lev_min; lev <= finest_level; lev++) {
        if (!OnSameGrids(lev, *mf_to_be_filled[lev-lev_min])) {
	    all_grids_the_same = false;
	    break;
	}
    }

    Array<std::unique_ptr<MultiFab> > mf_part;
    if (!all_grids_the_same)
    { 
        // Create the space for the temporary, mf_part
        mf_part.resize(finest_level+1-lev_min);
        for (int lev = lev_min; lev <= finest_level; lev++)
        {
            const int lev_index = lev - lev_min;
            mf_part[lev_index].reset(new MultiFab(m_gdb->ParticleBoxArray(lev), 
						  m_gdb->ParticleDistributionMap(lev),
						  ncomp, 1));
	    mf_part[lev_index]->setVal(0.0);
        }
    }

    auto & mf = (all_grids_the_same) ? mf_to_be_filled : mf_part;

    if (finest_level == 0)
    {
        //
        // Just use the far simpler single-level version.
        //
        AssignDensitySingleLevel(rho_index, *mf[0],0,ncomp);
        //
        // I believe that we don't need any information in ghost cells so we don't copy those.
        //
        if ( ! all_grids_the_same) {
            mf_to_be_filled[0]->copy(*mf[0],0,0,ncomp);
	}
        return;
    }
    
    //
    // This is the "data" needed by other MPI procs.
    //
    std::map<int, Array<ParticleCommData> > data;

    const Real stime = ParallelDescriptor::second();
    //
    // Minimum M required.
    //
    const int M = D_TERM(2,+2,+4);

    Array<int>     cgrid(M);
    Array<int>    cwhich(M),  fwhich(M);
    Array<Real>    fracs(M),  cfracs(M);
    Array<IntVect> cells(M),  ccells(M), cfshifts(M);

    ParticleCommData pb;
    //
    // I'm going to allocate these badboys here & pass'm into routines that use'm.
    // This should greatly cut down on memory allocation/deallocation.
    //
    Array<IntVect>                    pshifts(27);
    std::vector< std::pair<int,Box> > isects;
    Array<int>                        fgrid(M);
    Array<Real>                       ffracs(M);
    Array<IntVect>                    fcells;
    //
    // "fvalid" contains all the valid region of the MultiFab at this level, together
    // with any ghost cells lying outside the domain, that can be periodically shifted into the
    // valid region.  "compfvalid" is the complement of the "fvalid", while "compfvalid_grown" is 
    // "compfvalid" grown by one.  Using these we can figure out whether or not a cell is in the
    // valid region of our MultiFab as well as whether or not we're at a Fine->Crse boundary.
    //
    for (int lev = lev_min; lev <= finest_level; lev++)
    {
        const Geometry& gm        = m_gdb->Geom(lev);
        const Geometry& gm_fine   = (lev < finest_level) ? m_gdb->Geom(lev+1) : gm;
        const Geometry& gm_coarse = (lev > 0) ? m_gdb->Geom(lev-1) : gm;
        const Box&      dm        = gm.Domain();
        const Real*     dx        = gm.CellSize();
        const Real*     plo       = gm.ProbLo();
        const Real*     dx_fine   = (lev < finest_level) ? m_gdb->Geom(lev+1).CellSize() : dx;
        const Real*     dx_coarse = (lev > 0) ? m_gdb->Geom(lev-1).CellSize() : dx;
        const int       lev_index = lev - lev_min;
        const BoxArray& grids     = mf[lev_index]->boxArray();
        const int       dgrow     = (lev == 0) ? 1 : m_gdb->MaxRefRatio(lev-1);

        BoxArray compfvalid, compfvalid_grown, fvalid = mf[lev_index]->boxArray();
        //
        // Do we have Fine->Crse overlap on a periodic boundary?
        // We want to add all ghost cells that can be shifted into valid region.
        //
        BoxList valid;

        for (int i = 0; i < grids.size(); i++)
        {
            if (gm.isAnyPeriodic())
            {
                const Box& dest = amrex::grow(grids[i],dgrow);

                if ( ! dm.contains(dest))
                {
                    for (int j = 0; j < grids.size(); j++)
                    {
                        BL_ASSERT(dm.contains(grids[j]));

                        gm.periodicShift(dest, grids[j], pshifts);

			for (const auto& kiv : pshifts)
                        {
                            const Box& sbx = grids[j] + kiv;
                            const Box& dbx = dest & sbx;

                            BL_ASSERT(dbx.ok());

                            valid.push_back(dbx);
                        }
                    }
                }
            }
        }
        if (valid.isNotEmpty())
        {
            //
            // We've got some Fine->Crse periodic overlap.
            // Don't forget to add the valid boxes too.
            //
            for (int i = 0; i < grids.size(); i++) {
                valid.push_back(grids[i]);
	    }
            fvalid = BoxArray(valid);
            fvalid.removeOverlap();
        }
        //
        // If we're at a lev < finestLevel, this is the coarsened fine BoxArray.
        // We use this for figuring out Crse->Fine issues.
        //
        BoxArray ccba;
        if (lev > 0)
        {
            ccba = m_gdb->boxArray(lev);
            ccba.coarsen(m_gdb->refRatio(lev-1));
        }
        BoxArray cfba;
        if (lev < finest_level)
        {
            cfba = m_gdb->boxArray(lev+1);
            cfba.coarsen(m_gdb->refRatio(lev));

            BL_ASSERT(mf[lev_index]->boxArray().contains(cfba));
        }
        //
        // This is cfba with any shifted ghost cells.
        //
        BoxArray cfvalid = cfba;

        if (lev < finest_level)
        {
            BoxList cvalid;

            const BoxArray& cgrids = mf[lev_index]->boxArray();

            for (int i = 0; i < cfba.size(); i++)
            {
                if (gm.isAnyPeriodic())
                {
                    const Box& dest = amrex::grow(cfba[i],mf[lev_index]->nGrow());

                    if ( ! dm.contains(dest))
                   { 
                        for (int j = 0; j < cgrids.size(); j++)
                        {
                            BL_ASSERT(dm.contains(cgrids[j]));

                            gm.periodicShift(dest, cgrids[j], pshifts);

			    for (const auto& kiv : pshifts)
                            {
                                const Box& sbx = cfba[i] - kiv;

                                cvalid.push_back(sbx);
                            }
                        }
                    }
                }
            }
            if (cvalid.isNotEmpty())
            {
                //
                // We've got some Fine->Crse periodic overlap.
                // Don't forget to add the valid boxes too.
                //
                for (int i = 0; i < cfba.size(); i++) {
                    cvalid.push_back(cfba[i]);
		}
                cfvalid = BoxArray(cvalid);
                cfvalid.removeOverlap();
            }
        }
        //
        // The "+1" is so we enclose the valid region together with any
        //  ghost cells that can be periodically shifted into valid.
        //
        compfvalid = amrex::complementIn(amrex::grow(dm,dgrow+1), fvalid);

        compfvalid_grown = compfvalid;
        compfvalid_grown.grow(1);
        compfvalid_grown.removeOverlap();
            
        if (gm.isAnyPeriodic() && ! gm.isAllPeriodic())
        {
            amrex::Error("AssignDensity: problem must be periodic in no or all directions");
        }
        //
        // If we're at a lev > 0, this is the coarsened BoxArray.
        // We use this for figuring out Fine->Crse issues.
        //
        BoxArray cba;
        if (lev > 0)
        {
            cba = m_gdb->boxArray(lev);
            cba.coarsen(m_gdb->refRatio(lev-1));
        }
        //
        // Do the grids at this level cover the full domain? If they do
        // there can be no Fine->Crse interactions at this level.
        //
        const bool GridsCoverDomain = fvalid.contains(m_gdb->Geom(lev).Domain());

	const AoSMap& pmap = m_particles[lev];
	for (const auto& kv : pmap) {
	  const int grid = kv.first.first;
	  const AoS& pbx = kv.second;
	  FArrayBox&  fab = (*mf[lev_index])[grid];
	  for (const auto& p : pbx)
            {
                if (p.m_idata.id <= 0) {
		  continue;
		}
                //
                // Get "fracs" and "cells" for the particle "p" at this level.
                //
                const int M = ParticleType::CIC_Cells_Fracs(p, plo, dx, fracs, cells);
                //
                // If this is not fully periodic then we have to be careful that no
                // particle's support leaves the domain. We test this by checking the low
                // and high corners respectively.
                //
                if ( ! gm.isAllPeriodic() && ! allow_particles_near_boundary) {
                    if ( ! gm.Domain().contains(cells[0]) || ! gm.Domain().contains(cells[M-1])) {
                        amrex::Error("AssignDensity: if not periodic, all particles must stay away from the domain boundary");
		    }
		}
                //
                // This section differs based on whether we subcycle.
                // Without subcycling we use the "stretchy" support for particles.
                // With subcycling a particles support is strictly defined 
                // by its resident level.
                //
                if (sub_cycle)
                {
                    bool isFiner    = false;
                    bool isBoundary = false;
                    //
                    // First sum the mass in the valid region
                    //
                    for (int i = 0; i < M; i++)
                    {
                        if (cfvalid.contains(cells[i]))
                        {
                            //
                            // Some part of the particle's mass lies in a 
                            // finer region; we'll deal with it shortly.
                            //
                            isFiner    = true;
                            isBoundary = true;
                            continue;
                        }
                        if ( ! fvalid.contains(cells[i]))
                        {
                            //
                            // We're out of the valid region.
                            //
                            isBoundary = true;
                            continue;
                        }
                        //
                        // Sum up mass in first component.
                        //
                        {
                            fab(cells[i],0) += p.m_rdata.arr[BL_SPACEDIM] * fracs[i];
                        }
                        //
                        // Sum up momenta in next components.
                        //

                        // If the domain is not periodic and we want to let particles
                        //    live near the boundary but "throw away" the contribution that 
                        //    does not fall into the domain ...
                        if ( ! gm.isAllPeriodic() && allow_particles_near_boundary &&
			     ! gm.Domain().contains(cells[i]))
			{
			  continue;
			}

                        for (int n = 1; n < ncomp; n++) {
                            fab(cells[i],n) += p.m_rdata.arr[BL_SPACEDIM + n] * p.m_rdata.arr[BL_SPACEDIM] * fracs[i];
			}
                    }
                    //
                    // Deal with mass that doesn't belong at this level.
                    // Here we assume proper nesting so that only one special case can
                    // be true for a given particle.
                    //
                    if (isBoundary)
                    {
                        if (isFiner)
                        {
                            BL_ASSERT(lev < finest_level);
                            //
                            // We're at a coarse->fine interface
                            //
                            // get fine cells/fracs
                            //
                            const int MF = ParticleType::CIC_Cells_Fracs(p, plo, dx_fine ,dx, ffracs, fcells);

                            for (int j = 0; j < MF; j++)
                            {
                                //
                                // Make sure this fine cell is valid. Check for periodicity.
                                //
                                const Box bx(fcells[j],fcells[j]);
                                gm_fine.periodicShift(bx, gm_fine.Domain(), pshifts);
                                if ( ! pshifts.empty())
                                {
                                    BL_ASSERT(int(pshifts.size()) == 1);
                                    fcells[j] = fcells[j] - pshifts[0];
                                }
                                mf[lev_index + 1]->boxArray().intersections(Box(fcells[j],fcells[j]),isects,true,0);
                                if (isects.size() == 0) {
                                    continue;
				}
                                const int grid = isects[0].first; 
                                const int who  = mf[lev_index+1]->DistributionMap()[grid];

                                if (who == ParallelDescriptor::MyProc())
                                {
                                    //
                                    // Sum up mass in first component.
                                    //
                                    {
                                        (*mf[lev_index+1])[grid](fcells[j],0) += p.m_rdata.arr[BL_SPACEDIM] * ffracs[j];
                                    }
                                    //
                                    // Sum up momenta in next components.
                                    //
                                    for (int n = 1; n < ncomp; n++) {
                                        (*mf[lev_index+1])[grid](fcells[j],n) += p.m_rdata.arr[BL_SPACEDIM+n] * p.m_rdata.arr[BL_SPACEDIM] * ffracs[j];
				    }
                                }
                                else
                                {

				  pb.m_lev  = lev+1;
				  pb.m_grid = grid;
				  pb.m_cell = fcells[j];

				  //
				  // Sum up mass in first component.
				  //
				  {
				    pb.m_data[0] = p.m_rdata.arr[BL_SPACEDIM] *  ffracs[j];
				  }
				  
				  //
				  // Sum up momenta in next components.
				  //
				  for (int n = 1; n < ncomp; n++) {
				    pb.m_data[n] = p.m_rdata.arr[BL_SPACEDIM+n] * p.m_rdata.arr[BL_SPACEDIM] * ffracs[j];
				  }
				  
				  data[who].push_back(pb);
                                }
                            }
                        }
                        else if (lev_index > 0)
                        {
                            //
                            // We must be at a fine->coarse interface.
                            //
                            const int MC = ParticleType::CIC_Cells_Fracs(p, plo, dx_coarse, dx, cfracs, ccells);
                            for (int j = 0; j < MC; j++)
                            {
                                //
                                // Make sure this coarse cell isn't in this level's valid region.
                                // This may not matter.
                                //
                                if (cba.contains(ccells[j]))
                                    continue;
                                //
                                // Check for periodicity.
                                //
                                const Box bx(ccells[j],ccells[j]);
                                gm_coarse.periodicShift(bx, gm_coarse.Domain(), pshifts);

                                if ( ! pshifts.empty())
                                {
                                    BL_ASSERT(int(pshifts.size()) == 1);
                                    ccells[j] = ccells[j] - pshifts[0]; 
                                }
                                //
                                // Find its resident grid.
                                //
                                mf[lev_index - 1]->boxArray().intersections(Box(ccells[j],ccells[j]),isects,true,0);
                                if (isects.size() == 0) {
                                    continue;
				}
                                const int grid = isects[0].first;
                                const int who  = mf[lev_index-1]->DistributionMap()[grid];
                                if (who == ParallelDescriptor::MyProc())
                                {
                                    //
                                    // Sum up mass in first component.
                                    //
                                    {
                                        (*mf[lev_index-1])[grid](ccells[j],0) += p.m_rdata.arr[BL_SPACEDIM] * cfracs[j];
                                    }
                                    //
                                    // Sum up momenta in next components.
                                    //
                                    for (int n = 1; n < ncomp; n++) {
                                        (*mf[lev_index-1])[grid](ccells[j],n) += p.m_rdata.arr[BL_SPACEDIM+n] * p.m_rdata.arr[BL_SPACEDIM] * cfracs[j];
				    }
                                }
                                else
                                {

				  pb.m_lev  = lev-1;
				  pb.m_grid = grid;
				  pb.m_cell = ccells[j];

                                  //
				  // Sum up mass in first component.
				  //
				  {
				    pb.m_data[0] = p.m_rdata.arr[BL_SPACEDIM] * cfracs[j];
				  }
                                  
				  //
				  // Sum up momenta in next components.
				  //
				  for (int n = 1; n < ncomp; n++) {
				    pb.m_data[n] = p.m_rdata.arr[BL_SPACEDIM+n] * p.m_rdata.arr[BL_SPACEDIM] * cfracs[j];
				  }
				  
				  data[who].push_back(pb);
                                }
                            }
                        }
                        else
                        {
                            // The mass is below levels we care about. Ignore it.
                        }
                    }
                }
                else 
                {
                    bool AnyCrseToFine = false;
                    if (lev < finest_level) {
                        AnyCrseToFine = CrseToFine(cfba,cells,cfshifts,gm,cwhich,pshifts);
		    }
                    //
                    // lev_index > 0 means that we don't do F->C for lower levels
                    // This may mean that the mass fraction is off.
                    //
                    bool AnyFineToCrse = false;
                    if (lev_index > 0 && !GridsCoverDomain)
                        AnyFineToCrse = FineToCrse(p,lev,cells,fvalid,compfvalid_grown,ccells,cfracs,fwhich,cgrid,pshifts,isects);

                    BL_ASSERT(!(AnyCrseToFine && AnyFineToCrse));

                    if ( ! AnyCrseToFine && ! AnyFineToCrse)
                    {
                        //
                        // By far the most common case.  Just do it!
                        //
                        for (int i = 0; i < M; i++)
                        {

                            // If the domain is not periodic and we want to let particles
                            //    live near the boundary but "throw away" the contribution that 
                            //    does not fall into the domain ...
                            if (! gm.isAllPeriodic() && allow_particles_near_boundary && ! gm.Domain().contains(cells[i]))
			    {
			      continue;
			    }
                            //
                            // Sum up mass in first component.
                            //
                            {
                                fab(cells[i],0) += p.m_rdata.arr[BL_SPACEDIM] * fracs[i];
                            }
                            //
                            // Sum up momenta in next components.
                            //
                            for (int n = 1; n < ncomp; n++) {
                                fab(cells[i],n) += p.m_rdata.arr[BL_SPACEDIM+n] * p.m_rdata.arr[BL_SPACEDIM] * fracs[i];
			    }
                        }
                    }
                    else if (AnyFineToCrse)
                    {
                        Real sum_crse = 0, sum_fine = 0;

                        for (int i = 0; i < M; i++)
                        {
                            if (fwhich[i])
                            {
                                //
                                // We're at a Fine->Crse boundary.
                                //
                                BL_ASSERT(cgrid[i] >= 0);
                                BL_ASSERT(cgrid[i] < mf[lev_index-1]->size());
                                //
                                // Here we need to update the crse region.  The coarse
                                // region is always going to be updated if we have a
                                // particle in a cell bordering a Fine->Crse boundary.
                                //
                                const int who = mf[lev_index-1]->DistributionMap()[cgrid[i]];

                                if (who == ParallelDescriptor::MyProc())
                                {
                                    if ( ! (*mf[lev_index-1])[cgrid[i]].box().contains(ccells[i])) {
				      continue;
				    }

                                    // If the domain is not periodic and we want to let particles
                                    //    live near the boundary but "throw away" the contribution that 
                                    //    does not fall into the domain ...
                                    if (! gm_coarse.isAllPeriodic() && allow_particles_near_boundary &&
				        ! gm_coarse.Domain().contains(ccells[i]))
				    {
				      continue;
				    }

                                    //
                                    // Sum up mass in first component.
                                    //
                                    {
                                        (*mf[lev_index-1])[cgrid[i]](ccells[i],0) += p.m_rdata.arr[BL_SPACEDIM] * cfracs[i];
                                    }
                                    //
                                    // Sum up momenta in next components.
                                    //
                                    for (int n = 1; n < ncomp; n++) {
                                        (*mf[lev_index-1])[cgrid[i]](ccells[i],n) += p.m_rdata.arr[BL_SPACEDIM+n] * p.m_rdata.arr[BL_SPACEDIM] * cfracs[i];
				    }
                                }
                                else
                                {
				  pb.m_lev  = lev-1;
				  pb.m_grid = cgrid[i];
				  pb.m_cell = ccells[i];

                                  //
				  // Sum up mass in first component.
				  //
				  {
				    pb.m_data[0] = p.m_rdata.arr[BL_SPACEDIM] * cfracs[i];
				  }

				  //
				  // Sum up momenta in next components.
				  //
				  for (int n = 1; n < ncomp; n++) {
				    pb.m_data[n] = p.m_rdata.arr[BL_SPACEDIM+n] * p.m_rdata.arr[BL_SPACEDIM] * cfracs[i];
				  }
				  data[who].push_back(pb);
                                }

                                sum_crse += cfracs[i];
                            }
                        }
                        //
                        // We've updated the Crse cells.  Now we have to update the fine
                        // cells in such a way that the total amount of mass we move
                        // around is precisely p.m_rdata.arr[BL_SPACEDIM]. In other words, the fractions
                        // we use at crse and fine have to sum to zero.  In the fine
                        // case, we have to account for the case where one or more of the
                        // cell indices is not in the valid region of the box containing 
                        // the particle.
                        //
                        sum_fine = 0;
                        for (int i = 0; i < M; i++) 
                        {
                            //
                            // Reusing "fwhich" to indicate fine cells that need massaging.
                            //
                            fwhich[i] = true;

                            if ( ! compfvalid_grown.contains(cells[i]))
                            {
                                //
                                // Go ahead and add the full correct amount to these cells.
                                // They can't touch a Fine->Crse boundary.
                                //
                                sum_fine += fracs[i];
                                //
                                // Sum up mass in first component.
                                //
                                {
                                    fab(cells[i],0) += p.m_rdata.arr[BL_SPACEDIM] * fracs[i];
                                }
                                //
                                // Sum up momenta in next components.
                                //
                                for (int n = 1; n < ncomp; n++) {
                                    fab(cells[i],n) += p.m_rdata.arr[BL_SPACEDIM+n] * p.m_rdata.arr[BL_SPACEDIM] * fracs[i];
				}
                                fwhich[i] = false;
                            }
                            else if (compfvalid.contains(cells[i]))
                            {
                                fwhich[i] = false;
                            }
                        }

                        const Real sum_so_far = sum_crse + sum_fine; 

                        BL_ASSERT(sum_so_far > 0);
                        BL_ASSERT(sum_so_far < 1);

                        sum_fine = 0;
                        for (int i = 0; i < M; i++) 
                        {       
                            if (fwhich[i])
                                //
                                // Got to weight cells in this direction differently.
                                //
                                sum_fine += fracs[i];
                        }

                        const Real mult = (1 - sum_so_far) / sum_fine;
                        //
                        // Now add the weighted amount to the fine cells touching the c-f interface.
                        //
                        sum_fine = 0;
                        for (int i = 0; i < M; i++)
                        {
                            if (fwhich[i])
                            {
                                //
                                // Sum up mass in first component.
                                //
                                {
                                    fab(cells[i],0) += p.m_rdata.arr[BL_SPACEDIM] * fracs[i] * mult;
                                }
                                //
                                // Sum up momenta in next components.
                                //
                                for (int n = 1; n < ncomp; n++) {
                                    fab(cells[i],n) += p.m_rdata.arr[BL_SPACEDIM+n] * p.m_rdata.arr[BL_SPACEDIM] * fracs[i] * mult;
				}

                                sum_fine += fracs[i] * mult;
                            }
                        }

                        BL_ASSERT(std::abs(1-(sum_fine+sum_so_far)) < 1.e-9);
                    }
                    else if (AnyCrseToFine)
                    {
                        Real sum = 0;

                        for (int i = 0; i < M; i++)
                        {
                            if (!cwhich[i])
                            {
                                // If the domain is not periodic and we want to let particles
                                //    live near the boundary but "throw away" the contribution that 
                                //    does not fall into the domain ...
                                if ( ! gm.isAllPeriodic() && allow_particles_near_boundary &&
				     ! gm.Domain().contains(ccells[i]))
				{
				  continue;
				}
                                //
                                // Sum up mass in first component.
                                //
                                {
                                    fab(cells[i],0) += p.m_rdata.arr[BL_SPACEDIM] * fracs[i];
                                }
                                //
                                // Sum up momenta in next components.
                                //
                                for (int n = 1; n < ncomp; n++) {
                                    fab(cells[i],n) += p.m_rdata.arr[BL_SPACEDIM+n] * p.m_rdata.arr[BL_SPACEDIM] * fracs[i];
				}

                                sum += fracs[i];
                            }
                            else
                            {
                                //
                                // We're at a Crse->Fine boundary.
                                //
                                FineCellsToUpdateFromCrse(p,lev,cells[i],cfshifts[i],fgrid,ffracs,fcells,isects);

                                for (int j = 0, nfcells = fcells.size(); j < nfcells; j++)
                                {
                                    const int who = mf[lev_index+1]->DistributionMap()[fgrid[j]];

                                    if (who == ParallelDescriptor::MyProc())
                                    {
                                        //
                                        // Sum up mass in first component.
                                        //
                                        {
                                            (*mf[lev_index+1])[fgrid[j]](fcells[j],0) += p.m_rdata.arr[BL_SPACEDIM] * fracs[i] * ffracs[j];
                                        }
                                        //
                                        // Sum up momenta in next components.
                                        //
                                        for (int n = 1; n < ncomp; n++) {
                                            (*mf[lev_index+1])[fgrid[j]](fcells[j],n) += p.m_rdata.arr[BL_SPACEDIM+n] * p.m_rdata.arr[BL_SPACEDIM] * fracs[i] * ffracs[j];
					}
                                    }
                                    else
                                    {
				      pb.m_lev  = lev+1;
				      pb.m_grid = fgrid[j];
				      pb.m_cell = fcells[j];

                                      //
				      // Sum up mass in first component.
				      //
				      {
					pb.m_data[0] = p.m_rdata.arr[BL_SPACEDIM] * fracs[i] * ffracs[j];
				      }

				      //
				      // Sum up momenta in next components.
				      //
				      for (int n = 1; n < ncomp; n++) {
					pb.m_data[0] = p.m_rdata.arr[BL_SPACEDIM+n] * p.m_rdata.arr[BL_SPACEDIM] * fracs[i] * ffracs[j];
					}

                                        data[who].push_back(pb);
                                    }

                                    sum += fracs[i] * ffracs[j];
                                }
                            }
                        }

                        BL_ASSERT(std::abs(1-sum) < 1.e-9);
                    }
                }
            }
        }
    }

    //
    // Send any needed data to other MPI processes.
    // This "may" touch ghost cells so we want to do it before
    // the SumBoundary() stuff.
    //
    AssignDensityDoit(rho_index, mf, data, ncomp, lev_min);

    for (int lev = lev_min; lev <= finest_level; lev++)
    {
        const int       lev_index = lev - lev_min;
        const Geometry& gm        = m_gdb->Geom(lev);
        const Real*     dx        = gm.CellSize();
        const Real      vol       = D_TERM(dx[0], *dx[1], *dx[2]);

        mf[lev_index]->SumBoundary(gm.periodicity());
        //
        // If ncomp > 1, first divide the momenta (component n) 
        // by the mass (component 0) in order to get velocities.
        // Be careful not to divide by zero.
        //
        for (int n = 1; n < ncomp; n++)
        {
            for (MFIter mfi(*mf[lev_index]); mfi.isValid(); ++mfi)
            {
                (*mf[lev_index])[mfi].protected_divide((*mf[lev_index])[mfi],0,n,1);
            }
        }
        //
        // Only multiply the first component by (1/vol) because this converts mass
        // to density. If there are additional components (like velocity), we don't
        // want to divide those by volume.
        //
        mf[lev_index]->mult(1/vol,0,1);
    }

    //
    // The size of the returned multifab is limited by lev_min and 
    // finest_level. In the following code, lev is the real level,  
    // lev_index is the corresponding index for mf. 
    //
    // I believe that we don't need any information in ghost cells so we don't copy those.
    //
    if ( ! all_grids_the_same)
        for (int lev = lev_min; lev <= finest_level; lev++)
        {
            const int lev_index = lev - lev_min;
            mf_to_be_filled[lev_index]->copy(*mf_part[lev_index],0,0,1);
        }
    
    if (m_verbose > 1)
    {
        Real etime = ParallelDescriptor::second() - stime;

        ParallelDescriptor::ReduceRealMax(etime,ParallelDescriptor::IOProcessorNumber());

        if (ParallelDescriptor::IOProcessor())
        {
            std::cout << "ParticleContainer<NR, NI, NA>::AssignDensity(multi-level) time: " << etime << '\n';
        }
    }
}

//
// Used by AssignDensity (Array<std::unique_ptr<MultiFab> >& mf).
//
// Passes data needed by Crse->Fine or Fine->Crse to CPU that needs it.
//
// We store the data that needs to be sent in "data". Note that m_lev is the
// real particle level, while mf may start at a fine level (e.g. lvls 1 and 2).
// Consequently, we must subtract lev_min from m_lev to get the mf lev.
//

template <int NR, int NI, int NA>
void
ParticleContainer<NR, NI, NA>::AssignDensityDoit (int               rho_index,
					       Array<std::unique_ptr<MultiFab> >&             mf,
					       std::map<int, Array<ParticleCommData> >& data,
					       int               ncomp,
					       int               lev_min) const
{
    if (rho_index != 0) amrex::Abort("AssignDensityDoit only works if rho_index = 0");

    BL_PROFILE("ParticleContainer<NR, NI, NA>::AssignDensityDoit()");
    BL_ASSERT(NR >= ncomp);

    const int NProcs = ParallelDescriptor::NProcs();

    if (NProcs == 1)
    {
      BL_ASSERT(data.empty());
      return;
    }

#if BL_USE_MPI
    //
    // We may have data that needs to be sent to another CPU.
    //
    const int MyProc = ParallelDescriptor::MyProc();

    Array<int> Snds(NProcs,0), Rcvs(NProcs,0);

    int NumSnds = 0, NumRcvs = 0;

    for (const auto& kv : data)
    {
        NumSnds       += kv.second.size();
        Snds[kv.first] = kv.second.size();
    }

    ParallelDescriptor::ReduceIntMax(NumSnds);

    if (NumSnds == 0) {
        //
        // There's no parallel work to do.
        //
        return;
    }

    BL_COMM_PROFILE(BLProfiler::Alltoall, sizeof(int),
                    ParallelDescriptor::MyProc(), BLProfiler::BeforeCall());

    BL_MPI_REQUIRE( MPI_Alltoall(Snds.dataPtr(),
                                 1,
                                 ParallelDescriptor::Mpi_typemap<int>::type(),
                                 Rcvs.dataPtr(),
                                 1,
                                 ParallelDescriptor::Mpi_typemap<int>::type(),
                                 ParallelDescriptor::Communicator()) );
    BL_ASSERT(Rcvs[MyProc] == 0);

    BL_COMM_PROFILE(BLProfiler::Alltoall, sizeof(int),
                    ParallelDescriptor::MyProc(), BLProfiler::AfterCall());

    typedef std::map<int,int> IntIntMap;

    IntIntMap SndCnts, RcvCnts, rOffset;

    for (int i = 0; i < NProcs; i++) {
        if (Snds[i] > 0) {
            SndCnts[i] = Snds[i];
	}
    }

    for (int i = 0; i < NProcs; i++)
    {
        if (Rcvs[i] > 0)
        {
            RcvCnts[i] = Rcvs[i];
            rOffset[i] = NumRcvs;
            NumRcvs   += Rcvs[i];
        }
    }
    //
    // Don't need these anymore.
    //
    Array<int>().swap(Snds);
    Array<int>().swap(Rcvs);
    //
    // The data we want to receive.
    //
    const int iChunkSize = 2 + BL_SPACEDIM;
    const int rChunkSize = ncomp;

    Array<int>                    irecvdata (NumRcvs*iChunkSize);
    Array<typename ParticleType::RealType> rrecvdata (NumRcvs*rChunkSize);

    Array<int>         index(2*RcvCnts.size());
    Array<MPI_Status>  stats(2*RcvCnts.size());
    Array<MPI_Request> rreqs(2*RcvCnts.size());

    const int SeqNumI = ParallelDescriptor::SeqNum();
    const int SeqNumR = ParallelDescriptor::SeqNum();
    //
    // Post the receives.
    //
    int idx = 0;
    for (auto it = RcvCnts.cbegin(); it != RcvCnts.cend(); ++it, ++idx)
    {
        const int Who  = it->first;
        const int iCnt = it->second   * iChunkSize;
        const int rCnt = it->second   * rChunkSize;
        const int iIdx = rOffset[Who] * iChunkSize;
        const int rIdx = rOffset[Who] * rChunkSize;

        BL_ASSERT(Who >= 0 && Who < NProcs);
        BL_ASSERT(iCnt > 0);
        BL_ASSERT(rCnt > 0);
        BL_ASSERT(iCnt < std::numeric_limits<int>::max());
        BL_ASSERT(rCnt < std::numeric_limits<int>::max());

        rreqs[2*idx+0] = ParallelDescriptor::Arecv(&irecvdata[iIdx],iCnt,Who,SeqNumI).req();
        rreqs[2*idx+1] = ParallelDescriptor::Arecv(&rrecvdata[rIdx],rCnt,Who,SeqNumR).req();
    }
    //
    // Send the data.
    //
    Array<int>                             isenddata;
    Array<typename ParticleType::RealType> rsenddata;

    for (const auto& kv : SndCnts)
    {
        const int Who  = kv.first;
        const int iCnt = kv.second * iChunkSize;
        const int rCnt = kv.second * rChunkSize;

        BL_ASSERT(iCnt > 0);
        BL_ASSERT(rCnt > 0);
        BL_ASSERT(Who >= 0 && Who < NProcs);
        BL_ASSERT(iCnt < std::numeric_limits<int>::max());
        BL_ASSERT(rCnt < std::numeric_limits<int>::max());

        isenddata.resize(iCnt);
        rsenddata.resize(rCnt);

	auto& pbox = data[Who];

        int ioff = 0, roff = 0;
	for (const auto& p : pbox)
        {
	  isenddata[ioff+0] = p.m_lev  - lev_min;
	  isenddata[ioff+1] = p.m_grid;

	  D_TERM(isenddata[ioff+2] = p.m_cell[0];,
		 isenddata[ioff+3] = p.m_cell[1];,
		 isenddata[ioff+4] = p.m_cell[2];);

	  ioff += iChunkSize;

	  for (int n = 0; n < ncomp; n++) {
	    rsenddata[roff+n] = p.m_data[n];
	  }

	  roff += ncomp;
        }

	Array<ParticleCommData>().swap(pbox);

        ParallelDescriptor::Send(isenddata.dataPtr(),iCnt,Who,SeqNumI);
        ParallelDescriptor::Send(rsenddata.dataPtr(),rCnt,Who,SeqNumR);
    }
    //
    // Receive the data.
    //
    for (int NWaits = rreqs.size(), completed; NWaits > 0; NWaits -= completed)
    {
        ParallelDescriptor::Waitsome(rreqs, completed, index, stats);
    }
    //
    // Now update "mf".
    //
    if (NumRcvs > 0)
    {
        const int*                             idata = irecvdata.dataPtr();
        const typename ParticleType::RealType* rdata = rrecvdata.dataPtr();

        for (int i = 0; i < NumRcvs; i++)
        {
            const int     lev  = idata[0];
            const int     grd  = idata[1];
            const IntVect cell (D_DECL(idata[2],idata[3],idata[4]));

            BL_ASSERT((*mf[lev]).DistributionMap()[grd] == MyProc);
	    BL_ASSERT((*mf[lev])[grd].box().contains(cell));

            for (int n = 0; n < ncomp; n++) {
                (*mf[lev])[grd](cell,n) += rdata[n];
	    }

            idata += iChunkSize;
            rdata += rChunkSize;
        }
    }

#endif /*BL_USE_MPI*/
}

//
// This is the single-level version -- it takes either cell-centered or node-centered MF's
//
template <int NR, int NI, int NA>
void
ParticleContainer<NR, NI, NA>::AssignDensitySingleLevel (int rho_index,
						    MultiFab& mf_to_be_filled,
						    int       lev,
						    int       ncomp,
						    int       particle_lvl_offset) const
{
    BL_PROFILE("ParticleContainer<NR, NI, NA>::AssignDensitySingleLevel()");
    BL_ASSERT(NR >= 1);
    BL_ASSERT(ncomp == 1 || ncomp == BL_SPACEDIM+1);

    if (lev >= int(m_particles.size()))
    {
        //
        // Don't do anything if there are no particles at this level.
        //
        return;
    }

    // Keep the same external interface to the applications, but if the
    if (mf_to_be_filled.is_nodal())
    {
        NodalDepositionSingleLevel(rho_index, mf_to_be_filled,lev,ncomp,particle_lvl_offset);
    }
    else if (mf_to_be_filled.boxArray().ixType().cellCentered())
    {
        AssignCellDensitySingleLevel(rho_index, mf_to_be_filled,lev,ncomp,particle_lvl_offset);
    }
    else
    {
	amrex::Abort("AssignCellDensitySingleLevel: mixed type not supported");
    }
}

//
// This is the single-level version for cell-centered density
//
template <int NR, int NI, int NA>
void
ParticleContainer<NR, NI, NA>::AssignCellDensitySingleLevel (int rho_index,
							MultiFab& mf_to_be_filled,
							int       lev,
							int       ncomp,
							int       particle_lvl_offset) const
{
    if (rho_index != 0) amrex::Abort("AssignCellDensitySingleLevel only works if rho_index = 0");

    MultiFab* mf_pointer;

    if (OnSameGrids(lev, mf_to_be_filled))
    {
        // If we are already working with the internal mf defined on the 
        // particle_box_array, then we just work with this.
        mf_pointer = &mf_to_be_filled;
    }
    else
    {
        // If mf_to_be_filled is not defined on the particle_box_array, then we need 
        // to make a temporary here and copy into mf_to_be_filled at the end.
        mf_pointer = new MultiFab(m_gdb->ParticleBoxArray(lev), 
				  m_gdb->ParticleDistributionMap(lev),
				  ncomp, mf_to_be_filled.nGrow());
    }

    // We must have ghost cells for each FAB so that a particle in one grid can spread its effect to an
    //    adjacent grid by first putting the value into ghost cells of its own grid.  The mf->sumBoundary call then
    //    adds the value from one grid's ghost cell to another grid's valid region.
    if (mf_pointer->nGrow() < 1) 
       amrex::Error("Must have at least one ghost cell when in AssignDensitySingleLevel");

    const Real      strttime    = ParallelDescriptor::second();
    const Geometry& gm          = m_gdb->Geom(lev);
    const Real*     plo         = gm.ProbLo();
    const Real*     dx_particle = m_gdb->Geom(lev + particle_lvl_offset).CellSize();
    const Real*     dx          = gm.CellSize();
    const AoSMap&   pmap        = m_particles[lev];

    if (gm.isAnyPeriodic() && ! gm.isAllPeriodic()) {
      amrex::Error("AssignDensity: problem must be periodic in no or all directions");
    }
    
    for (MFIter mfi(*mf_pointer); mfi.isValid(); ++mfi) {
      (*mf_pointer)[mfi].setVal(0);
    }


    for (const auto& kv : pmap) {
      const int grid = kv.first.first;
      const AoS& pbx = kv.second;
      FArrayBox& fab = (*mf_pointer)[grid];
      auto N = pbx.size();
	
        Array<Real>    fracs;
        Array<IntVect> cells;
	
#ifdef _OPENMP
#pragma omp parallel for default(none) private(fracs,cells) shared(N,plo,dx,dx_particle,gm,fab,ncomp,pbx)
#endif
	for (size_t ip = 0; ip < N; ++ip)
	  {
            const ParticleType& p = pbx[ip];
	    
            if (p.m_idata.id <= 0) {
	      continue;
	    }
	    
            const int M = ParticleType::CIC_Cells_Fracs(p, plo, dx, dx_particle, fracs, cells);
            //
            // If this is not fully periodic then we have to be careful that the
            // particle's support leaves the domain unless we specifically want to ignore
            // any contribution outside the boundary (i.e. if allow_particles_near_boundary = true). 
            // We test this by checking the low and high corners respectively.
            //
            if ( ! gm.isAllPeriodic() && ! allow_particles_near_boundary) {
                if ( ! gm.Domain().contains(cells[0]) || ! gm.Domain().contains(cells[M-1])) {
                    amrex::Error("AssignDensity: if not periodic, all particles must stay away from the domain boundary");
		}
	    }

            for (int i = 0; i < M; i++)
            {
                if ( ! fab.box().contains(cells[i])) {
		  continue;
		}

                // If the domain is not periodic and we want to let particles
                //    live near the boundary but "throw away" the contribution that 
                //    does not fall into the domain ...
                if ( ! gm.isAllPeriodic() && allow_particles_near_boundary && ! gm.Domain().contains(cells[i])) {
		  continue;
		}
                //
                // Sum up mass in first component.
                //
                {
#ifdef _OPENMP
#pragma omp atomic
#endif
                    fab(cells[i],0) += p.m_rdata.arr[BL_SPACEDIM] * fracs[i];
                }
                // 
                // Sum up momenta in next components.
                //
                for (int n = 1; n < ncomp; n++)
#ifdef _OPENMP
#pragma omp atomic
#endif
		  fab(cells[i],n) += p.m_rdata.arr[BL_SPACEDIM+n] * p.m_rdata.arr[BL_SPACEDIM] * fracs[i];
            }
        }
    }

    mf_pointer->SumBoundary(gm.periodicity());
    //
    // If ncomp > 1, first divide the momenta (component n) 
    // by the mass (component 0) in order to get velocities.
    // Be careful not to divide by zero.
    //
    for (int n = 1; n < ncomp; n++)
    {
        for (MFIter mfi(*mf_pointer); mfi.isValid(); ++mfi)
        {
            (*mf_pointer)[mfi].protected_divide((*mf_pointer)[mfi],0,n,1);
        }
    }
    //
    // Only multiply the first component by (1/vol) because this converts mass
    // to density. If there are additional components (like velocity), we don't
    // want to divide those by volume.
    //
    const Real vol = D_TERM(dx[0], *dx[1], *dx[2]);

    mf_pointer->mult(1/vol,0,1);

    // If mf_to_be_filled is not defined on the particle_box_array, then we need
    // to copy here from mf_pointer into mf_to_be_filled.   I believe that we don't
    // need any information in ghost cells so we don't copy those.
    if (mf_pointer != &mf_to_be_filled)
    {
        mf_to_be_filled.copy(*mf_pointer,0,0,ncomp);
	delete mf_pointer;
    }

    if (m_verbose > 1)
    {
        Real stoptime = ParallelDescriptor::second() - strttime;

        ParallelDescriptor::ReduceRealMax(stoptime,ParallelDescriptor::IOProcessorNumber());

        if (ParallelDescriptor::IOProcessor())
        {
            std::cout << "ParticleContainer<NR, NI, NA>::AssignDensity(single-level) time: " << stoptime << '\n';
        }
    }
}

//
// This is the single-level version for nodal density
//
template <int NR, int NI, int NA>
void
ParticleContainer<NR, NI, NA>::NodalDepositionSingleLevel (int rho_index,
						      MultiFab& mf_to_be_filled,
					              int       lev,
           					      int       ncomp,
	           				      int       particle_lvl_offset) const
{
    MultiFab* mf_pointer;

    if (OnSameGrids(lev, mf_to_be_filled))
    {
        // If we are already working with the internal mf defined on the 
        // particle_box_array, then we just work with this.
        mf_pointer = &mf_to_be_filled;
    }
    else
    {
        // If mf_to_be_filled is not defined on the particle_box_array, then we need 
        // to make a temporary here and copy into mf_to_be_filled at the end.
        mf_pointer = new MultiFab(amrex::convert(m_gdb->ParticleBoxArray(lev),
						  mf_to_be_filled.boxArray().ixType()),
				  m_gdb->ParticleDistributionMap(lev),
				  ncomp, mf_to_be_filled.nGrow());
    }

    const Real      strttime    = ParallelDescriptor::second();
    const Geometry& gm          = m_gdb->Geom(lev);
    const Real*     dx          = gm.CellSize();
    const AoSMap&   pmap        = m_particles[lev];

    if (gm.isAnyPeriodic() && ! gm.isAllPeriodic()) 
        amrex::Error("AssignDensity: problem must be periodic in no or all directions");

    mf_pointer->setVal(0.0);

    Array<IntVect> cells;
    cells.resize(8);

    Array<Real> fracs;
    fracs.resize(8);

#if (BL_SPACEDIM > 1)
    Array<Real> sx;
    sx.resize(2);
    Array<Real> sy;
    sy.resize(2);
#endif
#if (BL_SPACEDIM > 2)
    Array<Real> sz;
    sz.resize(2);
#endif

    for (const auto& kv : pmap) {
      const AoS& pbx = kv.second;
      const int grid = kv.first.first;
      FArrayBox& fab = (*mf_pointer)[grid];

      for (const auto& p : pbx)
        {
            if (p.m_idata.id <= 0) {
	      continue;
	    }
	    
	    ParticleLocData pld;
	    Where(p, pld);

#if (BL_SPACEDIM == 1)
            cells[0] = pld.m_cell;
            cells[1] = pld.m_cell+IntVect(1);

            Real x = p.m_rdata.pos[0] / dx[0];

            int i = pld.m_cell[0];

            Real xint = x - i;

            for (int i = 0; i < 2; i++)
            {
               fab(cells[0],0) += p.m_rdata.arr[BL_SPACEDIM+rho_index] * (1.0 - xint);
               fab(cells[1],0) += p.m_rdata.arr[BL_SPACEDIM+rho_index] *        xint ;
            }
#elif (BL_SPACEDIM == 2)
            cells[0] = pld.m_cell;
            cells[1] = pld.m_cell+IntVect(1,0);
            cells[2] = pld.m_cell+IntVect(0,1);
            cells[3] = pld.m_cell+IntVect(1,1);

            Real x = p.m_rdata.pos[0] / dx[0];
            Real y = p.m_rdata.pos[1] / dx[1];

            int i = pld.m_cell[0];
            int j = pld.m_cell[1];

            Real xint = x - i;
            Real yint = y - j;

            sx[0] = 1.0-xint;
            sx[1] = xint;
            sy[0] = 1.0-yint;
            sy[1] = yint;

            fracs[0] = sx[0] * sy[0];
            fracs[1] = sx[1] * sy[0];
            fracs[2] = sx[0] * sy[1];
            fracs[3] = sx[1] * sy[1];

            for (int i = 0; i < 4; i++)
            {
               fab(cells[i],0) += p.m_rdata.arr[BL_SPACEDIM+rho_index] * fracs[i];
            }
#else
            cells[0] = pld.m_cell;
            cells[1] = pld.m_cell+IntVect(1,0,0);
            cells[2] = pld.m_cell+IntVect(0,1,0);
            cells[3] = pld.m_cell+IntVect(1,1,0);
            cells[4] = pld.m_cell+IntVect(0,0,1);
            cells[5] = pld.m_cell+IntVect(1,0,1);
            cells[6] = pld.m_cell+IntVect(0,1,1);
            cells[7] = pld.m_cell+IntVect(1,1,1);

            Real x = p.m_rdata.pos[0] / dx[0];
            Real y = p.m_rdata.pos[1] / dx[1];
            Real z = p.m_rdata.pos[2] / dx[2];

            int i = pld.m_cell[0];
            int j = pld.m_cell[1];
            int k = pld.m_cell[2];

            Real xint = x - i;
            Real yint = y - j;
            Real zint = z - k;

            sx[0] = 1.0-xint;
            sx[1] = xint;
            sy[0] = 1.0-yint;
            sy[1] = yint;
            sz[0] = 1.0-zint;
            sz[1] = zint;

            fracs[0] = sx[0] * sy[0] * sz[0];
            fracs[1] = sx[1] * sy[0] * sz[0];
            fracs[2] = sx[0] * sy[1] * sz[0];
            fracs[3] = sx[1] * sy[1] * sz[0];
            fracs[4] = sx[0] * sy[0] * sz[1];
            fracs[5] = sx[1] * sy[0] * sz[1];
            fracs[6] = sx[0] * sy[1] * sz[1];
            fracs[7] = sx[1] * sy[1] * sz[1];

            for (int i = 0; i < 8; i++)
            {
               fab(cells[i],0) += p.m_rdata.arr[BL_SPACEDIM+rho_index] * fracs[i];
            }
#endif
        }
    }

    mf_pointer->SumBoundary(gm.periodicity());

    //
    // Only multiply the first component by (1/vol) because this converts mass
    // to density. If there are additional components (like velocity), we don't
    // want to divide those by volume.
    //
    const Real vol = D_TERM(dx[0], *dx[1], *dx[2]);

    mf_pointer->mult(1/vol,0,1);

    // If mf_to_be_filled is not defined on the particle_box_array, then we need
    // to copy here from mf_pointer into mf_to_be_filled.   I believe that we don't
    // need any information in ghost cells so we don't copy those.
    if (mf_pointer != &mf_to_be_filled)
    {
        mf_to_be_filled.copy(*mf_pointer,0,0,ncomp);
	delete mf_pointer;
    }

    if (m_verbose > 1)
    {
        Real stoptime = ParallelDescriptor::second() - strttime;

        ParallelDescriptor::ReduceRealMax(stoptime,ParallelDescriptor::IOProcessorNumber());

        if (ParallelDescriptor::IOProcessor())
        {
            std::cout << "ParticleContainer<N>::NodalDepositionSingleLevel time: " << stoptime << '\n';
        }
    }
}

//
// This version takes as input the acceleration vector at cell centers, and has the option of
// returning the acceleration at the particle location in the data array, starting at
// component start_comp_for_accel
//
template <int NR, int NI, int NA>
void
ParticleContainer<NR, NI, NA>::moveKick (MultiFab&       acceleration,
					    int             lev,
					    Real            dt,
					    Real            a_new,
					    Real            a_half, 
					    int             start_comp_for_accel)
{
    BL_PROFILE("ParticleContainer::moveKick()");
    BL_ASSERT(NR >= BL_SPACEDIM+1);
    BL_ASSERT(lev >= 0 && lev < int(m_particles.size()));

    const Real strttime  = ParallelDescriptor::second();
    const Real half_dt   = Real(0.5) * dt;
    const Real a_new_inv = 1 / a_new;
    AoSMap&    pmap      = m_particles[lev];

    MultiFab* ac_pointer;
    if (OnSameGrids(lev,acceleration))
    {
        ac_pointer = &acceleration;
    }
    else 
    {
        ac_pointer = new MultiFab(m_gdb->ParticleBoxArray(lev),
				  m_gdb->ParticleDistributionMap(lev),
				  acceleration.nComp(),acceleration.nGrow());
        for (MFIter mfi(*ac_pointer); mfi.isValid(); ++mfi)
            ac_pointer->setVal(0.);
        ac_pointer->copy(acceleration,0,0,acceleration.nComp());
        ac_pointer->FillBoundary(); // DO WE NEED GHOST CELLS FILLED ???
    }

    for (const auto& kv : pmap) {
      AoS& pbox = kv.second;
      const int grid = kv.first.first;
      const int n = pbox.size();
      const FArrayBox& gfab = (*ac_pointer)[grid];

#ifdef _OPENMP
#pragma omp parallel for
#endif
      for (int i = 0; i < n; i++)
        {
	  ParticleLocData pld;
	  ParticleType& p = pbox[i];

	  if (p.m_idata.id > 0)
            {

	      Where(p, pld);

	      //
	      // Note: rdata.arr[BL_SPACEDIM] is mass, BL_SPACEDIM+1 is v_x, ...
	      //
	      Real grav[BL_SPACEDIM];

	      ParticleType::GetGravity(gfab, m_gdb->Geom(pld.m_lev), p, grav);
	      //
	      // Define (a u)^new = (a u)^half + dt/2 grav^new
	      //
	      D_TERM(p.m_rdata.arr[BL_SPACEDIM+1] *= a_half;,
		     p.m_rdata.arr[BL_SPACEDIM+2] *= a_half;,
		     p.m_rdata.arr[BL_SPACEDIM+3] *= a_half;);

	      D_TERM(p.m_rdata.arr[BL_SPACEDIM+1] += half_dt * grav[0];,
		     p.m_rdata.arr[BL_SPACEDIM+2] += half_dt * grav[1];,
		     p.m_rdata.arr[BL_SPACEDIM+3] += half_dt * grav[2];);

	      D_TERM(p.m_rdata.arr[BL_SPACEDIM+1] *= a_new_inv;,
		     p.m_rdata.arr[BL_SPACEDIM+2] *= a_new_inv;,
		     p.m_rdata.arr[BL_SPACEDIM+3] *= a_new_inv;);

	      if (start_comp_for_accel > BL_SPACEDIM)
                {
		  D_TERM(p.m_rdata.arr[BL_SPACEDIM + start_comp_for_accel  ] = grav[0];,
			 p.m_rdata.arr[BL_SPACEDIM + start_comp_for_accel+1] = grav[1];,
			 p.m_rdata.arr[BL_SPACEDIM + start_comp_for_accel+2] = grav[2];);
                }
            }
        }
    }

    
    if (ac_pointer != &acceleration) delete ac_pointer;

    if (m_verbose > 1)
    {
        Real stoptime = ParallelDescriptor::second() - strttime;

        ParallelDescriptor::ReduceRealMax(stoptime,ParallelDescriptor::IOProcessorNumber());

        if (ParallelDescriptor::IOProcessor())
        {
            std::cout << "ParticleContainer<NR, NI, NA>::moveKick() time: " << stoptime << '\n';
        }
    }
    //
    // No need for Redistribute(), we only change the velocity.
    //
}<|MERGE_RESOLUTION|>--- conflicted
+++ resolved
@@ -1386,17 +1386,10 @@
 		  //
 		  // We own it but must shift it to another place.
 		  //
-<<<<<<< HEAD
-		  m_particles[pld.m_lev][make_pair(pld.m_grid, pld.m_tile)].push_back(p);
+		  m_particles[pld.m_lev][std::make_pair(pld.m_grid, pld.m_tile)].push_back(p);
 		  for (int comp = 0; comp < NA; comp++) {
-		    Real pdata = m_arraydata[lev][make_pair(grid, tile)][comp][pindex];
-		    m_arraydata[pld.m_lev][make_pair(pld.m_grid, pld.m_tile)][comp].push_back(pdata);
-=======
-		  m_particles[pld.m_lev][std::make_pair(pld.m_grid, pld.m_tile)].push_back(p);
-		  for (int comp = 0; comp < NCOMP; comp++) {
-		    Real pdata = m_partdata[lev][std::make_pair(grid, tile)][comp][pindex];
-		    m_partdata[pld.m_lev][std::make_pair(pld.m_grid, pld.m_tile)][comp].push_back(pdata);
->>>>>>> 76a7199c
+		    Real pdata = m_arraydata[lev][std::make_pair(grid, tile)][comp][pindex];
+		    m_arraydata[pld.m_lev][std::make_pair(pld.m_grid, pld.m_tile)][comp].push_back(pdata);
 		  }
 		  //
 		  // Invalidate the particle so we can reclaim its space.
@@ -1406,13 +1399,8 @@
 	      }
 	      else {
 		not_ours[who].push_back(p);
-<<<<<<< HEAD
 		for (int comp = 0; comp < NA; comp++) {
-		  Real pdata = m_arraydata[lev][make_pair(grid, tile)][comp][pindex];
-=======
-		for (int comp = 0; comp < NCOMP; comp++) {
-		  Real pdata = m_partdata[lev][std::make_pair(grid, tile)][comp][pindex];
->>>>>>> 76a7199c
+		  Real pdata = m_arraydata[lev][std::make_pair(grid, tile)][comp][pindex];
 		  if (communicate_comp[comp])
 		    comm_soa_data[who][comp].push_back(pdata);
 		}
@@ -1427,13 +1415,8 @@
 	  if (p.m_idata.id > 0) {
 	    if (pindex != first) {
 	      pbox[first] = p;
-<<<<<<< HEAD
 	      for (int comp = 0; comp < NA; comp++) {
-		std::vector<Real>& vec = m_arraydata[lev][make_pair(grid, tile)][comp];
-=======
-	      for (int comp = 0; comp < NCOMP; comp++) {
-		auto& vec = m_partdata[lev][std::make_pair(grid, tile)][comp];
->>>>>>> 76a7199c
+		std::vector<Real>& vec = m_arraydata[lev][std::make_pair(grid, tile)][comp];
 		vec[first] = vec[pindex];
 	      }
 	    }
@@ -1442,13 +1425,8 @@
 	}
 
 	pbox.erase(pbox.begin() + first, pbox.begin() + npart);
-<<<<<<< HEAD
 	for (int comp = 0; comp < NA; comp++) {
-	  std::vector<Real>& vec = m_arraydata[lev][make_pair(grid, tile)][comp];
-=======
-	for (int comp = 0; comp < NCOMP; comp++) {
-          auto& vec = m_partdata[lev][std::make_pair(grid, tile)][comp];
->>>>>>> 76a7199c
+	  std::vector<Real>& vec = m_arraydata[lev][std::make_pair(grid, tile)][comp];
 	  vec.erase(vec.begin() + first, vec.begin() + npart);
 	}
       }
@@ -1683,15 +1661,9 @@
 
 	    for (int j = 0; j < NA; j++) {
 	      if (communicate_comp[j]) 
-<<<<<<< HEAD
-		m_arraydata[pld.m_lev][make_pair(pld.m_grid, pld.m_tile)][j].push_back(*SoA_ptr++);
+		m_arraydata[pld.m_lev][std::make_pair(pld.m_grid, pld.m_tile)][j].push_back(*SoA_ptr++);
 	      else
-		m_arraydata[pld.m_lev][make_pair(pld.m_grid, pld.m_tile)][j].push_back(0.0);
-=======
-		m_partdata[pld.m_lev][std::make_pair(pld.m_grid, pld.m_tile)][j].push_back(*SoA_ptr++);
-	      else
-		m_partdata[pld.m_lev][std::make_pair(pld.m_grid, pld.m_tile)][j].push_back(0.0);
->>>>>>> 76a7199c
+		m_arraydata[pld.m_lev][std::make_pair(pld.m_grid, pld.m_tile)][j].push_back(0.0);
 	    }
 	  }
 	}
@@ -2180,13 +2152,8 @@
 	    for (int j = 0; j < BL_SPACEDIM + NR; j++)
 	      rptr[j] = p.m_rdata.arr[j];
 	    rptr += BL_SPACEDIM + NR;
-<<<<<<< HEAD
 	    for (int j = 0; j < NA; j++) {
-	      const SoA& soa  = m_arraydata[lev].at(make_pair(grid, tile_map[grid][i]));
-=======
-	    for (int j = 0; j < NCOMP; j++) {
-	      const SoA& soa  = m_partdata[lev].at(std::make_pair(grid, tile_map[grid][i]));
->>>>>>> 76a7199c
+	      const SoA& soa  = m_arraydata[lev].at(std::make_pair(grid, tile_map[grid][i]));
 	      rptr[j] = (typename ParticleType::RealType) soa[j][pindex];
 	    }
 	    rptr += NA;
