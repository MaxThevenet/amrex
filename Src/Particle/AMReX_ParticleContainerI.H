
template <int NR, int NI, int NA>
bool    ParticleContainer<NR, NI, NA>::do_tiling = false;

template <int NR, int NI, int NA>
IntVect ParticleContainer<NR, NI, NA>::tile_size   { D_DECL(1024000,8,8) };

template <int NR, int NI, int NA>
void
ParticleContainer<NR, NI, NA> :: Initialize ()
{
    static bool initialized = false;
    if (!initialized)
    {
        static_assert(sizeof(ParticleType)%sizeof(RealType) == 0,
                      "sizeof ParticleType is not a multiple of sizeof RealType");
        
        ParmParse pp("particles");
        pp.query("do_tiling", do_tiling);
        Array<int> tilesize(BL_SPACEDIM);
        if (pp.queryarr("tile_size", tilesize, 0, BL_SPACEDIM)) {
            for (int i=0; i<BL_SPACEDIM; ++i) tile_size[i] = tilesize[i];
        }
        if (! std::is_pod<ParticleType>::value) {
            amrex::Abort("Particle is not POD");
        }
        initialized = true;
    }
}

template <int NR, int NI, int NA>
IntVect
ParticleContainer<NR, NI, NA>::Index (const ParticleType& p, int lev) const
{
    IntVect iv;
    const Geometry& geom = Geom(lev);

    D_TERM(iv[0]=floor((p.m_rdata.pos[0]-geom.ProbLo(0))*geom.InvCellSize(0));,
           iv[1]=floor((p.m_rdata.pos[1]-geom.ProbLo(1))*geom.InvCellSize(1));,
           iv[2]=floor((p.m_rdata.pos[2]-geom.ProbLo(2))*geom.InvCellSize(2)););

    iv += geom.Domain().smallEnd();

    return iv;
}

template <int NR, int NI, int NA>
int 
ParticleContainer<NR, NI, NA>::getTileIndex(const IntVect& iv, const Box& box, Box& tbx)
{
    if (do_tiling == false) {
        tbx = box;
        return 0;
    } else {
        //
        // This function must be consistent with FabArrayBase::buildTileArray function!!!
        //
        auto tiling_1d = [](int i, int lo, int hi, int tilesize,
                            int& ntile, int& tileidx, int& tlo, int& thi) {
            int ncells = hi-lo+1;
            ntile = std::max(ncells/tilesize, 1);
            int ts_right = ncells/ntile;
            int ts_left  = ts_right+1;
            int nleft = ncells - ntile*ts_right;
	    int ii = i - lo;
            int nbndry = nleft*ts_left;
            if (ii < nbndry) {
                tileidx = ii / ts_left; // tiles on the left of nbndry have size of ts_left
                tlo = lo + tileidx * ts_left;
                thi = tlo + ts_left - 1;
            } else {
                tileidx = nleft + (ii-nbndry) / ts_right;  // tiles on the right: ts_right
                tlo = lo + tileidx * ts_right + nleft;
                thi = tlo + ts_right - 1;
            }
        };
        const IntVect& small = box.smallEnd();
        const IntVect& big   = box.bigEnd();
        IntVect ntiles, ivIndex, tilelo, tilehi;

        D_TERM(int iv0 = std::min(std::max(iv[0], small[0]), big[0]);,
               int iv1 = std::min(std::max(iv[1], small[1]), big[1]);,
               int iv2 = std::min(std::max(iv[2], small[2]), big[2]););

        D_TERM(tiling_1d(iv0, small[0], big[0], tile_size[0], ntiles[0], ivIndex[0], tilelo[0], tilehi[0]);,
               tiling_1d(iv1, small[1], big[1], tile_size[1], ntiles[1], ivIndex[1], tilelo[1], tilehi[1]);,
               tiling_1d(iv2, small[2], big[2], tile_size[2], ntiles[2], ivIndex[2], tilelo[2], tilehi[2]););

        tbx = Box(tilelo, tilehi);

        return D_TERM(ivIndex[0], + ntiles[0]*ivIndex[1], + ntiles[0]*ntiles[1]*ivIndex[2]);
    }
}

template <int NR, int NI, int NA>
bool
ParticleContainer<NR, NI, NA>::Where (const ParticleType&         p,
				      ParticleLocData&            pld,
				      int                         lev_min,
				      int                         lev_max) const
{
  BL_ASSERT(m_gdb != 0);
  
  if (lev_max == -1)
    lev_max = finestLevel();
  
  BL_ASSERT(lev_max <= finestLevel());
  
  std::vector< std::pair<int, Box> > isects;
  
  for (int lev = lev_max; lev >= lev_min; lev--)
    {
        const IntVect& iv = Index(p, lev);
        const BoxArray& ba = ParticleBoxArray(lev);
        BL_ASSERT(ba.ixType().cellCentered());

        if (lev == pld.m_lev) {
            // The fact that we are here means this particle does not belong to any finer grids.
            if (0 <= pld.m_grid && pld.m_grid < ba.size())
            {
                const Box& bx = ba.getCellCenteredBox(pld.m_grid);
                if (bx.contains(iv))
                {
                    pld.m_cell = iv;
                    if (bx != pld.m_gridbox || !pld.m_tilebox.contains(iv)) {
                        pld.m_tile = getTileIndex(iv, bx, pld.m_tilebox);
                        pld.m_gridbox = bx;
                    }
                    return true;
                }
            }
        }

        ba.intersections(Box(iv, iv), isects, true, 0);

        if (!isects.empty())
        {
	  const Box& bx = ba.getCellCenteredBox(isects[0].first);
	  pld.m_lev  = lev;
	  pld.m_grid = isects[0].first;
	  pld.m_tile = getTileIndex(iv, bx, pld.m_tilebox);
	  pld.m_cell = iv;
	  pld.m_gridbox = bx;
	  return true;
        }
    }
  return false;
}

template <int NR, int NI, int NA>
bool
ParticleContainer<NR, NI, NA>::EnforcePeriodicWhere (ParticleType&         p,
                                                     ParticleLocData&      pld,
                                                     int                   lev_min,
                                                     int                   lev_max) const
{
    BL_ASSERT(m_gdb != 0);

    if (!Geom(0).isAnyPeriodic()) return false;

    if (lev_max == -1)
        lev_max = finestLevel();

    BL_ASSERT(lev_max <= finestLevel());

    //
    // Create a copy "dummy" particle to check for periodic outs.
    //
    ParticleType p_prime = p;

    if (PeriodicShift(p_prime))
    {
        std::vector< std::pair<int,Box> > isects;

        for (int lev = lev_max; lev >= lev_min; lev--)
        {
            const IntVect& iv = Index(p_prime, lev);
            const BoxArray& ba = ParticleBoxArray(lev);
            BL_ASSERT(ba.ixType().cellCentered());

            ba.intersections(Box(iv,iv),isects,true,0);

            if (!isects.empty())
            {
                D_TERM(p.m_rdata.pos[0] = p_prime.m_rdata.pos[0];,
                       p.m_rdata.pos[1] = p_prime.m_rdata.pos[1];,
                       p.m_rdata.pos[2] = p_prime.m_rdata.pos[2];);

                const Box& bx = ba.getCellCenteredBox(isects[0].first);

                pld.m_lev  = lev;
                pld.m_grid = isects[0].first;
		pld.m_tile = getTileIndex(iv, bx, pld.m_tilebox);
                pld.m_cell = iv;
                pld.m_gridbox = bx;

                return true;
            }
        }
    }

    return false;
}

template <int NR, int NI, int NA>
bool
ParticleContainer<NR, NI, NA>::SingleLevelGrownWhere (const ParticleType&         p,
                                                      ParticleLocData&            pld,
                                                      int                         lev,
                                                      int                         nGrow) const
{
    BL_ASSERT(m_gdb != 0);

    const IntVect& iv = Index(p, lev);
    const BoxArray& ba = ParticleBoxArray(lev);
    BL_ASSERT(ba.ixType().cellCentered());

    if (lev == pld.m_lev)
    {
        if (0 <= pld.m_grid && pld.m_grid < ba.size())
        {
            const Box&  bx = ba.getCellCenteredBox(pld.m_grid);
            const Box& gbx = amrex::grow(bx, nGrow);
            if (gbx.contains(iv))
            {
                pld.m_cell = iv;
                if (bx != pld.m_gridbox || !pld.m_tilebox.contains(iv)) {
                    pld.m_tile = getTileIndex(iv, bx, pld.m_tilebox);
                    pld.m_gridbox = bx;
                }
                return true;
            }
        }
    }
    
    std::vector< std::pair<int,Box> > isects;
    ba.intersections(Box(iv,iv), isects, true, nGrow);
    
    if (!isects.empty())
    {
        const Box& bx = ba.getCellCenteredBox(isects[0].first);
        pld.m_lev  = lev;
        pld.m_grid = isects[0].first;
        pld.m_cell = iv;	
	pld.m_tile = getTileIndex(iv, bx, pld.m_tilebox);
        pld.m_gridbox = bx;

        return true;
    }

    return false;
}


template <int NR, int NI, int NA>
bool
ParticleContainer<NR, NI, NA>::PeriodicShift (ParticleType& p) const
{
    BL_PROFILE("ParticleContainer<NR, NI, NA>::PeriodicShift()");
    //
    // This routine should only be called when Where() returns false.
    //
    BL_ASSERT(m_gdb != 0);
    //
    // We'll use level 0 stuff since ProbLo/ProbHi are the same for every level.
    //
    const Geometry& geom    = Geom(0);
    const Box&      dmn     = geom.Domain();
    const IntVect&  iv      = Index(p, 0);
    bool            shifted = false;  

    for (int i = 0; i < BL_SPACEDIM; i++)
    {
        if (!geom.isPeriodic(i)) continue;

        if (iv[i] > dmn.bigEnd(i))
        {
            if (p.m_rdata.pos[i] == geom.ProbHi(i))
                //
                // Don't let particles lie exactly on the domain face.
                // Force the particle to be outside the domain so the
                // periodic shift will bring it back inside.
                //
                p.m_rdata.pos[i] += .125*geom.CellSize(i);

            p.m_rdata.pos[i] -= geom.ProbLength(i);

            if (p.m_rdata.pos[i] <= geom.ProbLo(i))
                //
                // This can happen due to precision issues.
                //
                p.m_rdata.pos[i] += .125*geom.CellSize(i);

            BL_ASSERT(p.m_rdata.pos[i] >= geom.ProbLo(i));

            shifted = true;
        }
        else if (iv[i] < dmn.smallEnd(i))
        {
            if (p.m_rdata.pos[i] == geom.ProbLo(i))
                //
                // Don't let particles lie exactly on the domain face.
                // Force the particle to be outside the domain so the
                // periodic shift will bring it back inside.
                //
                p.m_rdata.pos[i] -= .125*geom.CellSize(i);

            p.m_rdata.pos[i] += geom.ProbLength(i);

            if (p.m_rdata.pos[i] >= geom.ProbHi(i))
                //
                // This can happen due to precision issues.
                //
                p.m_rdata.pos[i] -= .125*geom.CellSize(i);

            BL_ASSERT(p.m_rdata.pos[i] <= geom.ProbHi(i));

            shifted = true;
        }
    }
    //
    // The particle may still be outside the domain in the case
    // where we aren't periodic on the face out which it travelled.
    //
    return shifted;
}

template <int NR, int NI, int NA>
void
ParticleContainer<NR, NI, NA>::Reset (ParticleType&        p,
				      bool                 update,
				      bool                 verbose) const
{
    BL_PROFILE("ParticleContainer<NR, NI, NA>::Reset()");
    BL_ASSERT(m_gdb != 0);

    ParticleLocData pld;
    bool ok = Where(p, pld);

    if (!ok && Geom(0).isAnyPeriodic())
    {
        // Attempt to shift the particle back into the domain if it
        // crossed a periodic boundary.
      PeriodicShift(p);
      ok = Where(p, pld);
    }
    
    if (!ok) {
        // invalidate the particle.
	if (verbose) {
            amrex::AllPrint()<< "Invalidating out-of-domain particle: " << p << '\n'; 
	}

	BL_ASSERT(p.m_idata.id > 0);

	p.m_idata.id = -p.m_idata.id;
    }
}

template <int NR, int NI, int NA>
void
ParticleContainer<NR, NI, NA>::reserveData ()
{
    int nlevs = maxLevel() + 1;
    m_particles.reserve(nlevs);
    m_dummy_mf.reserve(nlevs);
}

template <int NR, int NI, int NA>
void
ParticleContainer<NR, NI, NA>::resizeData ()
{
    int nlevs = std::max(0, finestLevel()+1);
    m_particles.resize(nlevs);
    m_dummy_mf.resize(nlevs);
    for (int lev = 0; lev < nlevs; ++lev) {
        RedefineDummyMF(lev);
    }
}

template <int NR, int NI, int NA>
void
ParticleContainer<NR, NI, NA>::RedefineDummyMF (int lev) 
{
    if (lev > m_dummy_mf.size()-1) m_dummy_mf.resize(lev+1);
    
    if (m_dummy_mf[lev] == nullptr || 
        ! BoxArray::SameRefs(m_dummy_mf[lev]->boxArray(),
                             ParticleBoxArray(lev))          ||
        ! DistributionMapping::SameRefs(m_dummy_mf[lev]->DistributionMap(), 
                                        ParticleDistributionMap(lev)))
    {
        m_dummy_mf[lev].reset(new MultiFab(ParticleBoxArray(lev),
                                           ParticleDistributionMap(lev),
                                           1,0,MFInfo().SetAlloc(false)));
    }
}  

template <int NR, int NI, int NA>
void
ParticleContainer<NR, NI, NA>::locateParticle (ParticleType& p, ParticleLocData& pld, 
                                               int lev_min, int lev_max, int nGrow) const
{
    bool outside = D_TERM(   p.m_rdata.pos[0] <  Geometry::ProbLo(0)
                          || p.m_rdata.pos[0] >= Geometry::ProbHi(0),
                          || p.m_rdata.pos[1] <  Geometry::ProbLo(1)
                          || p.m_rdata.pos[1] >= Geometry::ProbHi(1),
                          || p.m_rdata.pos[2] <  Geometry::ProbLo(2)
                          || p.m_rdata.pos[2] >= Geometry::ProbHi(2));

    bool success;
    if (outside)
    {
        // Note that EnforcePeriodicWhere may shift the particle if it is successful.
        success = EnforcePeriodicWhere(p, pld, lev_min, lev_max);
        if (!success && lev_min == 0)
        {
            // The particle has left the domain; invalidate it.
            p.m_idata.id = -p.m_idata.id;
            success = true;
        }
    }
    else
    {
        success = Where(p, pld, lev_min, lev_max);
    }

    if (!success)
    {
        success = (nGrow > 0) && SingleLevelGrownWhere(p, pld, lev_min, nGrow);
    }

    if (!success)
    {
        amrex::Abort("ParticleContainer<NR, NI, NA>::locateParticle(): invalid particle.");
    }
}

template <int NR, int NI, int NA>
long
ParticleContainer<NR, NI, NA>::TotalNumberOfParticles (bool only_valid, bool only_local) const
{
    long nparticles = 0;
    for (int lev = 0; lev <= finestLevel(); lev++) {
        nparticles += NumberOfParticlesAtLevel(lev,only_valid,true);
    }
    if (!only_local) {
	ParallelDescriptor::ReduceLongSum(nparticles);
    }
    return nparticles;
}

template <int NR, int NI, int NA>
Array<long>
ParticleContainer<NR, NI, NA>::NumberOfParticlesInGrid (int lev, bool only_valid, bool only_local) const
{
    auto ngrids = ParticleBoxArray(lev).size();
    Array<long> nparticles(ngrids, 0);

    if (lev >= 0 && lev < int(m_particles.size())) {
        for (const auto& kv : GetParticles(lev)) {
            int gid = kv.first.first;
            const auto& ptile = kv.second;
	
            if (only_valid) {
                for (const auto& p : ptile.GetArrayOfStructs()) {
                    if (p.m_idata.id > 0) ++nparticles[gid];
                }
            } else {
                nparticles[gid] += ptile.numParticles();
            }
        }
      
        if (!only_local) ParallelDescriptor::ReduceLongSum(&nparticles[0],ngrids);
    }
    return nparticles;
}

template <int NR, int NI, int NA>
long
ParticleContainer<NR, NI, NA>::NumberOfParticlesAtLevel (int lev, bool only_valid, bool only_local) const
{
    long nparticles = 0;

    if (lev >= 0 && lev < int(m_particles.size())) {
        for (const auto& kv : GetParticles(lev)) {
            const auto& ptile = kv.second;	
            if (only_valid) {
                for (const auto& p : ptile.GetArrayOfStructs()) {
                    if (p.m_idata.id > 0) ++nparticles;
                }
            } else {
                nparticles += ptile.numParticles();
            }
        }
    }

    if (!only_local) ParallelDescriptor::ReduceLongSum(nparticles);
    
    return nparticles;
}

//
// This includes both valid and invalid particles since invalid particles still take up space.
//

template <int NR, int NI, int NA>
void
ParticleContainer<NR, NI, NA>::ByteSpread () const
{
    long cnt = 0;

    for (unsigned lev = 0; lev < m_particles.size(); lev++) {
        const auto& pmap = m_particles[lev];
        for (const auto& kv : pmap) {
            const auto& ptile = kv.second;
            cnt += ptile.numParticles();
        }
    }

    long mn = cnt, mx = mn;

    const int IOProc = ParallelDescriptor::IOProcessorNumber();
    const std::size_t sz = sizeof(ParticleType) + NA*sizeof(Real);

#ifdef BL_LAZY
    Lazy::QueueReduction( [=] () mutable {
#endif
    ParallelDescriptor::ReduceLongMin(mn, IOProc);
    ParallelDescriptor::ReduceLongMax(mx, IOProc);
    ParallelDescriptor::ReduceLongSum(cnt,IOProc);

    amrex::Print() << "ParticleContainer<NR, NI, NA> byte spread across MPI nodes: ["
                   << mn*sz
                   << " (" << mn << ")"
                   << " ... "
                   << mx*sz
                   << " (" << mx << ")"
                   << "] total particles: (" << cnt << ")\n";
#ifdef BL_LAZY
    });
#endif
}

template <int NR, int NI, int NA>
void
ParticleContainer<NR, NI, NA>::addOneParticle (int                  id_in,
					       int                  cpu_in, 
					       std::vector<double>& xloc, 
					       std::vector<double>& attributes)
{
    BL_PROFILE("ParticleContainer<NR, NI, NA>::addOneParticle()");
    if (m_particles.size() == 0) {
        resizeData();
    }

    ParticleType p;

    p.m_idata.id  = id_in;
    p.m_idata.cpu = cpu_in;

    if (p.m_idata.id <= 0)
        amrex::Abort("Particle ID's must be > 0 in addOneParticle");
 
    if (ParallelDescriptor::MyProc() != p.m_idata.cpu)
        amrex::Abort("cpu_in must equal MyProc() in addOneParticle");

    for (int i = 0; i < BL_SPACEDIM; i++)
       p.m_rdata.pos[i] = xloc[i];

    for (int i = 0; i < NR; i++)
       p.m_rdata.arr[i+BL_SPACEDIM] = attributes[i];

    ParticleLocData pld;
    if (!Where(p, pld))
    {
	PeriodicShift(p);
	
        if (!Where(p, pld))
        {
            amrex::AllPrint() << "BAD PARTICLE POS " << D_TERM(   p.m_rdata.pos[0],
                                                               << p.m_rdata.pos[2],
                                                               << p.m_rdata.pos[3]) << "\n";
            amrex::Abort("ParticleContainer<NR, NI, NA>::addOneParticle(): invalid particle");
        }
    }
    
    m_particles[pld.m_lev][std::make_pair(pld.m_grid, pld.m_tile)].push_back(p);
    RedefineDummyMF(pld.m_lev);
    
    // Note that we will need to call Redistribute once we are done adding particles this way.
    // The Where call above assigns a particle to a grid (pld.m_grid) based on the particle location.
    // However, the particle may not currently live on the processor that owns that grid.
    // The Redistribute routine should ensure that the particle ends up on the right processor.
}

template <int NR, int NI, int NA>
void
ParticleContainer<NR, NI, NA>::addNParticles(int n_part, Array<double>& x, Array<double>& y, 
#if (BL_SPACEDIM == 3)
                                                      Array<double>& z, 
#endif
                                          int n_attr, Array<double>& attributes)
{
    BL_PROFILE("ParticleContainer<NR, NI, NA>::addNParticles()");

    BL_ASSERT(OK());
    BL_ASSERT(NR >= BL_SPACEDIM+n_attr);

    if (m_particles.size() == 0) {
        resizeData();
    }

    ParticleLocData pld;

    for (long j = 0; j < n_part; j++)
    {
       ParticleType p;

       p.m_rdata.pos[j  ] = x[j]; // x
       p.m_rdata.pos[j+1] = y[j]; // y
#if (BL_SPACEDIM == 3)
       p.m_rdata.pos[j+2] = z[j]; // z
#endif

       for (int i = 0; i < n_attr; i++)
          p.m_rdata.arr[BL_SPACEDIM+i] = attributes[n_attr*j + i];

       if (!Where(p, pld))
	 amrex::Abort("ParticleContainer<NR, NI, NA>::addNParticles(): invalid particle location");

       p.m_idata.id  = ParticleType::NextID();
       p.m_idata.cpu = ParallelDescriptor::MyProc();

       m_particles[pld.m_lev][std::make_pair(pld.m_grid, pld.m_tile)].push_back(p);
    }

    Redistribute();
}

template <int NR, int NI, int NA>
void
ParticleContainer<NR, NI, NA>::MoveRandom ()
{
    //
    // Move particles randomly at all levels
    //
    for (int lev = 0; lev < int(m_particles.size()); lev++)
    {
       MoveRandom(lev);
    }
}

template <int NR, int NI, int NA>
void
ParticleContainer<NR, NI, NA>::MoveRandom (int lev)
{
    BL_PROFILE("ParticleContainer<NR, NI, NA>::MoveRandom(lev)");
    BL_ASSERT(OK());
    BL_ASSERT(m_gdb != 0);
    // 
    // Move particles up to FRAC*CellSize distance in each coordinate direction.
    //
    const Real FRAC = 0.25;

    static bool first = true;

    static Array<amrex::mt19937> rn;

    if (first)
    {
        first = false;
        //
        // Build and initialize a random number generator per thread.
        //
        int tnum = 1;

#ifdef _OPENMP
        tnum = omp_get_max_threads();
#endif
        rn.resize(tnum);

        for (int i = 0; i < tnum; i++)
        {
            //
            // We want to give each thread across all MPI processes a unique non-zero seed.
            //
            const unsigned long seedbase = 1+tnum*ParallelDescriptor::MyProc();

            rn[i] = amrex::mt19937(seedbase+i);
        }
    }

    auto&       pmap              = m_particles[lev];
    const Real* dx                = Geom(lev).CellSize();
    const Real  dist[BL_SPACEDIM] = { D_DECL(FRAC*dx[0], FRAC*dx[1], FRAC*dx[2]) };

    for (auto& kv : pmap) {
        auto& aos = kv.second.GetArrayOfStructs();
        const int n = aos.size();
#ifdef _OPENMP
#pragma omp parallel for
#endif
        for (int i = 0; i < n; i++)
        {
	  ParticleType& p = aos[i];
	  
	  if (p.m_idata.id <= 0) continue;
	  
#ifdef _OPENMP
	  int tid = omp_get_thread_num();
#else
	  int tid = 0;
#endif
	  for (int i = 0; i < BL_SPACEDIM; i++)
            {
	      p.m_rdata.pos[i] += dist[i]*(2*rn[tid].d_value()-1);
            }
	  
	  Reset(p, true);
        }
    }
    Redistribute();
}

template <int NR, int NI, int NA>
void
ParticleContainer<NR, NI, NA>::Increment (MultiFab& mf, int lev) 
{
  IncrementWithTotal(mf,lev);
}

template <int NR, int NI, int NA>
long
ParticleContainer<NR, NI, NA>::IncrementWithTotal (MultiFab& mf, int lev, bool local)
{
  BL_PROFILE("ParticleContainer<NR, NI, NA>::IncrementWithTotal(lev)");
  BL_ASSERT(OK());
  
  if (m_particles.empty()) return 0;
  
  BL_ASSERT(lev >= 0 && lev < int(m_particles.size()));
  
  const auto& pmap = m_particles[lev];
  
  long num_particles_in_domain = 0;
  
  MultiFab* mf_pointer;
  
  if (OnSameGrids(lev, mf))
    {
      // If we are already working with the internal mf defined on the
      // particle_box_array, then we just work with this.
      mf_pointer = &mf;
    }
  else
    {
      // If mf is not defined on the particle_box_array, then we need
      // to make a temporary mf_pointer here and copy it into mf at the end.
      mf_pointer = new MultiFab(ParticleBoxArray(lev),
				ParticleDistributionMap(lev),
				mf.nComp(),mf.nGrow());
    }
  
  ParticleLocData pld;
  for (auto& kv : pmap) {
      int gid = kv.first.first;
      const auto& pbox = kv.second.GetArrayOfStructs();
      FArrayBox&  fab  = (*mf_pointer)[gid];
      for (const auto& p : pbox) {
          if (p.m_idata.id > 0) {
              Where(p, pld);
              BL_ASSERT(pld.m_grid == gid);
              fab(pld.m_cell) += 1;
              num_particles_in_domain += 1;
          }
      }
  }
  
  // If mf is not defined on the particle_box_array, then we need
  // to copy here from mf_pointer into mf.   I believe that we don't
  // need any information in ghost cells so we don't copy those.
  if (mf_pointer != &mf) 
    {
      mf.copy(*mf_pointer,0,0,mf.nComp());  
      delete mf_pointer;
    }
  
  if (!local) ParallelDescriptor::ReduceLongSum(num_particles_in_domain);
  
  return num_particles_in_domain;
}

template <int NR, int NI, int NA>
Real
ParticleContainer<NR, NI, NA>::sumParticleMass (int rho_index, int lev, bool local) const
{
  BL_PROFILE("ParticleContainer<NR, NI, NA>::sumParticleMass(lev)");
  BL_ASSERT(NR >= 1);
  BL_ASSERT(lev >= 0 && lev < int(m_particles.size()));
  
  Real msum = 0;
  
  const auto& pmap = m_particles[lev];
  for (const auto& kv : pmap) {
      const auto& pbox = kv.second.GetArrayOfStructs();
      for (const auto& p : pbox) {
          if (p.m_idata.id > 0) {
              msum += p.m_rdata.arr[BL_SPACEDIM+rho_index];
          }
      }
  }
  
  if (!local) ParallelDescriptor::ReduceRealSum(msum);
  
  return msum;
}

template <int NR, int NI, int NA>
std::pair<long,long>
ParticleContainer<NR, NI, NA>::StartIndexInGlobalArray () const
{
    // This returns the number of particles on this processor
    long lcnt = TotalNumberOfParticles(true,true);

#if BL_USE_MPI
    Array<long> cnts(ParallelDescriptor::NProcs());
        
    // This accumulates the "lcnt" values into "cnts"
    MPI_Gather(&lcnt,1,              
               ParallelDescriptor::Mpi_typemap<long>::type(),
               cnts.dataPtr(),
               1,
               ParallelDescriptor::Mpi_typemap<long>::type(),
               ParallelDescriptor::IOProcessorNumber(),
               ParallelDescriptor::Communicator());
    
    ParallelDescriptor::Bcast(cnts.dataPtr(), cnts.size(), ParallelDescriptor::IOProcessorNumber());

    long start = 0L;
    for (int iproc = 0; iproc < ParallelDescriptor::MyProc(); ++iproc) {
        start += cnts[iproc];
    }
    long tot = std::accumulate(cnts.begin(), cnts.end(), 0L);
#else
    long start = 0L;
    long tot = lcnt;
#endif
    return std::make_pair(start,tot);
}

template <int NR, int NI, int NA>
void
ParticleContainer<NR, NI, NA>::GetParticleIDs (Array<int>& part_ids)
{
  BL_PROFILE("ParticleContainer<NR, NI, NA>::GetParticleIDs()");

  long start, npart;
  std::tie(start,npart) = StartIndexInGlobalArray();

  // Locations
  part_ids.resize(npart, 0);
  
  for (unsigned lev = 0; lev < m_particles.size(); lev++) {
      const auto& pmap = m_particles[lev];
      for (auto& kv : pmap) {
          const auto& pbx = kv.second.GetArrayOfStructs();
          for (const auto& p : pbx) {
              if (p.m_idata.id > 0) {
                  part_ids[start++] = p.m_idata.id;
              }
          }
      }
  }
  
  ParallelDescriptor::ReduceIntSum(part_ids.dataPtr(),part_ids.size()); 
}

template <int NR, int NI, int NA>
void
ParticleContainer<NR, NI, NA>::GetParticleCPU (Array<int>& part_cpu)
{
  BL_PROFILE("ParticleContainer<NR, NI, NA>::GetParticleCPU()");

  long start, npart;
  std::tie(start,npart) = StartIndexInGlobalArray();

  // Locations
  part_cpu.resize(npart,0);
  
  for (unsigned lev = 0; lev < m_particles.size(); lev++) {
      const auto& pmap = m_particles[lev];
      for (auto& kv : pmap) {
          const auto& pbx = kv.second.GetArrayOfStructs();
          for (const auto& p : pbx) {
              if (p.m_idata.id > 0) {
                  part_cpu[start++] = p.m_idata.cpu;
              }
          }
      }
  }
  
  ParallelDescriptor::ReduceIntSum(part_cpu.dataPtr(),part_cpu.size()); 
}

template <int NR, int NI, int NA>
void
ParticleContainer<NR, NI, NA>::GetParticleLocations (Array<Real>& part_data)
{
  BL_PROFILE("ParticleContainer<NR, NI, NA>::GetParticleLocations()");
 
  long start, npart;
  std::tie(start,npart) = StartIndexInGlobalArray();
  
  // Each particle takes up BL_SPACEDIM Reals
  start *= (BL_SPACEDIM);
  
  // Locations
  part_data.resize(BL_SPACEDIM*npart,0);

  for (unsigned lev = 0; lev < m_particles.size(); lev++) {
      const auto& pmap = m_particles[lev];
      for (auto& kv : pmap) {
          const auto& pbx = kv.second.GetArrayOfStructs();
          for (const auto& p : pbx) {
              if (p.m_idata.id > 0) {
                  // Load positions
                  for (int d=0; d < BL_SPACEDIM; d++)
                      part_data[start++] = p.m_rdata.pos[d];
              }
          }
      }
  }
  
  ParallelDescriptor::ReduceRealSum(part_data.dataPtr(),part_data.size()); 
}


template <int NR, int NI, int NA>
void
ParticleContainer<NR, NI, NA>::GetParticleData (Array<Real>& part_data, int start_comp, int num_comp)
{
  BL_PROFILE("ParticleContainer<NR, NI, NA>::GetParticleData()");

  long start, npart;
  std::tie(start,npart) = StartIndexInGlobalArray();
  
  // Each particle takes up num_comp Reals
  start*= num_comp;

  part_data.resize(num_comp*npart,0);

  for (unsigned lev = 0; lev < m_particles.size(); lev++) {
      const auto& pmap = m_particles[lev];
      for (auto& kv : pmap) {
          const auto& pbx = kv.second.GetArrayOfStructs();
          for (const auto& p : pbx) {
              if (p.m_idata.id > 0) {
                  // Load particle data, whatever it is.
                  for (int d = 0; d < num_comp; d++)
                      part_data[start++] = p.m_rdata.arr[BL_SPACEDIM + start_comp + d];
              }
          }
      }
  }
  
  ParallelDescriptor::ReduceRealSum(part_data.dataPtr(),part_data.size()); 
}

template <int NR, int NI, int NA>
void
ParticleContainer<NR, NI, NA>::SetAllowParticlesNearBoundary (bool value)
{
  allow_particles_near_boundary = value; 
}

template <int NR, int NI, int NA>
void
ParticleContainer<NR, NI, NA>::SetParticleLocations (Array<Real>& part_data)
{
  BL_PROFILE("ParticleContainer<NR, NI, NA>::SetParticleLocations()");

  long start, npart;
  std::tie(start,npart) = StartIndexInGlobalArray();
  
  // Each particle takes up BL_SPACEDIM Reals
  start*= BL_SPACEDIM;
  
  // Mass + locations
  if (part_data.size() != npart*BL_SPACEDIM)
    amrex::Abort("Sending in wrong size part_data to SetParticleLocations");

  for (unsigned lev = 0; lev < m_particles.size(); lev++) {
      auto& pmap = m_particles[lev];
      for (auto& kv : pmap) {
<<<<<<< HEAD
          const auto& pbx = kv.second.GetArrayOfStructs();
          for (const auto& p : pbx) {
=======
          auto& pbx = kv.second.GetAoS();
          for (auto& p : pbx) {
>>>>>>> 379fe78a
              if (p.m_idata.id > 0) {
                  // Load positions
                  for (int d=0; d < BL_SPACEDIM; d++)
                      p.m_rdata.pos[d] = part_data[start++];
              }
          }
      }
  }
}


template <int NR, int NI, int NA>
void
ParticleContainer<NR, NI, NA>::RemoveParticlesAtLevel (int level)
{
    BL_PROFILE("ParticleContainer<NR, NI, NA>::RemoveParticlesAtLevel()");
    if (level >= int(this->m_particles.size())) return;
    
    if (!this->m_particles[level].empty())
    {
        ParticleLevel().swap(this->m_particles[level]);
    }
}

template <int NR, int NI, int NA>
void
ParticleContainer<NR, NI, NA>::RemoveParticlesNotAtFinestLevel ()
{
  BL_PROFILE("ParticleContainer<NR, NI, NA>::RemoveParticlesNotAtFinestLevel()");
  BL_ASSERT(this->finestLevel()+1 == int(this->m_particles.size()));
  
  long cnt = 0;
  
  for (unsigned lev = 0; lev < m_particles.size() - 1; ++lev) {
      auto& pmap = m_particles[lev];
      if (!pmap.empty()) {
          for (auto& kv : pmap) {
              const auto& pbx = kv.second;
              cnt += pbx.size();
          }
          ParticleLevel().swap(pmap);
      }
  }
  
  //
  // Print how many particles removed on each processor if any were removed.
  //
  if (this->m_verbose > 1 && cnt > 0) {
      amrex::AllPrint() << "Processor " << ParallelDescriptor::MyProc() << " removed " << cnt
                        << " particles not in finest level\n";
  }
}

template <int NR, int NI, int NA>
void
ParticleContainer<NR, NI, NA>::CreateVirtualParticles (int   level,
                                                       AoS& virts) const
{
  BL_PROFILE("ParticleContainer<NR, NI, NA>::CreateVirtualParticles()");
  BL_ASSERT(level > 0);
  BL_ASSERT(virts.empty());
  
  if (level >= int(m_particles.size()))
    //
    // This level could exist and simply have no particles.
    //
    return;
  //
  // Read these from the parm file if we haven't done so yet.
  //
  if (aggregation_type == "")
    {
      ParmParse pp("particles");
      aggregation_type = "None";
      pp.query("aggregation_type",aggregation_type);
      aggregation_buffer = 2;
      pp.query("aggregation_buffer",aggregation_buffer);
    }
  //
  // Create a buffer so that particles near the cf border are not aggregated.
  //
  BoxArray buffer = amrex::complementIn(Geom(level).Domain(), ParticleBoxArray(level));
  
  buffer.grow(aggregation_buffer);
  
  const auto& pmap = m_particles[level];

  ParticleLocData pld;

  for (const auto& kv : pmap) {
    const auto& pbox = kv.second.GetArrayOfStructs();
    
    //
    // Map for use in Cell aggregation.
    //
    std::map<IntVect,ParticleType> agg_map;
    
    for (auto it = pbox.cbegin(); it != pbox.cend(); ++it)
      {
	Where(*it, pld);
	if (buffer.contains(pld.m_cell))
	  {
              // It's in the no-aggregation buffer.
              // Set its id to indicate that it's a virt.
              virts.push_back(*it);
              virts.back().m_idata.id = VirtualParticleID;
	  }
	else
	  {
	    if (aggregation_type == "None")
	      {
		//
		// No aggregation.  Simply clone the particle.
		// Set its id to indicate that it's a virt.
                  virts.push_back(*it);
                  virts.back().m_idata.id = VirtualParticleID;
	      }
	    else if (aggregation_type == "Cell")
	      {
		//
		// Note that Cell aggregation assumes that p.m_rdata.arr[BL_SPACEDIM] is mass and
		// that all other components should be combined in a mass-weighted
		// average.
		//
		auto agg_map_it = agg_map.find(pld.m_cell);
		
		if (agg_map_it == agg_map.end())
		  {
		    //
		    // Add the particle.
		    //
		    ParticleType p = *it;
		    //
		    // Set its id to indicate that it's a virt.
		    //
		    p.m_idata.id = VirtualParticleID;
		    agg_map[pld.m_cell] = p;
		  }
		else
		  {
		    BL_ASSERT(agg_map_it != agg_map.end());
		    const ParticleType&  pnew       = *it;
		    ParticleType&        pold       = agg_map_it->second;
		    const Real           old_mass   = pold.m_rdata.arr[BL_SPACEDIM];
		    const Real           new_mass   = pnew.m_rdata.arr[BL_SPACEDIM];
		    const Real           total_mass = old_mass + new_mass;
		    //
		    // Set the position to the center of mass.
		    //
		    for (int i = 0; i < BL_SPACEDIM; i++)
		      {
			pold.m_rdata.pos[i] = (old_mass*pold.m_rdata.pos[i] + new_mass*pnew.m_rdata.pos[i])/total_mass;
		      }
		    BL_ASSERT(this->Index(pold, level) == pld.m_cell);
		    //
		    // Set the metadata (presumably velocity) to the mass-weighted average.
		    //
		    for (int i = BL_SPACEDIM + 1; i < BL_SPACEDIM + NR; i++)
		      {
			pold.m_rdata.arr[i] = (old_mass*pold.m_rdata.arr[i] + new_mass*pnew.m_rdata.arr[i])/total_mass;
		      }
		    pold.m_rdata.arr[BL_SPACEDIM] = total_mass;
		  }
	      }
	    else if (aggregation_type == "Flow")
	      {
		amrex::Abort("Flow aggregation not implemented");
	      }
	    else 
	      {
		amrex::Abort("Unknown Particle Aggregation mode");
                }
	  }
      }
    if (aggregation_type == "Cell")
      {
	//
	// Add the aggregated particles to the virtuals.
	//
	for (const auto& kv : agg_map)
	  {
	    virts.push_back(kv.second);
	  }
      }
  }
}

template <int NR, int NI, int NA>
void
ParticleContainer<NR, NI, NA>::CreateGhostParticles (int   level,
                                                     int   nGrow,
                                                     AoS& ghosts) const
{
  BL_PROFILE("ParticleContainer<NR, NI, NA>::CreateGhostParticles()");
  BL_ASSERT(ghosts.empty());
  BL_ASSERT(level < finestLevel());
  
  if (level >= int(m_particles.size()))
    //
    // This level could exist and simply have no particles.
    //
    return;
  
  const BoxArray& fine = ParticleBoxArray(level + 1);
  
  std::vector< std::pair<int,Box> > isects;
  ParticleLocData pld;
  
  const auto& pmap = m_particles[level];
  for (const auto& kv : pmap) {
<<<<<<< HEAD
    const auto& pbox = kv.second.GetArrayOfStructs();
=======
    const auto& pbox = kv.second.GetAoS();
>>>>>>> 379fe78a
    for (auto it = pbox.cbegin(); it != pbox.cend(); ++it)
      {
	//
	// Find particle location on the finer level.
	//
	const IntVect& iv = Index(*it, level+1);
	//
	// Is it in the grown finer level?
	//
	fine.intersections(Box(iv,iv),isects,false,nGrow);
	//
	// Here we add the particle to each potential grid.
	//
	for (const auto& isec : isects)
	  {
	    //
	    // Create a copy.
	    //
	    ParticleType p = *it;
	    
            Where(p, pld, level+1, level+1);
	    
	    //
	    // Set its id to indicate that it's a ghost.
	    //
	    p.m_idata.id = GhostParticleID;
	    
	    //
	    // Store it in the AoS.
	    //
	    ghosts().push_back(p);
	  }
      }
  }
}

//
// This redistributes valid particles and discards invalid ones.
//
template <int NR, int NI, int NA>
void
ParticleContainer<NR, NI, NA>::Redistribute (int lev_min, int lev_max, int nGrow)
{
  BL_PROFILE("ParticleContainer::Redistribute()");
  const int MyProc    = ParallelDescriptor::MyProc();
  Real      strttime  = ParallelDescriptor::second();
  
  if (lev_max == -1)
      lev_max = finestLevel();

  BL_ASSERT(lev_max <= finestLevel());

  //
  // On startup there are cases where Redistribute() could be called
  // with a given finestLevel() where that AmrLevel has yet to be defined.
  //
  
  while (!m_gdb->LevelDefined(lev_max))
    lev_max--;
  
  if (int(m_particles.size()) < lev_max + 1) {
      if (Verbose()) {
          amrex::Print() << "ParticleContainer<NR, NI, NA>::Redistribute() resizing containers from "
                         << m_particles.size() << " to " << lev_max + 1 << '\n';
      }
      resizeData();
  }
  
  for (int lev = lev_min; lev <= lev_max; ++lev)
  {
      RedefineDummyMF(lev);
  }

  // The valid particles that we don't own.
  std::map<int, Array<char> > not_ours;

  int num_soa_comps = 0;
  for (int i = 0; i < NA; ++i) {
      if (communicate_comp[i]) ++num_soa_comps;
  }

  const auto particle_size = sizeof(ParticleType);
  const auto superparticle_size = particle_size + num_soa_comps*sizeof(Real);

  ParticleLocData pld;

  for (int lev = lev_min, nlevs = m_particles.size(); lev < nlevs; lev++)
  {
      auto& pmap = m_particles[lev];
      for (auto pmap_it = pmap.begin(); pmap_it != pmap.end(); /* no ++ */)
      {
          int grid = pmap_it->first.first;
          int tile = pmap_it->first.second;
          auto& aos = pmap_it->second.GetArrayOfStructs();
          auto& soa = pmap_it->second.GetStructOfArrays();
          unsigned first = 0;
          unsigned npart = aos.numParticles();
          if (npart != 0)
          {
              for (unsigned pindex = 0; pindex < npart; ++pindex)
              {
                  ParticleType& p = aos[pindex];
                  if (p.m_idata.id > 0)
                  {
                      locateParticle(p, pld, lev_min, lev_max, nGrow);

                      if (p.m_idata.id > 0)
                      {
                          // The owner of the particle is the CPU owning the finest grid
                          // in state data that contains the particle.
                          const int who = ParticleDistributionMap(pld.m_lev)[pld.m_grid];
                          if (who == MyProc) 
                          {
                              if (pld.m_lev != lev || pld.m_grid != grid || pld.m_tile != tile)
                              {
                                  // We own it but must shift it to another place.
                                  auto& ptile = m_particles[pld.m_lev][std::make_pair(pld.m_grid, pld.m_tile)];
                                  ptile.push_back(p);
                                  for (int comp = 0; comp < NA; ++comp) {
                                      ptile.push_back(comp, soa[comp][pindex]);
                                  }
                                  //
                                  // Invalidate the particle so we can reclaim its space.
                                  //
                                  p.m_idata.id = -p.m_idata.id;
                              }
                          }
                          else
                          {
                              auto& particles_to_send = not_ours[who];
                              auto old_size = particles_to_send.size();
                              auto new_size = old_size + superparticle_size;
                              particles_to_send.resize(new_size);
                              std::memcpy(&particles_to_send[old_size], &p, particle_size);
                              char* dst = &particles_to_send[old_size] + particle_size;
                              for (int comp = 0; comp < NA; comp++)
                              {
                                  if (communicate_comp[comp])
                                  {
                                      std::memcpy(dst, &soa[comp][pindex], sizeof(Real));
                                      dst += sizeof(Real);
                                  }
                              }
                              // Invalidate the particle so we can reclaim its space.
                              p.m_idata.id = -p.m_idata.id;
                          }
                      }
                  }
                  // this is a valid particle
                  if (p.m_idata.id > 0)
                  {
                      if (pindex != first)
                      {
                          aos[first] = p;
                          for (int comp = 0; comp < NA; comp++)
                          {
                              soa[comp][first] = soa[comp][pindex];
                          }
                      }
                      ++first;
                  }
              }

              aos().erase(aos().begin() + first, aos().begin() + npart);
              for (int comp = 0; comp < NA; comp++)
              {
                  soa[comp].erase(soa[comp].begin() + first, soa[comp].begin() + npart);
              }
          }
	
          //
          // Remove any map entries for which the particle container is now empty.
          //
          if (pmap_it->second.empty()) {
              pmap.erase(pmap_it++);
          }
          else {
              ++pmap_it;
          }
      }
  }
  
  if (int(m_particles.size()) > lev_max+1)
  {
      // Looks like we lost an AmrLevel on a regrid.
      amrex::Print() << "ParticleContainer<NR, NI, NA>::Redistribute() resizing m_particles from "
                     << m_particles.size() << " to " << lev_max+1 << '\n';
      BL_ASSERT(int(m_particles.size()) >= 2);
      BL_ASSERT(m_particles[m_particles.size()-1].empty());

      m_particles.resize(lev_max+1);
      m_dummy_mf.resize(lev_max+1);
  }
  
  if (ParallelDescriptor::NProcs() == 1)
  {
      BL_ASSERT(not_ours.empty());
  }
  else
  {
      RedistributeMPI(not_ours, lev_min, lev_max, nGrow);
  }
  
  BL_ASSERT(OK(lev_min, lev_max, nGrow));
  
  if (m_verbose > 0)
  {
      Real stoptime = ParallelDescriptor::second() - strttime;
      
      ByteSpread();
      
#ifdef BL_LAZY
      Lazy::QueueReduction( [=] () mutable {
#endif
	  ParallelDescriptor::ReduceRealMax(stoptime,ParallelDescriptor::IOProcessorNumber());
          amrex::Print() << "ParticleContainer<NR, NI, NA>::Redistribute() time: " << stoptime << "\n\n";
#ifdef BL_LAZY
	});
#endif
  }
}

template <int NR, int NI, int NA>
void
ParticleContainer<NR, NI, NA>::RedistributeMPI (std::map<int, Array<char> >& not_ours,
                                                int lev_min, int lev_max, int nGrow)
{
    BL_PROFILE("ParticleContainer<NR, NI, NA>::RedistributeMPI()");
#if BL_USE_MPI
    const int MyProc = ParallelDescriptor::MyProc();
    const int NProcs = ParallelDescriptor::NProcs();

    // We may now have particles that are rightfully owned by another CPU.
    Array<long> Snds(NProcs, 0), Rcvs(NProcs, 0);  // bytes!

    long NumSnds = 0;
    
    for (const auto& kv : not_ours)
    {
        NumSnds       += kv.second.size();
        Snds[kv.first] = kv.second.size();
    }
    
    ParallelDescriptor::ReduceLongMax(NumSnds);

    if (NumSnds == 0)
      // There's no parallel work to do.
      return;

    BL_COMM_PROFILE(BLProfiler::Alltoall, sizeof(long),
                    ParallelDescriptor::MyProc(), BLProfiler::BeforeCall());

    BL_MPI_REQUIRE( MPI_Alltoall(Snds.dataPtr(),
                                 1,
                                 ParallelDescriptor::Mpi_typemap<long>::type(),
                                 Rcvs.dataPtr(),
                                 1,
                                 ParallelDescriptor::Mpi_typemap<long>::type(),
                                 ParallelDescriptor::Communicator()) );
    BL_ASSERT(Rcvs[MyProc] == 0);

    BL_COMM_PROFILE(BLProfiler::Alltoall, sizeof(long),
                    ParallelDescriptor::MyProc(), BLProfiler::AfterCall());

    Array<int> RcvProc;
    Array<std::size_t> rOffset; // Offset (in bytes) in the receive buffer
    
    std::size_t TotRcvBytes = 0;
    for (int i = 0; i < NProcs; ++i) {
      if (Rcvs[i] > 0) {
	RcvProc.push_back(i);
	rOffset.push_back(TotRcvBytes);
	TotRcvBytes += Rcvs[i];
      }
    }
    
    const int nrcvs = RcvProc.size();
    Array<MPI_Status>  stats(nrcvs);
    Array<MPI_Request> rreqs(nrcvs);

    const int SeqNum = ParallelDescriptor::SeqNum();

    // Allocate data for rcvs as one big chunk.
    Array<char> recvdata(TotRcvBytes);

    // Post receives.
    for (int i = 0; i < nrcvs; ++i) {
      const auto Who    = RcvProc[i];
      const auto offset = rOffset[i];
      const auto Cnt    = Rcvs[Who];
      
      BL_ASSERT(Cnt > 0);
      BL_ASSERT(Cnt < std::numeric_limits<int>::max());
      BL_ASSERT(Who >= 0 && Who < NProcs);
      
      rreqs[i] = ParallelDescriptor::Arecv(&recvdata[offset], Cnt, Who, SeqNum).req();
    }
    
    // Send.
    for (const auto& kv : not_ours) {
      const auto Who = kv.first;
      const auto Cnt = kv.second.size();
      
      BL_ASSERT(Cnt > 0);
      BL_ASSERT(Who >= 0 && Who < NProcs);
      BL_ASSERT(Cnt < std::numeric_limits<int>::max());
      
      ParallelDescriptor::Send(kv.second.data(), Cnt, Who, SeqNum);
    }
    
    if (nrcvs > 0) {
      BL_MPI_REQUIRE( MPI_Waitall(nrcvs, rreqs.data(), stats.data()) );
      
      ParticleLocData pld;
      
      int num_soa_comps = 0;
      for (int i = 0; i < NA; ++i) {
	if (communicate_comp[i]) ++num_soa_comps;
      }
      const auto particle_size = sizeof(ParticleType);
      const auto superparticle_size = particle_size + num_soa_comps*sizeof(Real);
      
      if (recvdata.size() % superparticle_size != 0) {
	amrex::AllPrint() << "ParticleContainer::RedistributeMPI: sizes = "
			  << recvdata.size() << ", " << superparticle_size << "\n";
	amrex::Abort("ParticleContainer::RedistributeMPI: How did this happen?");
      }
      
      char* pbuf = recvdata.data();
      int npart = recvdata.size() / superparticle_size;
      for (int i = 0; i < npart; ++i) {
	ParticleType p;
	std::memcpy(&p, pbuf, particle_size);
	
	locateParticle(p, pld, lev_min, lev_max, nGrow);
	
	auto& ptile = m_particles[pld.m_lev][std::make_pair(pld.m_grid, pld.m_tile)];
        ptile.push_back(p);

	Real* d = (Real*)(pbuf + particle_size);
	for (int comp = 0; comp < NA; ++comp) {
            if (communicate_comp[comp]) {
                ptile.push_back(comp, *d++);
            } else {
                ptile.push_back(comp, 0.0);
            }
	}
	
	pbuf += superparticle_size;
      }
    }
#endif /*BL_USE_MPI*/
}

template <int NR, int NI, int NA>
bool
ParticleContainer<NR, NI, NA>::OK (int lev_min, int lev_max, int nGrow) const
{
    BL_PROFILE("ParticleContainer<NR, NI, NA>::OK()");
    if (lev_max == -1)
        lev_max = finestLevel();

    BL_ASSERT(lev_max <= finestLevel());
    //
    // Check that each valid particle is in the proper container.
    //
    ParticleLocData pld;
    for (int lev = lev_min; lev <= lev_max; lev++)
    {
        const auto& pmap = m_particles[lev];
	for (const auto& kv : pmap)
        {
            const int grid = kv.first.first;
            const int tile = kv.first.second;
            const auto& aos = kv.second.GetArrayOfStructs();
            const BoxArray& ba = ParticleBoxArray(lev);
            BL_ASSERT(ba.ixType().cellCentered());
            for (const auto& p : aos)
            {
                if (p.m_idata.id > 0)
                {
                    if (grid < 0 || grid >= ba.size()) return false;

                    //
                    // First, make sure the particle COULD be in this container
                    // 
                    const IntVect& iv = Index(p, lev);
                    const Box& gridbox = ba.getCellCenteredBox(grid);
                    if (!amrex::grow(gridbox, nGrow).contains(iv))
                    {
                        return false;
                    }
                    Box tbx;
                    if (getTileIndex(iv, gridbox, tbx) != tile)
                    {
                        return false;
                    }

                    //
                    // Then, we need to make sure it cannot be stored in finer level 
                    // or valid box of current level.
                    //
                    if (Where(p, pld, lev_min, lev_max))
                    {
                        if (lev != pld.m_lev  || grid != pld.m_grid || tile != pld.m_tile)
                        {
                            amrex::AllPrint() << "PARTICLE NUMBER " << p.m_idata.id << '\n'
                                              << "POS  " << D_TERM(p.m_rdata.pos[0], << p.m_rdata.pos[1], << p.m_rdata.pos[2]) << "\n"
                                              << "LEV  " << lev  << " " << pld.m_lev << '\n'
                                              << "GRID " << grid << " " << pld.m_grid << '\n';
                            return false;
                        }
                    }
                }
            }
        }
    }
    
    return true;
}

template <int NR, int NI, int NA>
void
ParticleContainer<NR,NI,NA>::AddParticlesAtLevel (int  level, AoS& particles)
{
    BL_PROFILE("ParticleContainer<NR,NI,NA>::AddParticlesAtLevel()");
    
    ParticleLocData pld;

    for (auto& p : particles)
    {
        if (p.id() > 0)
        {
            pld.m_lev = level;
            
            if (!SingleLevelGrownWhere(p, pld, level, 0))
                amrex::Abort("ParticleContainer<NR,NI,NA>::AddParticlesAtLevel(): Can't add outside of domain\n");
            
            m_particles[pld.m_lev][std::make_pair(pld.m_grid, pld.m_tile)].push_back(p);
        }
    }
    Redistribute(level, level, 0);
}

template <int NR, int NI, int NA>
void
ParticleContainer<NR, NI, NA>::Checkpoint (const std::string&          dir,
					   const std::string&          name,
					   bool                        is_checkpoint,
                                           const Array<std::string>&   real_comp_names,
                                           const Array<std::string>&   int_comp_names) const
{
    BL_PROFILE("ParticleContainer<NR, NI, NA>::Checkpoint()");
    BL_ASSERT(OK());

    BL_ASSERT(sizeof(typename ParticleType::RealType) == 4 || sizeof(typename ParticleType::RealType) == 8);

    const int  MyProc   = ParallelDescriptor::MyProc();
    const int  NProcs   = ParallelDescriptor::NProcs();
    const int  IOProc   = ParallelDescriptor::IOProcessorNumber();
    const Real strttime = ParallelDescriptor::second();
    //
    // We store the particles in a subdirectory of "dir".
    //
    std::string pdir = dir;

    if (!pdir.empty() && pdir[pdir.size()-1] != '/')
        pdir += '/';

    pdir += name;
    //
    // Only the I/O processor makes the directory if it doesn't already exist.
    //
    if (ParallelDescriptor::IOProcessor())
        if (!amrex::UtilCreateDirectory(pdir, 0755))
            amrex::CreateDirectoryFailed(pdir);
    //
    // Force other processors to wait till directory is built.
    //
    ParallelDescriptor::Barrier();
    //
    // The header contains the info we need to read back in the particles.
    //
    // Only the I/O processor writes to the header file.
    //
    std::ofstream HdrFile;

    long nparticles = 0;

    for (int lev = 0; lev < m_particles.size();  lev++) {
        const auto& pmap = m_particles[lev];
        for (const auto& kv : pmap) {
            const auto& aos = kv.second.GetArrayOfStructs();
            for (const auto& p : aos) {
                if (p.m_idata.id > 0)
                    //
                    // Only count (and checkpoint) valid particles.
                    //
                    nparticles++;
            }
        }
    }

    ParallelDescriptor::ReduceLongSum(nparticles,IOProc);

    int maxnextid = ParticleType::NextID();

    ParticleType::NextID(maxnextid);

    ParallelDescriptor::ReduceIntMax(maxnextid,IOProc);

    if (ParallelDescriptor::IOProcessor())
      {
        std::string HdrFileName = pdir;
	
        if (!HdrFileName.empty() && HdrFileName[HdrFileName.size()-1] != '/')
	  HdrFileName += '/';
	
        HdrFileName += "Header";
	
        HdrFile.open(HdrFileName.c_str(), std::ios::out|std::ios::trunc);
	
        if (!HdrFile.good())
	  amrex::FileOpenFailed(HdrFileName);
        //
        // First thing written is our Checkpoint/Restart version string.
        // 
        // We append "_single" or "_double" to the version string indicating
        // whether we're using "float" or "double" floating point data in the
        // particles so that we can Restart from the checkpoint files.
        //
        if (sizeof(typename ParticleType::RealType) == 4)
	  {
            HdrFile << ParticleType::Version() << "_single" << '\n';
	  }
        else
	  {
            HdrFile << ParticleType::Version() << "_double" << '\n';
	  }
        //
        // BL_SPACEDIM and N for sanity checking.
        //
        HdrFile << BL_SPACEDIM << '\n';
	
	// The number of extra real parameters
        HdrFile << NR + NA << '\n';

        // Real component names
        if (real_comp_names.size() == 0) {
            for (int i = 0; i < NR + NA; ++i ) {
                HdrFile << "real_comp" << i << '\n';
            }
        } else {
            BL_ASSERT(real_comp_names.size() == NR + NA);
            for (int i = 0; i < NR + NA; ++i ) {
                HdrFile << real_comp_names[i] << '\n';
            }
        }

	// The number of extra int parameters
        HdrFile << NI << '\n';

        // int component names
        if (int_comp_names.size() == 0) {
            for (int i = 0; i < NI; ++i ) {
                HdrFile << "int_comp" << i << '\n';
            }
        } else {
            BL_ASSERT(int_comp_names.size() == NI);
            for (int i = 0; i < NI; ++i ) {
                HdrFile << int_comp_names[i] << '\n';
            }
        }

        HdrFile << is_checkpoint << '\n';

        //
        // The total number of particles.
        //
        HdrFile << nparticles << '\n';
        //
        // The value of nextid that we need to restore on restart.
        //
        HdrFile << maxnextid << '\n';
        //
        // Then the finest level of the AMR hierarchy.
        //
        HdrFile << finestLevel() << '\n';
        //
        // Then the number of grids at each level.
        //
        for (int lev = 0; lev <= finestLevel(); lev++)
	  {
            HdrFile << ParticleBoxArray(lev).size() << '\n';
	  }
    }
    //
    // We want to write the data out in parallel.
    //
    // We'll allow up to nOutFiles active writers at a time.
    //
    int nOutFiles(64);
    ParmParse pp("particles");
    pp.query("particles_nfiles",nOutFiles);
    if(nOutFiles == -1) {
      nOutFiles = NProcs;
    }
    nOutFiles = std::max(1, std::min(nOutFiles,NProcs));
    
    for (int lev = 0; lev <= finestLevel(); lev++)
      {
        const bool gotsome = (NumberOfParticlesAtLevel(lev) > 0);
        //
        // We store the particles at each level in their own subdirectory.
        //
        std::string LevelDir = pdir;
	
        if (gotsome)
	  {
            if (!LevelDir.empty() && LevelDir[LevelDir.size()-1] != '/')
	      LevelDir += '/';
	    
            LevelDir = amrex::Concatenate(LevelDir + "Level_", lev, 1);
	    
            if (ParallelDescriptor::IOProcessor())
	      if (!amrex::UtilCreateDirectory(LevelDir, 0755))
		amrex::CreateDirectoryFailed(LevelDir);
            //
            // Force other processors to wait till directory is built.
            //
            ParallelDescriptor::Barrier();
	  }
	
	MFInfo info;
	info.SetAlloc(false);
	MultiFab state(ParticleBoxArray(lev),
		       ParticleDistributionMap(lev),
		       1,0,info);
        //
        // We eventually want to write out the file name and the offset
        // into that file into which each grid of particles is written.
        //
        Array<int>  which(state.size(),0);
        Array<int > count(state.size(),0);
        Array<long> where(state.size(),0);
	
        if (gotsome)
	  {
            const int   FileNumber   = MyProc % nOutFiles;
            std::string FullFileName = LevelDir;

            FullFileName += '/';
            FullFileName += ParticleType::DataPrefix();
            FullFileName += amrex::Concatenate("", FileNumber, 4);

            std::ofstream ParticleFile;

            VisMF::IO_Buffer io_buffer(VisMF::IO_Buffer_Size);

            ParticleFile.rdbuf()->pubsetbuf(io_buffer.dataPtr(), io_buffer.size());

            const int nSets = ((NProcs + (nOutFiles - 1)) / nOutFiles);
            const int mySet = (MyProc / nOutFiles);

            for (int iSet = 0; iSet < nSets; ++iSet)
            {
                if (mySet == iSet)
                {
                    //
                    // Write all the data at this level to the file.
                    //
                    if (iSet == 0)
                        //
                        // First set.
                        //
                        ParticleFile.open(FullFileName.c_str(),
                                          std::ios::out|std::ios::trunc|std::ios::binary);
                    else
                    {
                        ParticleFile.open(FullFileName.c_str(),
                                          std::ios::out|std::ios::app|std::ios::binary);
                        //
                        // Set to the end of the file.
                        //
                        ParticleFile.seekp(0, std::ios::end);
                    }

                    if (!ParticleFile.good())
                        amrex::FileOpenFailed(FullFileName);
                    //
                    // Write out all the valid particles we own at the specified level.
                    // Do it grid block by grid block remembering the seek offset
                    // for the start of writing of each block of data.
                    //
                    WriteParticles(lev, ParticleFile, FileNumber, which, count, where, is_checkpoint);

                    ParticleFile.flush();

                    ParticleFile.close();

                    if (!ParticleFile.good())
                        amrex::Abort("ParticleContainer<NR, NI, NA>::Checkpoint(): problem writing ParticleFile");

                    int iBuff = 0, wakeUpPID = (MyProc + nOutFiles), tag = (MyProc % nOutFiles);

                    if (wakeUpPID < NProcs)
                    {
                        ParallelDescriptor::Send(&iBuff, 1, wakeUpPID, tag);
                    }
                }

                if (mySet == (iSet + 1))
                {
                    //
                    // Next set waits.
                    //
                    int iBuff, waitForPID = (MyProc - nOutFiles), tag = (MyProc % nOutFiles);

                    ParallelDescriptor::Recv(&iBuff, 1, waitForPID, tag);
                }
            }

            ParallelDescriptor::ReduceIntSum (which.dataPtr(), which.size(), IOProc);
            ParallelDescriptor::ReduceIntSum (count.dataPtr(), count.size(), IOProc);
            ParallelDescriptor::ReduceLongSum(where.dataPtr(), where.size(), IOProc);
        }

        if (ParallelDescriptor::IOProcessor())
        {
            for (int j = 0; j < state.size(); j++)
            {
                //
                // We now write the which file, the particle count, and the
                // file offset into which the data for each grid was written,
                // to the header file.
                //
                HdrFile << which[j] << ' ' << count[j] << ' ' << where[j] << '\n';
            }

            if (gotsome)
            {
                //
                // Unlink any zero-length data files.
                //
                Array<long> cnt(nOutFiles,0);

                for (int i = 0, N=count.size(); i < N; i++)
                    cnt[which[i]] += count[i];

                for (int i = 0, N=cnt.size(); i < N; i++)
                {
                    if (cnt[i] == 0)
                    {
                        std::string FullFileName = LevelDir;

                        FullFileName += '/';
                        FullFileName += ParticleType::DataPrefix();
                        FullFileName += amrex::Concatenate("", i, 4);

                        amrex::UnlinkFile(FullFileName.c_str());
                    }
                }
            }
        }
    }

    if (m_verbose > 1)
    {
        Real stoptime = ParallelDescriptor::second() - strttime;

        ParallelDescriptor::ReduceRealMax(stoptime,IOProc);

        if (ParallelDescriptor::IOProcessor())
        {
            HdrFile.flush();

            HdrFile.close();

            if (!HdrFile.good())
                amrex::Abort("ParticleContainer<NR, NI, NA>::Checkpoint(): problem writing HdrFile");

            std::cout << "ParticleContainer<NR, NI, NA>::Checkpoint() time: " << stoptime << '\n';
        }
    }
}

template <int NR, int NI, int NA>
void
ParticleContainer<NR, NI, NA>::WritePlotFile (const std::string& dir,
					      const std::string& name) const
{
    BL_PROFILE("ParticleContainer<NR, NI, NA>::WritePlotFile()");
    BL_ASSERT(OK());
    bool is_checkpoint = false;

    // For yt we need exactly the chk particle format so would need to set is_checkpoint = true
    // Anyway, it's not too bad to have particle ids on disk,
    // think of merger trees or backtracing of particles for nested ics
    // is_checkpoint = true; 
    Checkpoint(dir,name,is_checkpoint);
}

template <int NR, int NI, int NA>
void
ParticleContainer<NR, NI, NA>::WriteParticles (int            lev,
					       std::ofstream& ofs,
					       int            fnum,
					       Array<int>&    which,
					       Array<int>&    count,
					       Array<long>&   where,
					       bool           is_checkpoint) const
{

    BL_PROFILE("ParticleContainer<NR, NI, NA>::WriteParticles()");

    // For a each grid, the tiles it contains
    std::map<int, Array<int> > tile_map;

    for (const auto& kv : m_particles[lev])
    {
        const int grid = kv.first.first;
        const int tile = kv.first.second;
        tile_map[grid].push_back(tile);

        // Only write out valid particles.
        int cnt = 0;	
        for (const auto& p : kv.second.GetArrayOfStructs()) {
            if (p.m_idata.id > 0)
                cnt++;
	}

        count[grid] += cnt;
    }
	
    MFInfo info;
    info.SetAlloc(false);
    MultiFab state(ParticleBoxArray(lev),
		   ParticleDistributionMap(lev),
		   1,0,info);

    for (MFIter mfi(state); mfi.isValid(); ++mfi) {
      const int grid = mfi.index();
      
      which[grid] = fnum;
      where[grid] = VisMF::FileOffset(ofs);
      
      if (count[grid] == 0) continue;
      
      if (is_checkpoint) {
	// First write out the integer data in binary.
	const int iChunkSize = 2 + NI;
	Array<int> istuff(count[grid]*iChunkSize);
	int* iptr = istuff.dataPtr();

	for (unsigned i = 0; i < tile_map[grid].size(); i++) {
          const auto& pbox = m_particles[lev].at(std::make_pair(grid, tile_map[grid][i]));
	  for (const auto& p : pbox.GetArrayOfStructs()) {
	    if (p.m_idata.id > 0) {
                for (int j = 0; j < iChunkSize; j++)
                    iptr[j] = p.m_idata.arr[j];
                iptr += iChunkSize;
	    }
	  }
	}
	ofs.write((char*)istuff.dataPtr(),istuff.size()*sizeof(int));
      }
      
      // Write the Real data in binary.
      const int rChunkSize = BL_SPACEDIM + NR + NA;
      Array<typename ParticleType::RealType> rstuff(count[grid]*rChunkSize);
      typename ParticleType::RealType* rptr = rstuff.dataPtr();

      for (unsigned i = 0; i < tile_map[grid].size(); i++) {
        const auto& pbox = m_particles[lev].at(std::make_pair(grid, tile_map[grid][i]));
	int pindex = 0;
	for (const auto& p : pbox.GetArrayOfStructs()) {
	  if (p.m_idata.id > 0) {
              for (int j = 0; j < BL_SPACEDIM + NR; j++) {
                  rptr[j] = p.m_rdata.arr[j];
              }
              rptr += BL_SPACEDIM + NR;
              const auto& soa  = pbox.GetStructOfArrays();
              for (int j = 0; j < NA; j++) {
                  rptr[j] = (typename ParticleType::RealType) soa[j][pindex];
              }
              rptr += NA;
	  }
	  ++pindex;
	}
      }
      
      ofs.write((char*)rstuff.dataPtr(),rstuff.size()*sizeof(typename ParticleType::RealType));
    }
}

template <int NR, int NI, int NA>
void
ParticleContainer<NR, NI, NA>::Restart (const std::string& dir,
					const std::string& file,
					bool is_checkpoint)
{
  BL_PROFILE("ParticleContainer<NR, NI, NA>::Restart()");
  BL_ASSERT(!dir.empty());
  BL_ASSERT(!file.empty());
  
  const Real strttime = ParallelDescriptor::second();
  
  std::string fullname = dir;
  if (!fullname.empty() && fullname[fullname.size()-1] != '/')
    fullname += '/';
  fullname += file;
  std::string HdrFileName = fullname;
  if (!HdrFileName.empty() && HdrFileName[HdrFileName.size()-1] != '/')
    HdrFileName += '/';
  HdrFileName += "Header";
  
  Array<char> fileCharPtr;
  ParallelDescriptor::ReadAndBcastFile(HdrFileName, fileCharPtr);
  std::string fileCharPtrString(fileCharPtr.dataPtr());
  std::istringstream HdrFile(fileCharPtrString, std::istringstream::in);
  
  std::string version;
  HdrFile >> version;
  BL_ASSERT(!version.empty());
  
  // What do our version strings mean?
  // "Version_One_Dot_Zero" -- hard-wired to write out in double precision.
  // "Version_One_Dot_One" -- can write out either as either single or double precision.
  // Appended to the latter version string are either "_single" or "_double" to
  // indicate how the particles were written.
  std::string how;
  if (version.find("Version_One_Dot_Zero") != std::string::npos) {
    how = "double";
  }
  else if (version.find("Version_One_Dot_One") != std::string::npos) {
    if (version.find("_single") != std::string::npos) {
      how = "single";
    }
    else if (version.find("_double") != std::string::npos) {
      how = "double";
    }
    else {
      std::string msg("ParticleContainer<NR, NI, NA>::Restart(): bad version string: ");
      msg += version;
      amrex::Error(version.c_str());
    }
  }
  else {
    std::string msg("ParticleContainer<NR, NI, NA>::Restart(): unknown version string: ");
    msg += version;
    amrex::Abort(msg.c_str());
  }
  
  int dm;
  HdrFile >> dm;
  if (dm != BL_SPACEDIM)
    amrex::Abort("ParticleContainer<NR, NI, NA>::Restart(): dm != BL_SPACEDIM");
  
  int nr;
  HdrFile >> nr;
  if (nr != NR + NA)
    amrex::Abort("ParticleContainer<NR, NI, NA>::Restart(): nr != NR + NA");

  int ni;
  HdrFile >> ni;
  if (ni != NI)
    amrex::Abort("ParticleContainer<NR, NI, NA>::Restart(): ni != NI");
  
  long nparticles;
  HdrFile >> nparticles;
  BL_ASSERT(nparticles >= 0);
  
  int maxnextid;
  HdrFile >> maxnextid;
  BL_ASSERT(maxnextid > 0);
  ParticleType::NextID(maxnextid);
  
  int finest_level;
  HdrFile >> finest_level;
  BL_ASSERT(finest_level >= 0);
  
  Array<int> ngrids(finest_level+1);
  BL_ASSERT(finest_level == finestLevel());
  for (int lev = 0; lev <= finest_level; lev++) {
    HdrFile >> ngrids[lev];
    BL_ASSERT(ngrids[lev] > 0);
    BL_ASSERT(ngrids[lev] == int(ParticleBoxArray(lev).size()));
  }

  resizeData();
  
  for (int lev = 0; lev <= finest_level; lev++) {
    Array<int>  which(ngrids[lev]);
    Array<int>  count(ngrids[lev]);
    Array<long> where(ngrids[lev]);
    for (int i = 0; i < ngrids[lev]; i++) {
      HdrFile >> which[i] >> count[i] >> where[i];
    }
    
    for (MFIter mfi(*m_dummy_mf[lev]); mfi.isValid(); ++mfi) {
      const int grid = mfi.index();
      
      if (count[grid] <= 0) continue;
      
      // The file names in the header file are relative.
      std::string name = fullname;
    
      if (!name.empty() && name[name.size()-1] != '/')
	name += '/';
      
      name += "Level_";
      name += amrex::Concatenate("", lev, 1);
      name += '/';
      name += ParticleType::DataPrefix();
      name += amrex::Concatenate("", which[grid], 4);
      
      std::ifstream ParticleFile;
      
      ParticleFile.open(name.c_str(), std::ios::in);
    
      if (!ParticleFile.good())
	amrex::FileOpenFailed(name);
      
      ParticleFile.seekg(where[grid], std::ios::beg);
      
      if (how == "single") {
	ReadParticles<float>(count[grid], grid, lev, is_checkpoint, ParticleFile);
      }
      else if (how == "double") {
	ReadParticles<double>(count[grid], grid, lev, is_checkpoint, ParticleFile);
      }
      else {
	std::string msg("ParticleContainer<NR, NI, NA>::Restart(): bad parameter: ");
	msg += how;
	amrex::Error(msg.c_str());
      }
      
      ParticleFile.close();
      
      if (!ParticleFile.good())
	amrex::Abort("ParticleContainer<NR, NI, NA>::Restart(): problem reading particles");
    }
  }

  BL_ASSERT(OK());
  
  if (m_verbose > 1) {
    Real stoptime = ParallelDescriptor::second() - strttime;	
    ParallelDescriptor::ReduceRealMax(stoptime, ParallelDescriptor::IOProcessorNumber());
    amrex::Print() << "ParticleContainer<NR, NI, NA>::Restart() time: " << stoptime << '\n';
  }
}

// Read a batch of particles from the checkpoint file
template <int NR, int NI, int NA>
template <class RTYPE>
void
ParticleContainer<NR, NI, NA>::ReadParticles (int            cnt,
					      int            grd,
					      int            lev,
					      bool           is_checkpoint,
					      std::ifstream& ifs) 
{
    BL_PROFILE("ParticleContainer<NR, NI, NA>::ReadParticles()");
    BL_ASSERT(cnt > 0);
    BL_ASSERT(lev < int(m_particles.size()));
    BL_ASSERT(lev >= 0 && lev <= finestLevel());
    BL_ASSERT(grd >= 0 && grd < ParticleBoxArray(lev).size());

    // First read in the integer data in binary.  We do not store
    // the m_lev and m_grid data on disk.  We can easily recreate
    // that given the structure of the checkpoint file.
    const int iChunkSize = 2;
    Array<int> istuff(cnt*iChunkSize);
    if (is_checkpoint)
        ifs.read((char*)istuff.dataPtr(),istuff.size()*sizeof(int));

    // Then the real data in binary.
    const int rChunkSize = BL_SPACEDIM + NR + NA;
    Array<RTYPE> rstuff(cnt*rChunkSize);
    ifs.read((char*)rstuff.dataPtr(),rstuff.size()*sizeof(RTYPE));

    // Now reassemble the particles.
    int*   iptr = istuff.dataPtr();
    RTYPE* rptr = rstuff.dataPtr();

    // If we are restarting from a plotfile instead of a checkpoint file, then we do not
    //    read in the particle id's, so we need to reset the id counter to zero and renumber them
    if (!is_checkpoint) {
      int maxnextid = 1;
      ParticleType::NextID(maxnextid);
    }

    ParticleType p;
    ParticleLocData pld;
    for (int i = 0; i < cnt; i++) {
      if (is_checkpoint) {
	p.m_idata.id   = iptr[0];
	p.m_idata.cpu  = iptr[1];
      }
      else {
	p.m_idata.id   = ParticleType::NextID();
	p.m_idata.cpu  = ParallelDescriptor::MyProc();
      }

      BL_ASSERT(p.m_idata.id > 0);

      iptr += iChunkSize;

      D_TERM(p.m_rdata.pos[0] = rptr[0];,
	     p.m_rdata.pos[1] = rptr[1];,
	     p.m_rdata.pos[2] = rptr[2];);

      for (int j = 0; j < NR; j++)
	p.m_rdata.arr[BL_SPACEDIM+j] = rptr[BL_SPACEDIM+j];

      rptr += BL_SPACEDIM + NR;
      
      locateParticle(p, pld, 0, finestLevel(), 0);

      auto& ptile = m_particles[lev][std::make_pair(grd, pld.m_tile)];

      ptile.push_back(p);

      for (int j = 0; j < NA; j++) {
          ptile.push_back(j, rptr[j]);
      }

      rptr += NA;
    }
}

template <int NR, int NI, int NA>
void
ParticleContainer<NR, NI, NA>::WriteAsciiFile (const std::string& filename)
{
    BL_PROFILE("ParticleContainer<NR, NI, NA>::WriteAsciiFile()");
    BL_ASSERT(!filename.empty());

    const Real strttime = ParallelDescriptor::second();
    //
    // Count # of valid particles.
    //
    long nparticles = 0;

    for (int lev = 0; lev < m_particles.size();  lev++) {
        auto& pmap = m_particles[lev];
        for (const auto& kv : pmap) {
            const auto& aos = kv.second.GetArrayOfStructs();
            for (const auto& p : aos) {
                if (p.m_idata.id > 0)
                    //
                    // Only count (and checkpoint) valid particles.
                    //
                    nparticles++;
            }
        }
    }
    
    //
    // And send count to I/O processor.
    //
    ParallelDescriptor::ReduceLongSum(nparticles,ParallelDescriptor::IOProcessorNumber());

    if (ParallelDescriptor::IOProcessor())
    {
        //
        // Have I/O processor open file and write out particle count.
        //
        std::ofstream File;

        File.open(filename.c_str(), std::ios::out|std::ios::trunc);

        if (!File.good())
            amrex::FileOpenFailed(filename);

        File << nparticles << '\n';
            
        File.flush();

        File.close();

        if (!File.good())
            amrex::Abort("ParticleContainer<NR, NI, NA>::WriteAsciiFile(): problem writing file");
    }

    ParallelDescriptor::Barrier();

    const int MyProc = ParallelDescriptor::MyProc();

    for (int i = 0; i < ParallelDescriptor::NProcs(); i++)
    {
        if (MyProc == i)
        {
            //
            // Each CPU opens the file for appending and adds its particles.
            //
            std::ofstream File;

            VisMF::IO_Buffer io_buffer(VisMF::IO_Buffer_Size);

            File.rdbuf()->pubsetbuf(io_buffer.dataPtr(), io_buffer.size());

            File.open(filename.c_str(), std::ios::out|std::ios::app);

            File.precision(15);

            if (!File.good())
                amrex::FileOpenFailed(filename);

	    for (int lev = 0; lev < m_particles.size();  lev++) {
	      auto& pmap = m_particles[lev];
	      for (const auto& kv : pmap) {
                const auto& aos = kv.second.GetArrayOfStructs();
                const auto& soa = kv.second.GetStructOfArrays();

		int index = 0;
		for (auto it = aos.cbegin(); it != aos.cend(); ++it) {
		    if (it->m_idata.id > 0) {
		      
		      File << it->m_idata.id  << ' ';
		      File << it->m_idata.cpu << ' ';
		      
		      D_TERM(File << it->m_rdata.pos[0] << ' ',
			     << it->m_rdata.pos[1] << ' ',
			     << it->m_rdata.pos[2] << ' ');
		      
		      for (int i = 0; i < NA; i++) {
                          File << soa[i][index] << ' ';
                      }
		      index++;
		      
		      for (int i = BL_SPACEDIM; i < BL_SPACEDIM + NR; i++) {
			char ws = (i == BL_SPACEDIM + NR - 1) ? '\n' : ' ';
			File << it->m_rdata.arr[i] << ws;
		      }
		    }
		}
	      }
            }
	    
            File.flush();
	    
            File.close();

            if (!File.good())
	      amrex::Abort("ParticleContainer<NR, NI, NA>::WriteAsciiFile(): problem writing file");
	    
        }
	
        ParallelDescriptor::Barrier();
    }
    
    if (m_verbose > 1)
      {
        Real stoptime = ParallelDescriptor::second() - strttime;
	
        ParallelDescriptor::ReduceRealMax(stoptime,ParallelDescriptor::IOProcessorNumber());
	
        amrex::Print() << "ParticleContainer<NR, NI, NA>::WriteAsciiFile() time: " << stoptime << '\n';
      }
}

template <int NR, int NI, int NA>
void
ParticleContainer<NR,NI,NA>::WriteCoarsenedAsciiFile (const std::string& filename)
{
    BL_PROFILE("ParticleContainer<NR,NI,NA>::WriteCoarsenedAsciiFile()");
    BL_ASSERT(!filename.empty());

    const Real strttime = ParallelDescriptor::second();
 
    //
    // Count # of valid particles.
    //
    long nparticles = 0;

    for (int lev = 0; lev < m_particles.size();  lev++) {
        auto& pmap = m_particles[lev];
        for (const auto& kv : pmap) {
            const auto& aos = kv.second.GetAoS();
            for (const auto& p : aos) {
                if (p.m_idata.id > 0)
                    //
                    // Only count (and checkpoint) valid particles.
                    //
                    nparticles++;
            }
        }
    }
 
    //
    // And send count to I/O processor.
    //
    ParallelDescriptor::ReduceLongSum(nparticles,ParallelDescriptor::IOProcessorNumber());

    if (ParallelDescriptor::IOProcessor())
    {
        //
        // Have I/O processor open file and write out particle count.
        //
        std::ofstream File;

        File.open(filename.c_str(), std::ios::out|std::ios::trunc);

        if (!File.good())
            amrex::FileOpenFailed(filename);

        File << nparticles << '\n';
            
        File.flush();

        File.close();

        if (!File.good())
            amrex::Abort("ParticleContainer<NR,NI,NA>::WriteCoarsenedAsciiFile(): problem writing file");
    }

    ParallelDescriptor::Barrier();

    const int MyProc = ParallelDescriptor::MyProc();

    for (int i = 0; i < ParallelDescriptor::NProcs(); i++)
    {
        if (MyProc == i)
        {
            //
            // Each CPU opens the file for appending and adds its particles.
            //
            std::ofstream File;

            VisMF::IO_Buffer io_buffer(VisMF::IO_Buffer_Size);

            File.rdbuf()->pubsetbuf(io_buffer.dataPtr(), io_buffer.size());

            File.open(filename.c_str(), std::ios::out|std::ios::app);

            File.precision(15);

            if (!File.good())
                amrex::FileOpenFailed(filename);

	    for (int lev = 0; lev < m_particles.size();  lev++) {
	      auto& pmap = m_particles[lev];
	      for (auto& kv : pmap) {
                  auto& aos = kv.second.GetAoS();
                  auto& soa = kv.second.GetSoA();
                  
                  int index = 0;
                  ParticleLocData pld;
                  for (auto it = aos.begin(); it != aos.end(); ++it) {
                      locateParticle(*it, pld, 0, finestLevel(), 0);
                      // Only keep particles in even cells
                      if (it->id() > 0 &&
                          (pld.m_cell[0])%2 == 0 && (pld.m_cell[1])%2 == 0 && (pld.m_cell[2])%2 == 0)
                      {
                          
                          // Only keep particles in even cells               
                          if (it->m_idata.id > 0) {
                              
                              File << it->m_idata.id  << ' ';
                              File << it->m_idata.cpu << ' ';
                              
                              D_TERM(File << it->m_rdata.pos[0] << ' ',
                                     << it->m_rdata.pos[1] << ' ',
                                     << it->m_rdata.pos[2] << ' ');
                              
                              for (int i = 0; i < NA; i++) {
                                  File << soa[i][index] << ' ';
                              }
                              index++;
                              
                              for (int i = BL_SPACEDIM; i < BL_SPACEDIM + NR; i++) {
                                  char ws = (i == BL_SPACEDIM + NR - 1) ? '\n' : ' ';
                                  if (i == BL_SPACEDIM) {
                                      // Multiply mass by 8 since we are only taking 1/8 of the 
                                      // total particles and want to keep the mass in the domain the same.
                                      File << 8.0* it->m_rdata.arr[i] << ws;
                                  }
                                  else {
                                      File << it->m_rdata.arr[i] << ws;
                                  }
                              }
                          }
                      }
                  }
              }
            }

            File.flush();

            File.close();

            if (!File.good())
                amrex::Abort("ParticleContainer<NR,NI,NA>::WriteCoarsenedAsciiFile(): problem writing file");

        }

        ParallelDescriptor::Barrier();
    }

    if (m_verbose > 1)
    {
        Real stoptime = ParallelDescriptor::second() - strttime;

        ParallelDescriptor::ReduceRealMax(stoptime,ParallelDescriptor::IOProcessorNumber());

        if (ParallelDescriptor::IOProcessor())
        {
            std::cout << "ParticleContainer<NR,NI,NA>::WriteCoarsenedAsciiFile() time: " << stoptime << '\n';
        }
    }
}

template <int NR, int NI, int NA>
bool
ParticleContainer<NR, NI, NA>::CrseToFine (const BoxArray&       cfba,
					   const Array<IntVect>& cells,
					   Array<IntVect>&       cfshifts,
					   const Geometry&       gm,
					   Array<int>&           which,
					   Array<IntVect>&       pshifts) const
{
    BL_PROFILE("ParticleContainer<NR, NI, NA>::CrseToFine()");
    //
    // We're in AssignDensity(). We want to know whether or not updating
    // with a particle, will we cross a  crse->fine boundary of the level
    // with coarsened fine BoxArray "cfba".  "cells" are as calculated from
    // CIC_Cells_Fracs().
    //
    const int M = cells.size();

    which.resize(M);
    cfshifts.resize(M);

    for (int i = 0; i < M; i++)
        which[i] =  0;

    bool result = false;

    for (int i = 0; i < M; i++)
    {
        if (cfba.contains(cells[i]))
        {
            result      = true;
            which[i]    = 1;
            cfshifts[i] = IntVect::TheZeroVector();
        }
        else if (!gm.Domain().contains(cells[i]))
        {
            BL_ASSERT(gm.isAnyPeriodic());
            //
            // Can the cell be shifted into cfba?
            //
            const Box bx(cells[i],cells[i]);

            gm.periodicShift(bx, gm.Domain(), pshifts);

            if (!pshifts.empty())
            {
                BL_ASSERT(pshifts.size() == 1);

                const Box& dbx = bx - pshifts[0];

                BL_ASSERT(dbx.ok());

                if (cfba.contains(dbx))
                {
                    //
                    // Note that pshifts[0] is from the coarse perspective.
                    // We'll later need to multiply it by ref ratio to use
                    // at the fine level.
                    //
                    result      = true;
                    which[i]    = 1;
                    cfshifts[i] = pshifts[0];
                }
            }
        }
    }

    return result;
}

template <int NR, int NI, int NA>
bool
ParticleContainer<NR, NI, NA>::FineToCrse (const ParticleType&                p,
					   int                                flev,
					   const Array<IntVect>&              fcells,
					   const BoxArray&                    fvalid,
					   const BoxArray&                    compfvalid_grown,
					   Array<IntVect>&                    ccells,
					   Array<Real>&                       cfracs,
					   Array<int>&                        which,
					   Array<int>&                        cgrid,
					   Array<IntVect>&                    pshifts,
					   std::vector< std::pair<int,Box> >& isects) const
{
    BL_PROFILE("ParticleContainer<NR, NI, NA>::FineToCrse()");
    BL_ASSERT(m_gdb != 0);
    BL_ASSERT(flev > 0);
    //
    // We're in AssignDensity(). We want to know whether or not updating
    // with a particle we'll cross a fine->crse boundary.  Note that crossing
    // a periodic boundary, where the periodic shift lies in our valid region,
    // is not considered a Fine->Crse crossing.
    //
    const int M = fcells.size();

    which.resize(M);
    cgrid.resize(M);
    ccells.resize(M);
    cfracs.resize(M);

    for (int i = 0; i < M; i++)
    {
        cgrid[i] = -1;
        which[i] =  0;
    }

    ParticleLocData pld;
    Where(p, pld);

    const Box& ibx = amrex::grow(ParticleBoxArray(flev)[pld.m_grid],-1);

    BL_ASSERT(ibx.ok());

    if (ibx.contains(pld.m_cell))
        //
        // We're strictly contained in our valid box.
        // We can't cross a fine->crse boundary.
        //
        return false;

    if (!compfvalid_grown.contains(pld.m_cell))
        //
        // We're strictly contained in our "valid" region. Note that the valid
        // region contains any periodically shifted ghost cells that intersect
        // valid region.
        //
        return false;
    //
    // Otherwise ...
    //
    const Geometry& cgm = Geom(flev-1);
    const IntVect&  rr  = m_gdb->refRatio(flev-1);
    const BoxArray& cba = ParticleBoxArray(flev-1);

    Particle<NR, NI>::CIC_Cells_Fracs(p, cgm.ProbLo(), cgm.CellSize(), cfracs, ccells);

    bool result = false;

    for (int i = 0; i < M; i++)
    {
        IntVect ccell_refined = ccells[i]*rr;
        //
        // We've got to protect against the case when we're at the low
        // end of the domain because coarsening & refining don't work right
        // when indices go negative.
        //
        for (int dm = 0; dm < BL_SPACEDIM; dm++)
            ccell_refined[dm] = std::max(ccell_refined[dm], -1);

        if (!fvalid.contains(ccell_refined))
        {
            result   = true;
            which[i] = 1;

            Box cbx(ccells[i],ccells[i]);
    
            if (!cgm.Domain().contains(ccells[i]))
            {
                //
                // We must be at a periodic boundary.
                // Find valid box into which we can be periodically shifted.
                //
                BL_ASSERT(cgm.isAnyPeriodic());

                cgm.periodicShift(cbx, cgm.Domain(), pshifts);

                BL_ASSERT(pshifts.size() == 1);

                cbx -= pshifts[0];

                ccells[i] -= pshifts[0];
                BL_ASSERT(cbx.ok());
                BL_ASSERT(cgm.Domain().contains(cbx));
            }
            //
            // Which grid at the crse level do we need to update?
            //
            cba.intersections(cbx,isects,true,0);

            BL_ASSERT(!isects.empty());

            cgrid[i] = isects[0].first;  // The grid ID at crse level that we hit.
        }
    }

    return result;
}

template <int NR, int NI, int NA>
void
ParticleContainer<NR, NI, NA>::FineCellsToUpdateFromCrse (const ParticleType&                p,
						      int                                lev,
						      const IntVect&                     ccell,
						      const IntVect&                     cshift,
						      Array<int>&                        fgrid,
						      Array<Real>&                       ffrac,
						      Array<IntVect>&                    fcells,
						      std::vector< std::pair<int,Box> >& isects) const
{
    BL_PROFILE("ParticleContainer<NR, NI, NA>::FineCellsToUpdateFromCrse()");
    BL_ASSERT(lev >= 0);
    BL_ASSERT(lev < finestLevel());

    const Box&      fbx = amrex::refine(Box(ccell,ccell),m_gdb->refRatio(lev));
    const BoxArray& fba = ParticleBoxArray(lev+1);
    const Real*     plo = Geom(lev).ProbLo();
    const Real*     dx  = Geom(lev).CellSize();
    const Real*     fdx = Geom(lev+1).CellSize();

    if (cshift == IntVect::TheZeroVector())
    {
        BL_ASSERT(fba.contains(fbx));
    }
    //
    // Instead of clear()ing these we'll do a resize(0).
    // This'll preserve their capacity so that we'll only need
    // to do any memory allocation when their capacity needs to increase.
    //
    fgrid.resize(0);
    ffrac.resize(0);
    fcells.resize(0);
    //
    // Which fine cells does particle "p" (that wants to update "ccell") do we
    // touch at the finer level?
    //
    for (IntVect iv = fbx.smallEnd(); iv <= fbx.bigEnd(); fbx.next(iv))
    {
        bool touches = true;

        for (int k = 0; k < BL_SPACEDIM; k++)
        {
            const Real celllo = iv[k]  * fdx[k] + plo[k];
            const Real cellhi = celllo + fdx[k];

            if ((p.m_rdata.pos[k] < celllo) && (celllo > (p.m_rdata.pos[k] + dx[k]/2)))
                touches = false;

            if ((p.m_rdata.pos[k] > cellhi) && (cellhi < (p.m_rdata.pos[k] - dx[k]/2)))
                touches = false;
        }

        if (touches)
        {
            fcells.push_back(iv);
        }
    }

    Real sum_fine = 0;
    //
    // We need to figure out the fine fractions and the fine grid needed updating.
    //
    for (int j = 0; j < fcells.size(); j++)
    {
        IntVect& iv = fcells[j];

        Real the_frac = 1;

        for (int k = 0; k < BL_SPACEDIM; k++)
        {
            const Real celllo = (iv[k] * fdx[k] + plo[k]);

            if (p.m_rdata.pos[k] <= celllo)
            {
                const Real isecthi = p.m_rdata.pos[k] + dx[k]/2;

                the_frac *= std::min((isecthi - celllo),fdx[k]);
            }
            else
            {
                const Real cellhi  = (iv[k]+1) * fdx[k] + plo[k];
                const Real isectlo = p.m_rdata.pos[k] - dx[k]/2;

                the_frac *= std::min((cellhi - isectlo),fdx[k]);
            }
        }

        ffrac.push_back(the_frac);

        sum_fine += the_frac;

        if (cshift != IntVect::TheZeroVector())
        {
            //
            // Update to the correct fine cell needing updating.
            // Note that "cshift" is from the coarse perspective.
            //
            const IntVect& fshift = cshift * m_gdb->refRatio(lev);
            //
            // Update fcells[j] to indicate a shifted fine cell needing updating.
            //
            iv -= fshift;
        }

        fba.intersections(Box(iv,iv),isects,true,0);

        BL_ASSERT(!isects.empty());

        fgrid.push_back(isects[0].first);
    }

    BL_ASSERT(ffrac.size() == fcells.size());
    BL_ASSERT(fgrid.size() == fcells.size());
    //
    // Now adjust the fine fractions so they sum to one.
    //
    for (int j = 0; j < ffrac.size(); j++)
        ffrac[j] /= sum_fine;
}


//
// This is the multi-level version.
// The Array should be empty on input.
// There'll be finest_level+1 of them.
//
template <int NR, int NI, int NA>
void
ParticleContainer<NR, NI, NA>::AssignDensity (int rho_index, bool sub_cycle,
					      Array<std::unique_ptr<MultiFab> >& mf_to_be_filled, 
					      int lev_min, int ncomp, int finest_level) const
{
    if (rho_index != 0) amrex::Abort("AssignDensity only works if rho_index = 0");

    BL_PROFILE("ParticleContainer<NR, NI, NA>::AssignDensity()");
    BL_ASSERT(NR >= 1);
    BL_ASSERT(NR >= ncomp);
    BL_ASSERT(ncomp == 1 || ncomp == BL_SPACEDIM+1);

    if (finest_level == -1) {
      finest_level = finestLevel();
    }
    while (!m_gdb->LevelDefined(finest_level)) {
      finest_level--;
    }
    //
    // The size of the returned multifab is limited by lev_min and 
    // finest_level. In the following code, lev is the real level, 
    // lev_index is the corresponding index for mf. 
    //

    // Create the space for mf_to_be_filled, regardless of whether we'll need a temporary mf
    mf_to_be_filled.resize(finest_level+1-lev_min);
    for (int lev = lev_min; lev <= finest_level; lev++)
    { 
        const int lev_index = lev - lev_min;
        mf_to_be_filled[lev_index].reset(new MultiFab(m_gdb->boxArray(lev),
						      m_gdb->DistributionMap(lev),
						      ncomp, 1));
	mf_to_be_filled[lev_index]->setVal(0.0);
    }

    // Test whether the grid structure of the boxArray is the same
    //       as the ParticleBoxArray at all levels 
    bool all_grids_the_same = true; 
    for (int lev = lev_min; lev <= finest_level; lev++) {
        if (!OnSameGrids(lev, *mf_to_be_filled[lev-lev_min])) {
	    all_grids_the_same = false;
	    break;
	}
    }

    Array<std::unique_ptr<MultiFab> > mf_part;
    if (!all_grids_the_same)
    { 
        // Create the space for the temporary, mf_part
        mf_part.resize(finest_level+1-lev_min);
        for (int lev = lev_min; lev <= finest_level; lev++)
        {
            const int lev_index = lev - lev_min;
            mf_part[lev_index].reset(new MultiFab(ParticleBoxArray(lev), 
						  ParticleDistributionMap(lev),
						  ncomp, 1));
	    mf_part[lev_index]->setVal(0.0);
        }
    }

    auto & mf = (all_grids_the_same) ? mf_to_be_filled : mf_part;

    if (finest_level == 0)
    {
        //
        // Just use the far simpler single-level version.
        //
        AssignDensitySingleLevel(rho_index, *mf[0],0,ncomp);
        //
        // I believe that we don't need any information in ghost cells so we don't copy those.
        //
        if ( ! all_grids_the_same) {
            mf_to_be_filled[0]->copy(*mf[0],0,0,ncomp);
	}
        return;
    }
    
    //
    // This is the "data" needed by other MPI procs.
    //
    std::map<int, Array<ParticleCommData> > data;

    const Real stime = ParallelDescriptor::second();
    //
    // Minimum M required.
    //
    const int M = D_TERM(2,+2,+4);

    Array<int>     cgrid(M);
    Array<int>    cwhich(M),  fwhich(M);
    Array<Real>    fracs(M),  cfracs(M);
    Array<IntVect> cells(M),  ccells(M), cfshifts(M);

    ParticleCommData pb;
    //
    // I'm going to allocate these badboys here & pass'm into routines that use'm.
    // This should greatly cut down on memory allocation/deallocation.
    //
    Array<IntVect>                    pshifts(27);
    std::vector< std::pair<int,Box> > isects;
    Array<int>                        fgrid(M);
    Array<Real>                       ffracs(M);
    Array<IntVect>                    fcells;
    //
    // "fvalid" contains all the valid region of the MultiFab at this level, together
    // with any ghost cells lying outside the domain, that can be periodically shifted into the
    // valid region.  "compfvalid" is the complement of the "fvalid", while "compfvalid_grown" is 
    // "compfvalid" grown by one.  Using these we can figure out whether or not a cell is in the
    // valid region of our MultiFab as well as whether or not we're at a Fine->Crse boundary.
    //
    for (int lev = lev_min; lev <= finest_level; lev++)
    {
        const Geometry& gm        = Geom(lev);
        const Geometry& gm_fine   = (lev < finest_level) ? Geom(lev+1) : gm;
        const Geometry& gm_coarse = (lev > 0) ? Geom(lev-1) : gm;
        const Box&      dm        = gm.Domain();
        const Real*     dx        = gm.CellSize();
        const Real*     plo       = gm.ProbLo();
        const Real*     dx_fine   = (lev < finest_level) ? Geom(lev+1).CellSize() : dx;
        const Real*     dx_coarse = (lev > 0) ? Geom(lev-1).CellSize() : dx;
        const int       lev_index = lev - lev_min;
        const BoxArray& grids     = mf[lev_index]->boxArray();
        const int       dgrow     = (lev == 0) ? 1 : m_gdb->MaxRefRatio(lev-1);

        BoxArray compfvalid, compfvalid_grown, fvalid = mf[lev_index]->boxArray();
        //
        // Do we have Fine->Crse overlap on a periodic boundary?
        // We want to add all ghost cells that can be shifted into valid region.
        //
        BoxList valid;

        for (int i = 0; i < grids.size(); i++)
        {
            if (gm.isAnyPeriodic())
            {
                const Box& dest = amrex::grow(grids[i],dgrow);

                if ( ! dm.contains(dest))
                {
                    for (int j = 0; j < grids.size(); j++)
                    {
                        BL_ASSERT(dm.contains(grids[j]));

                        gm.periodicShift(dest, grids[j], pshifts);

			for (const auto& kiv : pshifts)
                        {
                            const Box& sbx = grids[j] + kiv;
                            const Box& dbx = dest & sbx;

                            BL_ASSERT(dbx.ok());

                            valid.push_back(dbx);
                        }
                    }
                }
            }
        }
        if (valid.isNotEmpty())
        {
            //
            // We've got some Fine->Crse periodic overlap.
            // Don't forget to add the valid boxes too.
            //
            for (int i = 0; i < grids.size(); i++) {
                valid.push_back(grids[i]);
	    }
            fvalid = BoxArray(valid);
            fvalid.removeOverlap();
        }
        //
        // If we're at a lev < finestLevel, this is the coarsened fine BoxArray.
        // We use this for figuring out Crse->Fine issues.
        //
        BoxArray ccba;
        if (lev > 0)
        {
            ccba = m_gdb->boxArray(lev);
            ccba.coarsen(m_gdb->refRatio(lev-1));
        }
        BoxArray cfba;
        if (lev < finest_level)
        {
            cfba = m_gdb->boxArray(lev+1);
            cfba.coarsen(m_gdb->refRatio(lev));

            BL_ASSERT(mf[lev_index]->boxArray().contains(cfba));
        }
        //
        // This is cfba with any shifted ghost cells.
        //
        BoxArray cfvalid = cfba;

        if (lev < finest_level)
        {
            BoxList cvalid;

            const BoxArray& cgrids = mf[lev_index]->boxArray();

            for (int i = 0; i < cfba.size(); i++)
            {
                if (gm.isAnyPeriodic())
                {
                    const Box& dest = amrex::grow(cfba[i],mf[lev_index]->nGrow());

                    if ( ! dm.contains(dest))
                   { 
                        for (int j = 0; j < cgrids.size(); j++)
                        {
                            BL_ASSERT(dm.contains(cgrids[j]));

                            gm.periodicShift(dest, cgrids[j], pshifts);

			    for (const auto& kiv : pshifts)
                            {
                                const Box& sbx = cfba[i] - kiv;

                                cvalid.push_back(sbx);
                            }
                        }
                    }
                }
            }
            if (cvalid.isNotEmpty())
            {
                //
                // We've got some Fine->Crse periodic overlap.
                // Don't forget to add the valid boxes too.
                //
                for (int i = 0; i < cfba.size(); i++) {
                    cvalid.push_back(cfba[i]);
		}
                cfvalid = BoxArray(cvalid);
                cfvalid.removeOverlap();
            }
        }
        //
        // The "+1" is so we enclose the valid region together with any
        //  ghost cells that can be periodically shifted into valid.
        //
        compfvalid = amrex::complementIn(amrex::grow(dm,dgrow+1), fvalid);

        compfvalid_grown = compfvalid;
        compfvalid_grown.grow(1);
        compfvalid_grown.removeOverlap();
            
        if (gm.isAnyPeriodic() && ! gm.isAllPeriodic())
        {
            amrex::Error("AssignDensity: problem must be periodic in no or all directions");
        }
        //
        // If we're at a lev > 0, this is the coarsened BoxArray.
        // We use this for figuring out Fine->Crse issues.
        //
        BoxArray cba;
        if (lev > 0)
        {
            cba = m_gdb->boxArray(lev);
            cba.coarsen(m_gdb->refRatio(lev-1));
        }
        //
        // Do the grids at this level cover the full domain? If they do
        // there can be no Fine->Crse interactions at this level.
        //
        const bool GridsCoverDomain = fvalid.contains(Geom(lev).Domain());

	const auto& pmap = m_particles[lev];
	for (const auto& kv : pmap) {
	  const int grid = kv.first.first;
	  const auto& aos = kv.second.GetArrayOfStructs();
	  FArrayBox&  fab = (*mf[lev_index])[grid];
	  for (const auto& p : aos)
            {
                if (p.m_idata.id <= 0) {
		  continue;
		}
                //
                // Get "fracs" and "cells" for the particle "p" at this level.
                //
                const int M = ParticleType::CIC_Cells_Fracs(p, plo, dx, fracs, cells);
                //
                // If this is not fully periodic then we have to be careful that no
                // particle's support leaves the domain. We test this by checking the low
                // and high corners respectively.
                //
                if ( ! gm.isAllPeriodic() && ! allow_particles_near_boundary) {
                    if ( ! gm.Domain().contains(cells[0]) || ! gm.Domain().contains(cells[M-1])) {
                        amrex::Error("AssignDensity: if not periodic, all particles must stay away from the domain boundary");
		    }
		}
                //
                // This section differs based on whether we subcycle.
                // Without subcycling we use the "stretchy" support for particles.
                // With subcycling a particles support is strictly defined 
                // by its resident level.
                //
                if (sub_cycle)
                {
                    bool isFiner    = false;
                    bool isBoundary = false;
                    //
                    // First sum the mass in the valid region
                    //
                    for (int i = 0; i < M; i++)
                    {
                        if (cfvalid.contains(cells[i]))
                        {
                            //
                            // Some part of the particle's mass lies in a 
                            // finer region; we'll deal with it shortly.
                            //
                            isFiner    = true;
                            isBoundary = true;
                            continue;
                        }
                        if ( ! fvalid.contains(cells[i]))
                        {
                            //
                            // We're out of the valid region.
                            //
                            isBoundary = true;
                            continue;
                        }
                        //
                        // Sum up mass in first component.
                        //
                        {
                            fab(cells[i],0) += p.m_rdata.arr[BL_SPACEDIM] * fracs[i];
                        }
                        //
                        // Sum up momenta in next components.
                        //

                        // If the domain is not periodic and we want to let particles
                        //    live near the boundary but "throw away" the contribution that 
                        //    does not fall into the domain ...
                        if ( ! gm.isAllPeriodic() && allow_particles_near_boundary &&
			     ! gm.Domain().contains(cells[i]))
			{
			  continue;
			}

                        for (int n = 1; n < ncomp; n++) {
                            fab(cells[i],n) += p.m_rdata.arr[BL_SPACEDIM + n] * p.m_rdata.arr[BL_SPACEDIM] * fracs[i];
			}
                    }
                    //
                    // Deal with mass that doesn't belong at this level.
                    // Here we assume proper nesting so that only one special case can
                    // be true for a given particle.
                    //
                    if (isBoundary)
                    {
                        if (isFiner)
                        {
                            BL_ASSERT(lev < finest_level);
                            //
                            // We're at a coarse->fine interface
                            //
                            // get fine cells/fracs
                            //
                            const int MF = ParticleType::CIC_Cells_Fracs(p, plo, dx_fine ,dx, ffracs, fcells);

                            for (int j = 0; j < MF; j++)
                            {
                                //
                                // Make sure this fine cell is valid. Check for periodicity.
                                //
                                const Box bx(fcells[j],fcells[j]);
                                gm_fine.periodicShift(bx, gm_fine.Domain(), pshifts);
                                if ( ! pshifts.empty())
                                {
                                    BL_ASSERT(int(pshifts.size()) == 1);
                                    fcells[j] = fcells[j] - pshifts[0];
                                }
                                mf[lev_index + 1]->boxArray().intersections(Box(fcells[j],fcells[j]),isects,true,0);
                                if (isects.size() == 0) {
                                    continue;
				}
                                const int grid = isects[0].first; 
                                const int who  = mf[lev_index+1]->DistributionMap()[grid];

                                if (who == ParallelDescriptor::MyProc())
                                {
                                    //
                                    // Sum up mass in first component.
                                    //
                                    {
                                        (*mf[lev_index+1])[grid](fcells[j],0) += p.m_rdata.arr[BL_SPACEDIM] * ffracs[j];
                                    }
                                    //
                                    // Sum up momenta in next components.
                                    //
                                    for (int n = 1; n < ncomp; n++) {
                                        (*mf[lev_index+1])[grid](fcells[j],n) += p.m_rdata.arr[BL_SPACEDIM+n] * p.m_rdata.arr[BL_SPACEDIM] * ffracs[j];
				    }
                                }
                                else
                                {

				  pb.m_lev  = lev+1;
				  pb.m_grid = grid;
				  pb.m_cell = fcells[j];

				  //
				  // Sum up mass in first component.
				  //
				  {
				    pb.m_data[0] = p.m_rdata.arr[BL_SPACEDIM] *  ffracs[j];
				  }
				  
				  //
				  // Sum up momenta in next components.
				  //
				  for (int n = 1; n < ncomp; n++) {
				    pb.m_data[n] = p.m_rdata.arr[BL_SPACEDIM+n] * p.m_rdata.arr[BL_SPACEDIM] * ffracs[j];
				  }
				  
				  data[who].push_back(pb);
                                }
                            }
                        }
                        else if (lev_index > 0)
                        {
                            //
                            // We must be at a fine->coarse interface.
                            //
                            const int MC = ParticleType::CIC_Cells_Fracs(p, plo, dx_coarse, dx, cfracs, ccells);
                            for (int j = 0; j < MC; j++)
                            {
                                //
                                // Make sure this coarse cell isn't in this level's valid region.
                                // This may not matter.
                                //
                                if (cba.contains(ccells[j]))
                                    continue;
                                //
                                // Check for periodicity.
                                //
                                const Box bx(ccells[j],ccells[j]);
                                gm_coarse.periodicShift(bx, gm_coarse.Domain(), pshifts);

                                if ( ! pshifts.empty())
                                {
                                    BL_ASSERT(int(pshifts.size()) == 1);
                                    ccells[j] = ccells[j] - pshifts[0]; 
                                }
                                //
                                // Find its resident grid.
                                //
                                mf[lev_index - 1]->boxArray().intersections(Box(ccells[j],ccells[j]),isects,true,0);
                                if (isects.size() == 0) {
                                    continue;
				}
                                const int grid = isects[0].first;
                                const int who  = mf[lev_index-1]->DistributionMap()[grid];
                                if (who == ParallelDescriptor::MyProc())
                                {
                                    //
                                    // Sum up mass in first component.
                                    //
                                    {
                                        (*mf[lev_index-1])[grid](ccells[j],0) += p.m_rdata.arr[BL_SPACEDIM] * cfracs[j];
                                    }
                                    //
                                    // Sum up momenta in next components.
                                    //
                                    for (int n = 1; n < ncomp; n++) {
                                        (*mf[lev_index-1])[grid](ccells[j],n) += p.m_rdata.arr[BL_SPACEDIM+n] * p.m_rdata.arr[BL_SPACEDIM] * cfracs[j];
				    }
                                }
                                else
                                {

				  pb.m_lev  = lev-1;
				  pb.m_grid = grid;
				  pb.m_cell = ccells[j];

                                  //
				  // Sum up mass in first component.
				  //
				  {
				    pb.m_data[0] = p.m_rdata.arr[BL_SPACEDIM] * cfracs[j];
				  }
                                  
				  //
				  // Sum up momenta in next components.
				  //
				  for (int n = 1; n < ncomp; n++) {
				    pb.m_data[n] = p.m_rdata.arr[BL_SPACEDIM+n] * p.m_rdata.arr[BL_SPACEDIM] * cfracs[j];
				  }
				  
				  data[who].push_back(pb);
                                }
                            }
                        }
                        else
                        {
                            // The mass is below levels we care about. Ignore it.
                        }
                    }
                }
                else 
                {
                    bool AnyCrseToFine = false;
                    if (lev < finest_level) {
                        AnyCrseToFine = CrseToFine(cfba,cells,cfshifts,gm,cwhich,pshifts);
		    }
                    //
                    // lev_index > 0 means that we don't do F->C for lower levels
                    // This may mean that the mass fraction is off.
                    //
                    bool AnyFineToCrse = false;
                    if (lev_index > 0 && !GridsCoverDomain)
                        AnyFineToCrse = FineToCrse(p,lev,cells,fvalid,compfvalid_grown,ccells,cfracs,fwhich,cgrid,pshifts,isects);

                    BL_ASSERT(!(AnyCrseToFine && AnyFineToCrse));

                    if ( ! AnyCrseToFine && ! AnyFineToCrse)
                    {
                        //
                        // By far the most common case.  Just do it!
                        //
                        for (int i = 0; i < M; i++)
                        {

                            // If the domain is not periodic and we want to let particles
                            //    live near the boundary but "throw away" the contribution that 
                            //    does not fall into the domain ...
                            if (! gm.isAllPeriodic() && allow_particles_near_boundary && ! gm.Domain().contains(cells[i]))
			    {
			      continue;
			    }
                            //
                            // Sum up mass in first component.
                            //
                            {
                                fab(cells[i],0) += p.m_rdata.arr[BL_SPACEDIM] * fracs[i];
                            }
                            //
                            // Sum up momenta in next components.
                            //
                            for (int n = 1; n < ncomp; n++) {
                                fab(cells[i],n) += p.m_rdata.arr[BL_SPACEDIM+n] * p.m_rdata.arr[BL_SPACEDIM] * fracs[i];
			    }
                        }
                    }
                    else if (AnyFineToCrse)
                    {
                        Real sum_crse = 0, sum_fine = 0;

                        for (int i = 0; i < M; i++)
                        {
                            if (fwhich[i])
                            {
                                //
                                // We're at a Fine->Crse boundary.
                                //
                                BL_ASSERT(cgrid[i] >= 0);
                                BL_ASSERT(cgrid[i] < mf[lev_index-1]->size());
                                //
                                // Here we need to update the crse region.  The coarse
                                // region is always going to be updated if we have a
                                // particle in a cell bordering a Fine->Crse boundary.
                                //
                                const int who = mf[lev_index-1]->DistributionMap()[cgrid[i]];

                                if (who == ParallelDescriptor::MyProc())
                                {
                                    if ( ! (*mf[lev_index-1])[cgrid[i]].box().contains(ccells[i])) {
				      continue;
				    }

                                    // If the domain is not periodic and we want to let particles
                                    //    live near the boundary but "throw away" the contribution that 
                                    //    does not fall into the domain ...
                                    if (! gm_coarse.isAllPeriodic() && allow_particles_near_boundary &&
				        ! gm_coarse.Domain().contains(ccells[i]))
				    {
				      continue;
				    }

                                    //
                                    // Sum up mass in first component.
                                    //
                                    {
                                        (*mf[lev_index-1])[cgrid[i]](ccells[i],0) += p.m_rdata.arr[BL_SPACEDIM] * cfracs[i];
                                    }
                                    //
                                    // Sum up momenta in next components.
                                    //
                                    for (int n = 1; n < ncomp; n++) {
                                        (*mf[lev_index-1])[cgrid[i]](ccells[i],n) += p.m_rdata.arr[BL_SPACEDIM+n] * p.m_rdata.arr[BL_SPACEDIM] * cfracs[i];
				    }
                                }
                                else
                                {
				  pb.m_lev  = lev-1;
				  pb.m_grid = cgrid[i];
				  pb.m_cell = ccells[i];

                                  //
				  // Sum up mass in first component.
				  //
				  {
				    pb.m_data[0] = p.m_rdata.arr[BL_SPACEDIM] * cfracs[i];
				  }

				  //
				  // Sum up momenta in next components.
				  //
				  for (int n = 1; n < ncomp; n++) {
				    pb.m_data[n] = p.m_rdata.arr[BL_SPACEDIM+n] * p.m_rdata.arr[BL_SPACEDIM] * cfracs[i];
				  }
				  data[who].push_back(pb);
                                }

                                sum_crse += cfracs[i];
                            }
                        }
                        //
                        // We've updated the Crse cells.  Now we have to update the fine
                        // cells in such a way that the total amount of mass we move
                        // around is precisely p.m_rdata.arr[BL_SPACEDIM]. In other words, the fractions
                        // we use at crse and fine have to sum to zero.  In the fine
                        // case, we have to account for the case where one or more of the
                        // cell indices is not in the valid region of the box containing 
                        // the particle.
                        //
                        sum_fine = 0;
                        for (int i = 0; i < M; i++) 
                        {
                            //
                            // Reusing "fwhich" to indicate fine cells that need massaging.
                            //
                            fwhich[i] = true;

                            if ( ! compfvalid_grown.contains(cells[i]))
                            {
                                //
                                // Go ahead and add the full correct amount to these cells.
                                // They can't touch a Fine->Crse boundary.
                                //
                                sum_fine += fracs[i];
                                //
                                // Sum up mass in first component.
                                //
                                {
                                    fab(cells[i],0) += p.m_rdata.arr[BL_SPACEDIM] * fracs[i];
                                }
                                //
                                // Sum up momenta in next components.
                                //
                                for (int n = 1; n < ncomp; n++) {
                                    fab(cells[i],n) += p.m_rdata.arr[BL_SPACEDIM+n] * p.m_rdata.arr[BL_SPACEDIM] * fracs[i];
				}
                                fwhich[i] = false;
                            }
                            else if (compfvalid.contains(cells[i]))
                            {
                                fwhich[i] = false;
                            }
                        }

                        const Real sum_so_far = sum_crse + sum_fine; 

                        BL_ASSERT(sum_so_far > 0);
                        BL_ASSERT(sum_so_far < 1);

                        sum_fine = 0;
                        for (int i = 0; i < M; i++) 
                        {       
                            if (fwhich[i])
                                //
                                // Got to weight cells in this direction differently.
                                //
                                sum_fine += fracs[i];
                        }

                        const Real mult = (1 - sum_so_far) / sum_fine;
                        //
                        // Now add the weighted amount to the fine cells touching the c-f interface.
                        //
                        sum_fine = 0;
                        for (int i = 0; i < M; i++)
                        {
                            if (fwhich[i])
                            {
                                //
                                // Sum up mass in first component.
                                //
                                {
                                    fab(cells[i],0) += p.m_rdata.arr[BL_SPACEDIM] * fracs[i] * mult;
                                }
                                //
                                // Sum up momenta in next components.
                                //
                                for (int n = 1; n < ncomp; n++) {
                                    fab(cells[i],n) += p.m_rdata.arr[BL_SPACEDIM+n] * p.m_rdata.arr[BL_SPACEDIM] * fracs[i] * mult;
				}

                                sum_fine += fracs[i] * mult;
                            }
                        }

                        BL_ASSERT(std::abs(1-(sum_fine+sum_so_far)) < 1.e-9);
                    }
                    else if (AnyCrseToFine)
                    {
                        Real sum = 0;

                        for (int i = 0; i < M; i++)
                        {
                            if (!cwhich[i])
                            {
                                // If the domain is not periodic and we want to let particles
                                //    live near the boundary but "throw away" the contribution that 
                                //    does not fall into the domain ...
                                if ( ! gm.isAllPeriodic() && allow_particles_near_boundary &&
				     ! gm.Domain().contains(ccells[i]))
				{
				  continue;
				}
                                //
                                // Sum up mass in first component.
                                //
                                {
                                    fab(cells[i],0) += p.m_rdata.arr[BL_SPACEDIM] * fracs[i];
                                }
                                //
                                // Sum up momenta in next components.
                                //
                                for (int n = 1; n < ncomp; n++) {
                                    fab(cells[i],n) += p.m_rdata.arr[BL_SPACEDIM+n] * p.m_rdata.arr[BL_SPACEDIM] * fracs[i];
				}

                                sum += fracs[i];
                            }
                            else
                            {
                                //
                                // We're at a Crse->Fine boundary.
                                //
                                FineCellsToUpdateFromCrse(p,lev,cells[i],cfshifts[i],fgrid,ffracs,fcells,isects);

                                for (int j = 0, nfcells = fcells.size(); j < nfcells; j++)
                                {
                                    const int who = mf[lev_index+1]->DistributionMap()[fgrid[j]];

                                    if (who == ParallelDescriptor::MyProc())
                                    {
                                        //
                                        // Sum up mass in first component.
                                        //
                                        {
                                            (*mf[lev_index+1])[fgrid[j]](fcells[j],0) += p.m_rdata.arr[BL_SPACEDIM] * fracs[i] * ffracs[j];
                                        }
                                        //
                                        // Sum up momenta in next components.
                                        //
                                        for (int n = 1; n < ncomp; n++) {
                                            (*mf[lev_index+1])[fgrid[j]](fcells[j],n) += p.m_rdata.arr[BL_SPACEDIM+n] * p.m_rdata.arr[BL_SPACEDIM] * fracs[i] * ffracs[j];
					}
                                    }
                                    else
                                    {
				      pb.m_lev  = lev+1;
				      pb.m_grid = fgrid[j];
				      pb.m_cell = fcells[j];

                                      //
				      // Sum up mass in first component.
				      //
				      {
					pb.m_data[0] = p.m_rdata.arr[BL_SPACEDIM] * fracs[i] * ffracs[j];
				      }

				      //
				      // Sum up momenta in next components.
				      //
				      for (int n = 1; n < ncomp; n++) {
					pb.m_data[0] = p.m_rdata.arr[BL_SPACEDIM+n] * p.m_rdata.arr[BL_SPACEDIM] * fracs[i] * ffracs[j];
					}

                                        data[who].push_back(pb);
                                    }

                                    sum += fracs[i] * ffracs[j];
                                }
                            }
                        }

                        BL_ASSERT(std::abs(1-sum) < 1.e-9);
                    }
                }
            }
        }
    }

    //
    // Send any needed data to other MPI processes.
    // This "may" touch ghost cells so we want to do it before
    // the SumBoundary() stuff.
    //
    AssignDensityDoit(rho_index, mf, data, ncomp, lev_min);

    for (int lev = lev_min; lev <= finest_level; lev++)
    {
        const int       lev_index = lev - lev_min;
        const Geometry& gm        = Geom(lev);
        const Real*     dx        = gm.CellSize();
        const Real      vol       = D_TERM(dx[0], *dx[1], *dx[2]);

        mf[lev_index]->SumBoundary(gm.periodicity());
        //
        // If ncomp > 1, first divide the momenta (component n) 
        // by the mass (component 0) in order to get velocities.
        // Be careful not to divide by zero.
        //
        for (int n = 1; n < ncomp; n++)
        {
            for (MFIter mfi(*mf[lev_index]); mfi.isValid(); ++mfi)
            {
                (*mf[lev_index])[mfi].protected_divide((*mf[lev_index])[mfi],0,n,1);
            }
        }
        //
        // Only multiply the first component by (1/vol) because this converts mass
        // to density. If there are additional components (like velocity), we don't
        // want to divide those by volume.
        //
        mf[lev_index]->mult(1/vol,0,1);
    }

    //
    // The size of the returned multifab is limited by lev_min and 
    // finest_level. In the following code, lev is the real level,  
    // lev_index is the corresponding index for mf. 
    //
    // I believe that we don't need any information in ghost cells so we don't copy those.
    //
    if ( ! all_grids_the_same)
        for (int lev = lev_min; lev <= finest_level; lev++)
        {
            const int lev_index = lev - lev_min;
            mf_to_be_filled[lev_index]->copy(*mf_part[lev_index],0,0,1);
        }
    
    if (m_verbose > 1)
    {
        Real etime = ParallelDescriptor::second() - stime;

        ParallelDescriptor::ReduceRealMax(etime,ParallelDescriptor::IOProcessorNumber());

        amrex::Print() << "ParticleContainer<NR, NI, NA>::AssignDensity(multi-level) time: " << etime << '\n';
    }
}

//
// Used by AssignDensity (Array<std::unique_ptr<MultiFab> >& mf).
//
// Passes data needed by Crse->Fine or Fine->Crse to CPU that needs it.
//
// We store the data that needs to be sent in "data". Note that m_lev is the
// real particle level, while mf may start at a fine level (e.g. lvls 1 and 2).
// Consequently, we must subtract lev_min from m_lev to get the mf lev.
//

template <int NR, int NI, int NA>
void
ParticleContainer<NR, NI, NA>::AssignDensityDoit (int               rho_index,
					       Array<std::unique_ptr<MultiFab> >&             mf,
					       std::map<int, Array<ParticleCommData> >& data,
					       int               ncomp,
					       int               lev_min) const
{
    if (rho_index != 0) amrex::Abort("AssignDensityDoit only works if rho_index = 0");

    BL_PROFILE("ParticleContainer<NR, NI, NA>::AssignDensityDoit()");
    BL_ASSERT(NR >= ncomp);

    const int NProcs = ParallelDescriptor::NProcs();

    if (NProcs == 1)
    {
      BL_ASSERT(data.empty());
      return;
    }

#if BL_USE_MPI
    //
    // We may have data that needs to be sent to another CPU.
    //
    const int MyProc = ParallelDescriptor::MyProc();

    Array<int> Snds(NProcs,0), Rcvs(NProcs,0);

    int NumSnds = 0, NumRcvs = 0;

    for (const auto& kv : data)
    {
        NumSnds       += kv.second.size();
        Snds[kv.first] = kv.second.size();
    }

    ParallelDescriptor::ReduceIntMax(NumSnds);

    if (NumSnds == 0) {
        //
        // There's no parallel work to do.
        //
        return;
    }

    BL_COMM_PROFILE(BLProfiler::Alltoall, sizeof(int),
                    ParallelDescriptor::MyProc(), BLProfiler::BeforeCall());

    BL_MPI_REQUIRE( MPI_Alltoall(Snds.dataPtr(),
                                 1,
                                 ParallelDescriptor::Mpi_typemap<int>::type(),
                                 Rcvs.dataPtr(),
                                 1,
                                 ParallelDescriptor::Mpi_typemap<int>::type(),
                                 ParallelDescriptor::Communicator()) );
    BL_ASSERT(Rcvs[MyProc] == 0);

    BL_COMM_PROFILE(BLProfiler::Alltoall, sizeof(int),
                    ParallelDescriptor::MyProc(), BLProfiler::AfterCall());

    typedef std::map<int,int> IntIntMap;

    IntIntMap SndCnts, RcvCnts, rOffset;

    for (int i = 0; i < NProcs; i++) {
        if (Snds[i] > 0) {
            SndCnts[i] = Snds[i];
	}
    }

    for (int i = 0; i < NProcs; i++)
    {
        if (Rcvs[i] > 0)
        {
            RcvCnts[i] = Rcvs[i];
            rOffset[i] = NumRcvs;
            NumRcvs   += Rcvs[i];
        }
    }
    //
    // Don't need these anymore.
    //
    Array<int>().swap(Snds);
    Array<int>().swap(Rcvs);
    //
    // The data we want to receive.
    //
    const int iChunkSize = 2 + BL_SPACEDIM;
    const int rChunkSize = ncomp;

    Array<int>                    irecvdata (NumRcvs*iChunkSize);
    Array<typename ParticleType::RealType> rrecvdata (NumRcvs*rChunkSize);

    Array<int>         index(2*RcvCnts.size());
    Array<MPI_Status>  stats(2*RcvCnts.size());
    Array<MPI_Request> rreqs(2*RcvCnts.size());

    const int SeqNumI = ParallelDescriptor::SeqNum();
    const int SeqNumR = ParallelDescriptor::SeqNum();
    //
    // Post the receives.
    //
    int idx = 0;
    for (auto it = RcvCnts.cbegin(); it != RcvCnts.cend(); ++it, ++idx)
    {
        const int Who  = it->first;
        const int iCnt = it->second   * iChunkSize;
        const int rCnt = it->second   * rChunkSize;
        const int iIdx = rOffset[Who] * iChunkSize;
        const int rIdx = rOffset[Who] * rChunkSize;

        BL_ASSERT(Who >= 0 && Who < NProcs);
        BL_ASSERT(iCnt > 0);
        BL_ASSERT(rCnt > 0);
        BL_ASSERT(iCnt < std::numeric_limits<int>::max());
        BL_ASSERT(rCnt < std::numeric_limits<int>::max());

        rreqs[2*idx+0] = ParallelDescriptor::Arecv(&irecvdata[iIdx],iCnt,Who,SeqNumI).req();
        rreqs[2*idx+1] = ParallelDescriptor::Arecv(&rrecvdata[rIdx],rCnt,Who,SeqNumR).req();
    }
    //
    // Send the data.
    //
    Array<int>                             isenddata;
    Array<typename ParticleType::RealType> rsenddata;

    for (const auto& kv : SndCnts)
    {
        const int Who  = kv.first;
        const int iCnt = kv.second * iChunkSize;
        const int rCnt = kv.second * rChunkSize;

        BL_ASSERT(iCnt > 0);
        BL_ASSERT(rCnt > 0);
        BL_ASSERT(Who >= 0 && Who < NProcs);
        BL_ASSERT(iCnt < std::numeric_limits<int>::max());
        BL_ASSERT(rCnt < std::numeric_limits<int>::max());

        isenddata.resize(iCnt);
        rsenddata.resize(rCnt);

	auto& pbox = data[Who];

        int ioff = 0, roff = 0;
	for (const auto& p : pbox)
        {
	  isenddata[ioff+0] = p.m_lev  - lev_min;
	  isenddata[ioff+1] = p.m_grid;

	  D_TERM(isenddata[ioff+2] = p.m_cell[0];,
		 isenddata[ioff+3] = p.m_cell[1];,
		 isenddata[ioff+4] = p.m_cell[2];);

	  ioff += iChunkSize;

	  for (int n = 0; n < ncomp; n++) {
	    rsenddata[roff+n] = p.m_data[n];
	  }

	  roff += ncomp;
        }

	Array<ParticleCommData>().swap(pbox);

        ParallelDescriptor::Send(isenddata.dataPtr(),iCnt,Who,SeqNumI);
        ParallelDescriptor::Send(rsenddata.dataPtr(),rCnt,Who,SeqNumR);
    }
    //
    // Receive the data.
    //
    for (int NWaits = rreqs.size(), completed; NWaits > 0; NWaits -= completed)
    {
        ParallelDescriptor::Waitsome(rreqs, completed, index, stats);
    }
    //
    // Now update "mf".
    //
    if (NumRcvs > 0)
    {
        const int*                             idata = irecvdata.dataPtr();
        const typename ParticleType::RealType* rdata = rrecvdata.dataPtr();

        for (int i = 0; i < NumRcvs; i++)
        {
            const int     lev  = idata[0];
            const int     grd  = idata[1];
            const IntVect cell (D_DECL(idata[2],idata[3],idata[4]));

            BL_ASSERT((*mf[lev]).DistributionMap()[grd] == MyProc);
	    BL_ASSERT((*mf[lev])[grd].box().contains(cell));

            for (int n = 0; n < ncomp; n++) {
                (*mf[lev])[grd](cell,n) += rdata[n];
	    }

            idata += iChunkSize;
            rdata += rChunkSize;
        }
    }

#endif /*BL_USE_MPI*/
}

template <int NR, int NI, int NA>
void
ParticleContainer<NR, NI, NA>::AssignDensityFort (int rho_index,
                                                  Array<std::unique_ptr<MultiFab> >& mf_to_be_filled, 
                                                  int lev_min, int ncomp, int finest_level) const
{

  BL_PROFILE("ParticleContainer<NR, NI, NA>::AssignDensityFort()");

  PhysBCFunct cphysbc, fphysbc;
  int lo_bc[] = {INT_DIR, INT_DIR, INT_DIR}; // periodic boundaries
  int hi_bc[] = {INT_DIR, INT_DIR, INT_DIR};
  Array<BCRec> bcs(1, BCRec(lo_bc, hi_bc));
  CellConservativeLinear mapper;
    
  Array<std::unique_ptr<MultiFab> > tmp(finest_level+1);
  for (int lev = lev_min; lev <= finest_level; ++lev) {
      const BoxArray& ba = mf_to_be_filled[lev]->boxArray();
      const DistributionMapping& dm = mf_to_be_filled[lev]->DistributionMap();
      tmp[lev].reset(new MultiFab(ba, dm, 1, 0));
      tmp[lev]->setVal(0.0);
  }

  for (int lev = lev_min; lev <= finest_level; ++lev) {
      AssignCellDensitySingleLevelFort(rho_index, *mf_to_be_filled[lev], lev, 1, 0);

      if (lev < finest_level) {
          amrex::InterpFromCoarseLevel(*tmp[lev+1], 0.0, *mf_to_be_filled[lev],
                                       rho_index, rho_index, ncomp, 
                                       m_gdb->Geom(lev), m_gdb->Geom(lev+1),
                                       cphysbc, fphysbc,
                                       m_gdb->refRatio(lev), &mapper, bcs);
      }

      if (lev > lev_min) {
          // Note - this will double count the mass on the coarse level in 
          // regions covered by the fine level, but this will be corrected
          // below in the call to average_down.
          amrex::sum_fine_to_coarse(*mf_to_be_filled[lev],
                                    *mf_to_be_filled[lev-1],
                                    rho_index, 1, m_gdb->refRatio(lev-1),
                                    m_gdb->Geom(lev-1), m_gdb->Geom(lev));
      }

      mf_to_be_filled[lev]->plus(*tmp[lev], rho_index, ncomp, 0);
  }

  for (int lev = finest_level - 1; lev >= lev_min; --lev) {
      amrex::average_down(*mf_to_be_filled[lev+1], 
                          *mf_to_be_filled[lev], rho_index, ncomp, m_gdb->refRatio(lev));
  }
}

//
// This is the single-level version -- it takes either cell-centered or node-centered MF's
//
template <int NR, int NI, int NA>
void
ParticleContainer<NR, NI, NA>::AssignDensitySingleLevel (int rho_index,
							 MultiFab& mf_to_be_filled,
							 int       lev,
							 int       ncomp,
							 int       particle_lvl_offset) const
{
  BL_PROFILE("ParticleContainer<NR, NI, NA>::AssignDensitySingleLevel()");
  BL_ASSERT(NR >= 1);
  BL_ASSERT(ncomp == 1 || ncomp == BL_SPACEDIM+1);
  
  if (lev >= int(m_particles.size()))
    {
      // Don't do anything if there are no particles at this level.
      return;
    }

  // Keep the same external interface to the applications, but if the
  if (mf_to_be_filled.is_nodal()) {
    NodalDepositionSingleLevel(rho_index, mf_to_be_filled,lev,ncomp,particle_lvl_offset);
  }
  else if (mf_to_be_filled.boxArray().ixType().cellCentered()) {
    AssignCellDensitySingleLevel(rho_index, mf_to_be_filled,lev,ncomp,particle_lvl_offset);
  }
  else {
    amrex::Abort("AssignCellDensitySingleLevel: mixed type not supported");
  }
}

// This is the single-level version for cell-centered density
template <int NR, int NI, int NA>
void
ParticleContainer<NR, NI, NA>::AssignCellDensitySingleLevelFort (int rho_index,
								 MultiFab& mf_to_be_filled,
								 int       lev,
								 int       ncomp,
								 int       particle_lvl_offset) const
{
    BL_PROFILE("ParticleContainer<NR, NI, NA>::AssignCellDensitySingleLevelFort()");

    if (rho_index != 0) amrex::Abort("AssignCellDensitySingleLevel only works if rho_index = 0");

    MultiFab* mf_pointer;

    if (OnSameGrids(lev, mf_to_be_filled)) {
      // If we are already working with the internal mf defined on the 
      // particle_box_array, then we just work with this.
      mf_pointer = &mf_to_be_filled;
    }
    else {
      // If mf_to_be_filled is not defined on the particle_box_array, then we need 
      // to make a temporary here and copy into mf_to_be_filled at the end.
      mf_pointer = new MultiFab(ParticleBoxArray(lev), 
				ParticleDistributionMap(lev),
				ncomp, mf_to_be_filled.nGrow());
    }

    // We must have ghost cells for each FAB so that a particle in one grid can spread 
    // its effect to an adjacent grid by first putting the value into ghost cells of its
    // own grid.  The mf->sumBoundary call then adds the value from one grid's ghost cell
    // to another grid's valid region.
    if (mf_pointer->nGrow() < 1) 
       amrex::Error("Must have at least one ghost cell when in AssignDensitySingleLevel");

    const Real      strttime    = ParallelDescriptor::second();
    const Geometry& gm          = Geom(lev);
    const Real*     plo         = gm.ProbLo();
    const Real*     dx_particle = Geom(lev + particle_lvl_offset).CellSize();
    const Real*     dx          = gm.CellSize();
    const auto&     pmap        = m_particles[lev];

    if (gm.isAnyPeriodic() && ! gm.isAllPeriodic()) {
      amrex::Error("AssignDensity: problem must be periodic in no or all directions");
    }
    
    for (MFIter mfi(*mf_pointer); mfi.isValid(); ++mfi) {
        (*mf_pointer)[mfi].setVal(0);
    }

    for (const auto& kv : pmap) {
      const int grid = kv.first.first;
      const auto& pbx = kv.second.GetArrayOfStructs();
      FArrayBox& fab = (*mf_pointer)[grid];
      const Box& box = fab.box();
      auto N = pbx.size();

      int nstride = pbx.dataShape().first;
      deposit(pbx.data(), nstride, N, fab.dataPtr(), box.loVect(), box.hiVect(), plo, dx);
    }
    
    mf_pointer->SumBoundary(gm.periodicity());
    
    // If ncomp > 1, first divide the momenta (component n) 
    // by the mass (component 0) in order to get velocities.
    // Be careful not to divide by zero.
    for (int n = 1; n < ncomp; n++){
      for (MFIter mfi(*mf_pointer); mfi.isValid(); ++mfi) {
	(*mf_pointer)[mfi].protected_divide((*mf_pointer)[mfi],0,n,1);
      }
    }

    // Only multiply the first component by (1/vol) because this converts mass
    // to density. If there are additional components (like velocity), we don't
    // want to divide those by volume.
    const Real vol = D_TERM(dx[0], *dx[1], *dx[2]);

    mf_pointer->mult(1.0/vol, 0, 1, mf_pointer->nGrow());

    // If mf_to_be_filled is not defined on the particle_box_array, then we need
    // to copy here from mf_pointer into mf_to_be_filled. I believe that we don't
    // need any information in ghost cells so we don't copy those.
    if (mf_pointer != &mf_to_be_filled) {
      mf_to_be_filled.copy(*mf_pointer,0,0,ncomp);
      delete mf_pointer;
    }
    
    if (m_verbose > 1) {
      Real stoptime = ParallelDescriptor::second() - strttime;
      
      ParallelDescriptor::ReduceRealMax(stoptime,ParallelDescriptor::IOProcessorNumber());
      
      amrex::Print() << "ParticleContainer<NR, NI, NA>::AssignDensity(single-level) time: " << stoptime << '\n';
    }
}

// This is the single-level version for cell-centered density
template <int NR, int NI, int NA>
void
ParticleContainer<NR, NI, NA>::AssignCellDensitySingleLevel (int rho_index,
							     MultiFab& mf_to_be_filled,
							     int       lev,
							     int       ncomp,
							     int       particle_lvl_offset) const
{
    BL_PROFILE("ParticleContainer<NR, NI, NA>::AssignCellDensitySingleLevel()");
    if (rho_index != 0) amrex::Abort("AssignCellDensitySingleLevel only works if rho_index = 0");

    MultiFab* mf_pointer;

    if (OnSameGrids(lev, mf_to_be_filled)) {
      // If we are already working with the internal mf defined on the 
      // particle_box_array, then we just work with this.
      mf_pointer = &mf_to_be_filled;
    }
    else {
      // If mf_to_be_filled is not defined on the particle_box_array, then we need 
      // to make a temporary here and copy into mf_to_be_filled at the end.
      mf_pointer = new MultiFab(ParticleBoxArray(lev), 
				ParticleDistributionMap(lev),
				ncomp, mf_to_be_filled.nGrow());
    }

    // We must have ghost cells for each FAB so that a particle in one grid can spread 
    // its effect to an adjacent grid by first putting the value into ghost cells of its
    // own grid.  The mf->sumBoundary call then adds the value from one grid's ghost cell
    // to another grid's valid region.
    if (mf_pointer->nGrow() < 1) 
       amrex::Error("Must have at least one ghost cell when in AssignDensitySingleLevel");

    const Real      strttime    = ParallelDescriptor::second();
    const Geometry& gm          = Geom(lev);
    const Real*     plo         = gm.ProbLo();
    const Real*     dx_particle = Geom(lev + particle_lvl_offset).CellSize();
    const Real*     dx          = gm.CellSize();
    const auto&     pmap        = m_particles[lev];

    if (gm.isAnyPeriodic() && ! gm.isAllPeriodic()) {
      amrex::Error("AssignDensity: problem must be periodic in no or all directions");
    }
    
    for (MFIter mfi(*mf_pointer); mfi.isValid(); ++mfi) {
        (*mf_pointer)[mfi].setVal(0);
    }

    for (const auto& kv : pmap) {
      const int grid = kv.first.first;
      const auto& pbx = kv.second.GetArrayOfStructs();
      FArrayBox& fab = (*mf_pointer)[grid];
      auto N = pbx.size();
	
        Array<Real>    fracs;
        Array<IntVect> cells;
	
#ifdef _OPENMP
#pragma omp parallel for default(none) private(fracs,cells) shared(N,plo,dx,dx_particle,gm,fab,ncomp,pbx)
#endif
	for (size_t ip = 0; ip < N; ++ip) {
	  const ParticleType& p = pbx[ip];
	  
	  if (p.m_idata.id <= 0)
	    continue;
	    
	  const int M = ParticleType::CIC_Cells_Fracs(p, plo, dx, dx_particle, fracs, cells);

	  // If this is not fully periodic then we have to be careful that the
	  // particle's support leaves the domain unless we specifically want to ignore
	  // any contribution outside the boundary (i.e. if allow_particles_near_boundary = true). 
	  // We test this by checking the low and high corners respectively.
	  if ( ! gm.isAllPeriodic() && ! allow_particles_near_boundary) {
	    if ( ! gm.Domain().contains(cells[0]) || ! gm.Domain().contains(cells[M-1])) {
	      amrex::Error("AssignDensity: if not periodic, all particles must stay away from the domain boundary");
	    }
	  }
	  
	  for (int i = 0; i < M; i++) {
	    if ( !fab.box().contains(cells[i]) )
	      continue;

	    // If the domain is not periodic and we want to let particles
	    // live near the boundary but "throw away" the contribution that 
	    // does not fall into the domain ...
	    if ( ! gm.isAllPeriodic() && allow_particles_near_boundary && ! gm.Domain().contains(cells[i])) {
	      continue;
	    }
	    //
	    // Sum up mass in first component.
	    //
	    {
#ifdef _OPENMP
#pragma omp atomic
#endif
	      fab(cells[i],0) += p.m_rdata.arr[BL_SPACEDIM] * fracs[i];
	    }
	    // 
	    // Sum up momenta in next components.
	    //
	    for (int n = 1; n < ncomp; n++)
#ifdef _OPENMP
#pragma omp atomic
#endif
	      fab(cells[i],n) += p.m_rdata.arr[BL_SPACEDIM+n] * p.m_rdata.arr[BL_SPACEDIM] * fracs[i];
	  }
        }
    }
    
    mf_pointer->SumBoundary(gm.periodicity());

    // If ncomp > 1, first divide the momenta (component n) 
    // by the mass (component 0) in order to get velocities.
    // Be careful not to divide by zero.
    for (int n = 1; n < ncomp; n++){
      for (MFIter mfi(*mf_pointer); mfi.isValid(); ++mfi) {
	(*mf_pointer)[mfi].protected_divide((*mf_pointer)[mfi],0,n,1);
      }
    }

    // Only multiply the first component by (1/vol) because this converts mass
    // to density. If there are additional components (like velocity), we don't
    // want to divide those by volume.
    const Real vol = D_TERM(dx[0], *dx[1], *dx[2]);

    mf_pointer->mult(1/vol, 0, 1);

    // If mf_to_be_filled is not defined on the particle_box_array, then we need
    // to copy here from mf_pointer into mf_to_be_filled.   I believe that we don't
    // need any information in ghost cells so we don't copy those.
    if (mf_pointer != &mf_to_be_filled) {
      mf_to_be_filled.copy(*mf_pointer,0,0,ncomp);
      delete mf_pointer;
    }
    
    if (m_verbose > 1) {
      Real stoptime = ParallelDescriptor::second() - strttime;
      
      ParallelDescriptor::ReduceRealMax(stoptime,ParallelDescriptor::IOProcessorNumber());
      
      amrex::Print() << "ParticleContainer<NR, NI, NA>::AssignDensity(single-level) time: " << stoptime << '\n';
    }
}

//
// This is the single-level version for nodal density
//
template <int NR, int NI, int NA>
void
ParticleContainer<NR, NI, NA>::NodalDepositionSingleLevel (int rho_index,
						      MultiFab& mf_to_be_filled,
					              int       lev,
           					      int       ncomp,
	           				      int       particle_lvl_offset) const
{
    MultiFab* mf_pointer;

    if (OnSameGrids(lev, mf_to_be_filled))
    {
        // If we are already working with the internal mf defined on the 
        // particle_box_array, then we just work with this.
        mf_pointer = &mf_to_be_filled;
    }
    else
    {
        // If mf_to_be_filled is not defined on the particle_box_array, then we need 
        // to make a temporary here and copy into mf_to_be_filled at the end.
        mf_pointer = new MultiFab(amrex::convert(ParticleBoxArray(lev),
						  mf_to_be_filled.boxArray().ixType()),
				  ParticleDistributionMap(lev),
				  ncomp, mf_to_be_filled.nGrow());
    }

    const Real      strttime    = ParallelDescriptor::second();
    const Geometry& gm          = Geom(lev);
    const Real*     dx          = gm.CellSize();
    const auto&     pmap        = m_particles[lev];

    if (gm.isAnyPeriodic() && ! gm.isAllPeriodic()) 
        amrex::Error("AssignDensity: problem must be periodic in no or all directions");

    mf_pointer->setVal(0.0);

    Array<IntVect> cells;
    cells.resize(8);

    Array<Real> fracs;
    fracs.resize(8);

#if (BL_SPACEDIM > 1)
    Array<Real> sx;
    sx.resize(2);
    Array<Real> sy;
    sy.resize(2);
#endif
#if (BL_SPACEDIM > 2)
    Array<Real> sz;
    sz.resize(2);
#endif

    ParticleLocData pld;

    for (const auto& kv : pmap) {
      const auto& pbx = kv.second.GetArrayOfStructs();
      const int grid = kv.first.first;
      FArrayBox& fab = (*mf_pointer)[grid];

      for (const auto& p : pbx)
        {
            if (p.m_idata.id <= 0) {
	      continue;
	    }
	    
	    Where(p, pld);

#if (BL_SPACEDIM == 1)
            cells[0] = pld.m_cell;
            cells[1] = pld.m_cell+IntVect(1);

            Real x = p.m_rdata.pos[0] / dx[0];

            int i = pld.m_cell[0];

            Real xint = x - i;

            for (int i = 0; i < 2; i++)
            {
               fab(cells[0],0) += p.m_rdata.arr[BL_SPACEDIM+rho_index] * (1.0 - xint);
               fab(cells[1],0) += p.m_rdata.arr[BL_SPACEDIM+rho_index] *        xint ;
            }
#elif (BL_SPACEDIM == 2)
            cells[0] = pld.m_cell;
            cells[1] = pld.m_cell+IntVect(1,0);
            cells[2] = pld.m_cell+IntVect(0,1);
            cells[3] = pld.m_cell+IntVect(1,1);

            Real x = p.m_rdata.pos[0] / dx[0];
            Real y = p.m_rdata.pos[1] / dx[1];

            int i = pld.m_cell[0];
            int j = pld.m_cell[1];

            Real xint = x - i;
            Real yint = y - j;

            sx[0] = 1.0-xint;
            sx[1] = xint;
            sy[0] = 1.0-yint;
            sy[1] = yint;

            fracs[0] = sx[0] * sy[0];
            fracs[1] = sx[1] * sy[0];
            fracs[2] = sx[0] * sy[1];
            fracs[3] = sx[1] * sy[1];

            for (int i = 0; i < 4; i++)
            {
               fab(cells[i],0) += p.m_rdata.arr[BL_SPACEDIM+rho_index] * fracs[i];
            }
#else
            cells[0] = pld.m_cell;
            cells[1] = pld.m_cell+IntVect(1,0,0);
            cells[2] = pld.m_cell+IntVect(0,1,0);
            cells[3] = pld.m_cell+IntVect(1,1,0);
            cells[4] = pld.m_cell+IntVect(0,0,1);
            cells[5] = pld.m_cell+IntVect(1,0,1);
            cells[6] = pld.m_cell+IntVect(0,1,1);
            cells[7] = pld.m_cell+IntVect(1,1,1);

            Real x = p.m_rdata.pos[0] / dx[0];
            Real y = p.m_rdata.pos[1] / dx[1];
            Real z = p.m_rdata.pos[2] / dx[2];

            int i = pld.m_cell[0];
            int j = pld.m_cell[1];
            int k = pld.m_cell[2];

            Real xint = x - i;
            Real yint = y - j;
            Real zint = z - k;

            sx[0] = 1.0-xint;
            sx[1] = xint;
            sy[0] = 1.0-yint;
            sy[1] = yint;
            sz[0] = 1.0-zint;
            sz[1] = zint;

            fracs[0] = sx[0] * sy[0] * sz[0];
            fracs[1] = sx[1] * sy[0] * sz[0];
            fracs[2] = sx[0] * sy[1] * sz[0];
            fracs[3] = sx[1] * sy[1] * sz[0];
            fracs[4] = sx[0] * sy[0] * sz[1];
            fracs[5] = sx[1] * sy[0] * sz[1];
            fracs[6] = sx[0] * sy[1] * sz[1];
            fracs[7] = sx[1] * sy[1] * sz[1];

            for (int i = 0; i < 8; i++)
            {
               fab(cells[i],0) += p.m_rdata.arr[BL_SPACEDIM+rho_index] * fracs[i];
            }
#endif
        }
    }

    mf_pointer->SumBoundary(gm.periodicity());

    //
    // Only multiply the first component by (1/vol) because this converts mass
    // to density. If there are additional components (like velocity), we don't
    // want to divide those by volume.
    //
    const Real vol = D_TERM(dx[0], *dx[1], *dx[2]);

    mf_pointer->mult(1/vol,0,1);

    // If mf_to_be_filled is not defined on the particle_box_array, then we need
    // to copy here from mf_pointer into mf_to_be_filled.   I believe that we don't
    // need any information in ghost cells so we don't copy those.
    if (mf_pointer != &mf_to_be_filled)
    {
        mf_to_be_filled.copy(*mf_pointer,0,0,ncomp);
	delete mf_pointer;
    }

    if (m_verbose > 1)
    {
        Real stoptime = ParallelDescriptor::second() - strttime;

        ParallelDescriptor::ReduceRealMax(stoptime,ParallelDescriptor::IOProcessorNumber());

        amrex::Print() << "ParticleContainer<N>::NodalDepositionSingleLevel time: " << stoptime << '\n';
    }
}

//
// This version takes as input the acceleration vector at cell centers, and has the option of
// returning the acceleration at the particle location in the data array, starting at
// component start_comp_for_accel
//
template <int NR, int NI, int NA>
void
ParticleContainer<NR, NI, NA>::moveKick (MultiFab&       acceleration,
					 int             lev,
					 Real            dt,
					 Real            a_new,
					 Real            a_half, 
					 int             start_comp_for_accel)
{
    BL_PROFILE("ParticleContainer::moveKick()");
    BL_ASSERT(NR >= BL_SPACEDIM+1);
    BL_ASSERT(lev >= 0 && lev < int(m_particles.size()));

    const Real strttime  = ParallelDescriptor::second();
    const Real half_dt   = Real(0.5) * dt;
    const Real a_new_inv = 1 / a_new;
    auto&      pmap      = m_particles[lev];

    MultiFab* ac_pointer;
    if (OnSameGrids(lev,acceleration))
    {
        ac_pointer = &acceleration;
    }
    else 
    {
        ac_pointer = new MultiFab(ParticleBoxArray(lev),
				  ParticleDistributionMap(lev),
				  acceleration.nComp(),acceleration.nGrow());
        for (MFIter mfi(*ac_pointer); mfi.isValid(); ++mfi)
            ac_pointer->setVal(0.);
        ac_pointer->copy(acceleration,0,0,acceleration.nComp());
        ac_pointer->FillBoundary(); // DO WE NEED GHOST CELLS FILLED ???
    }

    ParticleLocData pld;

    for (auto& kv : pmap) {
      auto& pbox = kv.second.GetArrayOfStructs();
      const int grid = kv.first.first;
      const int n = pbox.size();
      const FArrayBox& gfab = (*ac_pointer)[grid];

#ifdef _OPENMP
#pragma omp parallel for private(pld)
#endif
      for (int i = 0; i < n; i++)
        {
	  ParticleType& p = pbox[i];

	  if (p.m_idata.id > 0)
            {

	      Where(p, pld);

	      //
	      // Note: rdata.arr[BL_SPACEDIM] is mass, BL_SPACEDIM+1 is v_x, ...
	      //
	      Real grav[BL_SPACEDIM];

	      ParticleType::GetGravity(gfab, Geom(pld.m_lev), p, grav);
	      //
	      // Define (a u)^new = (a u)^half + dt/2 grav^new
	      //
	      D_TERM(p.m_rdata.arr[BL_SPACEDIM+1] *= a_half;,
		     p.m_rdata.arr[BL_SPACEDIM+2] *= a_half;,
		     p.m_rdata.arr[BL_SPACEDIM+3] *= a_half;);

	      D_TERM(p.m_rdata.arr[BL_SPACEDIM+1] += half_dt * grav[0];,
		     p.m_rdata.arr[BL_SPACEDIM+2] += half_dt * grav[1];,
		     p.m_rdata.arr[BL_SPACEDIM+3] += half_dt * grav[2];);

	      D_TERM(p.m_rdata.arr[BL_SPACEDIM+1] *= a_new_inv;,
		     p.m_rdata.arr[BL_SPACEDIM+2] *= a_new_inv;,
		     p.m_rdata.arr[BL_SPACEDIM+3] *= a_new_inv;);

	      if (start_comp_for_accel > BL_SPACEDIM)
                {
		  D_TERM(p.m_rdata.arr[BL_SPACEDIM + start_comp_for_accel  ] = grav[0];,
			 p.m_rdata.arr[BL_SPACEDIM + start_comp_for_accel+1] = grav[1];,
			 p.m_rdata.arr[BL_SPACEDIM + start_comp_for_accel+2] = grav[2];);
                }
            }
        }
    }

    
    if (ac_pointer != &acceleration) delete ac_pointer;

    if (m_verbose > 1)
    {
        Real stoptime = ParallelDescriptor::second() - strttime;

        ParallelDescriptor::ReduceRealMax(stoptime,ParallelDescriptor::IOProcessorNumber());

        amrex::Print() << "ParticleContainer<NR, NI, NA>::moveKick() time: " << stoptime << '\n';
    }
    //
    // No need for Redistribute(), we only change the velocity.
    //
}<|MERGE_RESOLUTION|>--- conflicted
+++ resolved
@@ -993,13 +993,8 @@
   for (unsigned lev = 0; lev < m_particles.size(); lev++) {
       auto& pmap = m_particles[lev];
       for (auto& kv : pmap) {
-<<<<<<< HEAD
-          const auto& pbx = kv.second.GetArrayOfStructs();
-          for (const auto& p : pbx) {
-=======
-          auto& pbx = kv.second.GetAoS();
+          auto& pbx = kv.second.GetArrayOfStructs();
           for (auto& p : pbx) {
->>>>>>> 379fe78a
               if (p.m_idata.id > 0) {
                   // Load positions
                   for (int d=0; d < BL_SPACEDIM; d++)
@@ -1210,11 +1205,7 @@
   
   const auto& pmap = m_particles[level];
   for (const auto& kv : pmap) {
-<<<<<<< HEAD
     const auto& pbox = kv.second.GetArrayOfStructs();
-=======
-    const auto& pbox = kv.second.GetAoS();
->>>>>>> 379fe78a
     for (auto it = pbox.cbegin(); it != pbox.cend(); ++it)
       {
 	//
@@ -2495,7 +2486,7 @@
     for (int lev = 0; lev < m_particles.size();  lev++) {
         auto& pmap = m_particles[lev];
         for (const auto& kv : pmap) {
-            const auto& aos = kv.second.GetAoS();
+            const auto& aos = kv.second.GetArrayOfStructs();
             for (const auto& p : aos) {
                 if (p.m_idata.id > 0)
                     //
@@ -2560,8 +2551,8 @@
 	    for (int lev = 0; lev < m_particles.size();  lev++) {
 	      auto& pmap = m_particles[lev];
 	      for (auto& kv : pmap) {
-                  auto& aos = kv.second.GetAoS();
-                  auto& soa = kv.second.GetSoA();
+                  auto& aos = kv.second.GetArrayOfStructs();
+                  auto& soa = kv.second.GetStructOfArrays();
                   
                   int index = 0;
                   ParticleLocData pld;
