
template <int NR, int NI, int NA>
bool    ParticleContainer<NR, NI, NA>::do_tiling = false;

template <int NR, int NI, int NA>
IntVect ParticleContainer<NR, NI, NA>::tile_size   { D_DECL(1024000,8,8) };

template <int NR, int NI, int NA>
void
ParticleContainer<NR, NI, NA> :: Initialize ()
{
    static bool initialized = false;
    if (!initialized) {
        ParmParse pp("particles");
        pp.query("do_tiling", do_tiling);
        Array<int> tilesize(BL_SPACEDIM);
        if (pp.queryarr("tile_size", tilesize, 0, BL_SPACEDIM)) {
            for (int i=0; i<BL_SPACEDIM; ++i) tile_size[i] = tilesize[i];
        }
        if (! std::is_pod<ParticleType>::value) {
            amrex::Abort("Particle is not POD");
        }
        initialized = true;
    }
}

template <int NR, int NI, int NA>
IntVect
ParticleContainer<NR, NI, NA>::Index (const ParticleType& p, int lev) const
{
    IntVect iv;
    const Geometry& geom = m_gdb->Geom(lev);

    D_TERM(iv[0]=floor((p.m_rdata.pos[0]-geom.ProbLo(0))*geom.InvCellSize(0));,
           iv[1]=floor((p.m_rdata.pos[1]-geom.ProbLo(1))*geom.InvCellSize(1));,
           iv[2]=floor((p.m_rdata.pos[2]-geom.ProbLo(2))*geom.InvCellSize(2)););

    iv += geom.Domain().smallEnd();

    return iv;
}

template <int NR, int NI, int NA>
int 
ParticleContainer<NR, NI, NA>::getTileIndex(const IntVect& iv, const Box& box, Box& tbx)
{
    if (do_tiling == false) {
        tbx = box;
        return 0;
    } else {
        //
        // This function must be consistent with FabArrayBase::buildTileArray function!!!
        //
        auto tiling_1d = [](int i, int lo, int hi, int tilesize,
                            int& ntile, int& tileidx, int& tlo, int& thi) {
            int ncells = hi-lo+1;
            ntile = std::max(ncells/tilesize, 1);
            int ts_right = ncells/ntile;
            int ts_left  = ts_right+1;
            int nleft = ncells - ntile*ts_right;
	    int ii = i - lo;
            int nbndry = nleft*ts_left;
            if (ii < nbndry) {
                tileidx = ii / ts_left; // tiles on the left of nbndry have size of ts_left
                tlo = lo + tileidx * ts_left;
                thi = tlo + ts_left - 1;
            } else {
                tileidx = nleft + (ii-nbndry) / ts_right;  // tiles on the right: ts_right
                tlo = lo + tileidx * ts_right + nleft;
                thi = tlo + ts_right - 1;
            }
        };
        const IntVect& small = box.smallEnd();
        const IntVect& big   = box.bigEnd();
        IntVect ntiles, ivIndex, tilelo, tilehi;
<<<<<<< HEAD
        D_TERM(tiling_1d(iv[0], small[0], big[0], tile_size[0], ntiles[0], ivIndex[0], tilelo[0], tilehi[0]);,
               tiling_1d(iv[1], small[1], big[1], tile_size[1], ntiles[1], ivIndex[1], tilelo[1], tilehi[1]);,
               tiling_1d(iv[2], small[2], big[2], tile_size[2], ntiles[2], ivIndex[2], tilelo[2], tilehi[2]););

=======
        D_TERM(int iv0 = std::min(std::max(iv[0], small[0]), big[0]);,
               int iv1 = std::min(std::max(iv[1], small[1]), big[1]);,
               int iv2 = std::min(std::max(iv[2], small[2]), big[2]););
        D_TERM(tiling_1d(iv0, small[0], big[0], tile_size[0], ntiles[0], ivIndex[0], tilelo[0], tilehi[0]);,
               tiling_1d(iv1, small[1], big[1], tile_size[1], ntiles[1], ivIndex[1], tilelo[1], tilehi[1]);,
               tiling_1d(iv2, small[2], big[2], tile_size[2], ntiles[2], ivIndex[2], tilelo[2], tilehi[2]););
        
>>>>>>> 6d0026f2
        tbx = Box(tilelo, tilehi);

        return D_TERM(ivIndex[0], + ntiles[0]*ivIndex[1], + ntiles[0]*ntiles[1]*ivIndex[2]);
    }
}

template <int NR, int NI, int NA>
bool
ParticleContainer<NR, NI, NA>::Where (const ParticleType&         p,
				      ParticleLocData&            pld,
				      int                         lev_min,
				      int                         finest_level) const
{
  BL_ASSERT(m_gdb != 0);
  
  if (finest_level == -1)
    finest_level = m_gdb->finestLevel();
  
  BL_ASSERT(finest_level <= m_gdb->finestLevel());
  
  std::vector< std::pair<int, Box> > isects;
  
  for (int lev = finest_level; lev >= lev_min; lev--)
    {
<<<<<<< HEAD
      const IntVect& iv = Index(p, lev);
      const BoxArray& ba = m_gdb->ParticleBoxArray(lev);
      
      BL_ASSERT(ba.ixType().cellCentered());
      
      if (lev == pld.m_lev) {
      	// The fact that we are here means this particle does not belong to any finer grids.
      	if (0 <= pld.m_grid && pld.m_grid < ba.size())
      	  {
      	    const Box& bx = ba.getCellCenteredBox(pld.m_grid);
      	    if (bx.contains(iv))
      	      {
      		pld.m_cell = iv;
		if (bx != pld.m_gridbox || !pld.m_tilebox.contains(iv)) {
      		  pld.m_tile = getTileIndex(iv, bx, pld.m_tilebox);
      		  pld.m_gridbox = bx;
		}
      		return true;
      	      }
      	  }
      }
      
      ba.intersections(Box(iv, iv), isects, true, 0);
      
      if (!isects.empty())
=======
        const IntVect& iv = Index(p, lev);
        const BoxArray& ba = m_gdb->ParticleBoxArray(lev);
        BL_ASSERT(ba.ixType().cellCentered());

        if (lev == pld.m_lev) {
            // The fact that we are here means this particle does not belong to any finer grids.
            if (0 <= pld.m_grid && pld.m_grid < ba.size())
            {
                const Box& bx = ba.getCellCenteredBox(pld.m_grid);
                if (bx.contains(iv))
                {
                    pld.m_cell = iv;
                    if (bx != pld.m_gridbox || !pld.m_tilebox.contains(iv)) {
                        pld.m_tile = getTileIndex(iv, bx, pld.m_tilebox);
                        pld.m_gridbox = bx;
                    }
                    return true;
                }
            }
        }

        ba.intersections(Box(iv, iv), isects, true, 0);

        if (!isects.empty())
>>>>>>> 6d0026f2
        {
	  const Box& bx = ba.getCellCenteredBox(isects[0].first);
	  pld.m_lev  = lev;
	  pld.m_grid = isects[0].first;
	  pld.m_tile = getTileIndex(iv, bx, pld.m_tilebox);
	  pld.m_cell = iv;
	  pld.m_gridbox = bx;
	  return true;
        }
    }
  return false;
}

template <int NR, int NI, int NA>
bool
<<<<<<< HEAD
ParticleContainer<NR, NI, NA>::PeriodicWhere (ParticleType&               p,
					      ParticleLocData&            pld,
					      int                         lev_min,
					      int                         finest_level) const
=======
ParticleContainer<NR, NI, NA>::EnforcePeriodicWhere (ParticleType&         p,
                                                     ParticleLocData&      pld,
                                                     int                   lev_min,
                                                     int                   finest_level) const
>>>>>>> 6d0026f2
{
    BL_ASSERT(m_gdb != 0);

    if (!m_gdb->Geom(0).isAnyPeriodic()) return false;

    if (finest_level == -1)
        finest_level = m_gdb->finestLevel();

    BL_ASSERT(finest_level <= m_gdb->finestLevel());

    //
    // Create a copy "dummy" particle to check for periodic outs.
    //
    ParticleType p_prime = p;

    if (PeriodicShift(p_prime))
    {
        std::vector< std::pair<int,Box> > isects;

        for (int lev = finest_level; lev >= lev_min; lev--)
        {
            const IntVect& iv = Index(p_prime, lev);
            const BoxArray& ba = m_gdb->ParticleBoxArray(lev);
            BL_ASSERT(ba.ixType().cellCentered());

            ba.intersections(Box(iv,iv),isects,true,0);

            if (!isects.empty())
            {
                D_TERM(p.m_rdata.pos[0] = p_prime.m_rdata.pos[0];,
                       p.m_rdata.pos[1] = p_prime.m_rdata.pos[1];,
                       p.m_rdata.pos[2] = p_prime.m_rdata.pos[2];);

                const Box& bx = ba.getCellCenteredBox(isects[0].first);

                pld.m_lev  = lev;
                pld.m_grid = isects[0].first;
		pld.m_tile = getTileIndex(iv, bx, pld.m_tilebox);
                pld.m_cell = iv;
                pld.m_gridbox = bx;

                return true;
            }
        }
    }

    return false;
}

template <int NR, int NI, int NA>
bool
ParticleContainer<NR, NI, NA>::SingleLevelGrownWhere (const ParticleType&         p,
                                                      ParticleLocData&            pld,
                                                      int                         lev,
                                                      int                         ngrow) const
{
    BL_ASSERT(m_gdb != 0);

    const IntVect& iv = Index(p, lev);
    const BoxArray& ba = m_gdb->ParticleBoxArray(lev);
    BL_ASSERT(ba.ixType().cellCentered());

    if (lev == pld.m_lev)
    {
        if (0 <= pld.m_grid && pld.m_grid < ba.size())
        {
            const Box&  bx = ba.getCellCenteredBox(pld.m_grid);
            const Box& gbx = amrex::grow(bx,ngrow);
            if (gbx.contains(iv))
            {
                pld.m_cell = iv;
                if (bx != pld.m_gridbox || !pld.m_tilebox.contains(iv)) {
                    pld.m_tile = getTileIndex(iv, bx, pld.m_tilebox);
                    pld.m_gridbox = bx;
                }
                return true;
            }
        }
    }

<<<<<<< HEAD
    return false;
}

template <int NR, int NI, int NA>
bool 
ParticleContainer<NR, NI, NA>::SingleLevelWhere (const ParticleType&         p, 
						 ParticleLocData&            pld,
						 int                         level,
						 int                         nGrow) const
{
    BL_ASSERT(m_gdb != 0);

    const IntVect& iv = Index(p, level);

=======
>>>>>>> 6d0026f2
    std::vector< std::pair<int,Box> > isects;
    ba.intersections(Box(iv,iv),isects,true,ngrow);

    if (!isects.empty())
    {
        const Box& bx = ba.getCellCenteredBox(isects[0].first);
        pld.m_lev  = lev;
        pld.m_grid = isects[0].first;
        pld.m_cell = iv;	
	pld.m_tile = getTileIndex(iv, bx, pld.m_tilebox);
        pld.m_gridbox = bx;

        return true;
    }

    return false;
}


template <int NR, int NI, int NA>
bool
ParticleContainer<NR, NI, NA>::PeriodicShift (ParticleType& p) const
{
    BL_PROFILE("ParticleContainer<NR, NI, NA>::PeriodicShift()");
    //
    // This routine should only be called when Where() returns false.
    //
    BL_ASSERT(m_gdb != 0);
    //
    // We'll use level 0 stuff since ProbLo/ProbHi are the same for every level.
    //
    const Geometry& geom    = m_gdb->Geom(0);
    const Box&      dmn     = geom.Domain();
    const IntVect&  iv      = Index(p, 0);
    bool            shifted = false;  

    for (int i = 0; i < BL_SPACEDIM; i++)
    {
        if (!geom.isPeriodic(i)) continue;

        if (iv[i] > dmn.bigEnd(i))
        {
            if (p.m_rdata.pos[i] == geom.ProbHi(i))
                //
                // Don't let particles lie exactly on the domain face.
                // Force the particle to be outside the domain so the
                // periodic shift will bring it back inside.
                //
                p.m_rdata.pos[i] += .125*geom.CellSize(i);

            p.m_rdata.pos[i] -= geom.ProbLength(i);

            if (p.m_rdata.pos[i] <= geom.ProbLo(i))
                //
                // This can happen due to precision issues.
                //
                p.m_rdata.pos[i] += .125*geom.CellSize(i);

            BL_ASSERT(p.m_rdata.pos[i] >= geom.ProbLo(i));

            shifted = true;
        }
        else if (iv[i] < dmn.smallEnd(i))
        {
            if (p.m_rdata.pos[i] == geom.ProbLo(i))
                //
                // Don't let particles lie exactly on the domain face.
                // Force the particle to be outside the domain so the
                // periodic shift will bring it back inside.
                //
                p.m_rdata.pos[i] -= .125*geom.CellSize(i);

            p.m_rdata.pos[i] += geom.ProbLength(i);

            if (p.m_rdata.pos[i] >= geom.ProbHi(i))
                //
                // This can happen due to precision issues.
                //
                p.m_rdata.pos[i] -= .125*geom.CellSize(i);

            BL_ASSERT(p.m_rdata.pos[i] <= geom.ProbHi(i));

            shifted = true;
        }
    }
    //
    // The particle may still be outside the domain in the case
    // where we aren't periodic on the face out which it travelled.
    //
    return shifted;
}

template <int NR, int NI, int NA>
void
ParticleContainer<NR, NI, NA>::Reset (ParticleType&        p,
				      bool                 update,
				      bool                 verbose) const
{
    BL_PROFILE("ParticleContainer<NR, NI, NA>::Reset()");
    BL_ASSERT(m_gdb != 0);

    ParticleLocData pld;
    bool ok = Where(p, pld);

    if (!ok && m_gdb->Geom(0).isAnyPeriodic())
    {
        // Attempt to shift the particle back into the domain if it
        // crossed a periodic boundary.
      PeriodicShift(p);
      ok = Where(p, pld);
    }
    
    if (!ok) {
        // invalidate the particle.
	if (verbose) {
            amrex::AllPrint()<< "Invalidating out-of-domain particle: " << p << '\n'; 
	}

	BL_ASSERT(p.m_idata.id > 0);

	p.m_idata.id = -p.m_idata.id;
    }
}

template <int NR, int NI, int NA>
void
ParticleContainer<NR, NI, NA>::allocateData () {
  int nlevs = m_gdb->finestLevel()+1;
  m_particles.resize(nlevs);
  m_arraydata.resize(nlevs);
  m_dummy_mf.resize(nlevs);
}

template <int NR, int NI, int NA>
void
ParticleContainer<NR, NI, NA>::RedefineDummyMF (int lev) 
{
    if (lev > m_dummy_mf.size()-1) m_dummy_mf.resize(lev+1);
    
    if (m_dummy_mf[lev] == nullptr ||
        ParticleBoxArray(lev) != m_dummy_mf[lev]->boxArray() ||
        ParticleDistributionMap(lev) != m_dummy_mf[lev]->DistributionMap())
    {
	MFInfo info;
	info.SetAlloc(false);
        m_dummy_mf[lev].reset(new MultiFab(ParticleBoxArray(lev),
                                           ParticleDistributionMap(lev),
                                           1,0,info));
    }
}  

template <int NR, int NI, int NA>
void
ParticleContainer<NR, NI, NA>::locateParticle(ParticleType& p, ParticleLocData& pld, 
					      int lev_min, int theEffectiveFinestLevel,
					      int nGrow) const
{
    bool outside = D_TERM(   p.m_rdata.pos[0] <  Geometry::ProbLo(0)
                          || p.m_rdata.pos[0] >= Geometry::ProbHi(0),
                          || p.m_rdata.pos[1] <  Geometry::ProbLo(1)
                          || p.m_rdata.pos[1] >= Geometry::ProbHi(1),
                          || p.m_rdata.pos[2] <  Geometry::ProbLo(2)
                          || p.m_rdata.pos[2] >= Geometry::ProbHi(2));

    bool success;
    if (outside)
    {
        // Note that EnforcePeriodicWhere may shift the particle if it is successful.
        success = EnforcePeriodicWhere(p, pld, lev_min, theEffectiveFinestLevel);
        if (!success && lev_min == 0)
        {
            // The particle has left the domain; invalidate it.
            p.m_idata.id = -p.m_idata.id;
            success = true;
        }
    }
    else
    {
        success = Where(p, pld, lev_min, theEffectiveFinestLevel);
    }

    if (!success)
    {
        success = (nGrow > 0) && SingleLevelGrownWhere(p, pld, lev_min, nGrow);
    }

    if (!success)
    {
        amrex::Abort("ParticleContainer<NR, NI, NA>::locateParticle(): invalid particle.");
    }
}

template <int NR, int NI, int NA>
long
ParticleContainer<NR, NI, NA>::TotalNumberOfParticles (bool only_valid, bool only_local) const
{
    long nparticles = 0;
    for (int lev = 0; lev <= m_gdb->finestLevel(); lev++) {
        nparticles += NumberOfParticlesAtLevel(lev,only_valid,false);
    }
    if (!only_local) {
	ParallelDescriptor::ReduceLongSum(nparticles);
    }
    return nparticles;
}

template <int NR, int NI, int NA>
Array<long>
ParticleContainer<NR, NI, NA>::NumberOfParticlesInGrid (int  lev, 
							   bool only_valid,
							   bool only_local) const
{
    auto ngrids = m_gdb->ParticleBoxArray(lev).size();
    Array<long> nparticles(ngrids, 0);

    if (lev >= 0 && lev < int(m_particles.size())) {
      for (auto& kv : m_particles[lev]) {
	int gid = kv.first.first;
        const AoS& pbox = kv.second;
	
	if (only_valid) {
	  for (const auto& p : pbox) {
	    if (p.m_idata.id > 0) ++nparticles[gid];
	  }
	}
	else {
	  nparticles[gid] += pbox.size();
	}
      }
      
      if (!only_local)
	ParallelDescriptor::ReduceLongSum(&nparticles[0],ngrids);
    }
    return nparticles;
}

template <int NR, int NI, int NA>
long
ParticleContainer<NR, NI, NA>::NumberOfParticlesAtLevel (int  lev,
							    bool only_valid,
							    bool only_local) const
{
    long nparticles = 0;

    if (lev >= 0 && lev < int(m_particles.size())) {
      for (const auto& kv : m_particles[lev]) {
	const AoS& pbox = kv.second;
	
	if (only_valid) {
	  for (const auto& p : pbox) {
	    if (p.m_idata.id > 0) ++nparticles;
	  }
	}
	else {
	  nparticles += pbox.size();
	}
      }
    }
    
    if (!only_local)
      ParallelDescriptor::ReduceLongSum(nparticles);
    
    return nparticles;
}

//
// This includes both valid and invalid particles since invalid particles still take up space.
//

template <int NR, int NI, int NA>
void
ParticleContainer<NR, NI, NA>::ByteSpread () const
{
    long cnt = 0;

    for (unsigned lev = 0; lev < m_particles.size(); lev++) {
      const auto& pmap = m_particles[lev];
      for (const auto& kv : pmap) {
	const AoS& pbox = kv.second;
	cnt += pbox.size();
      }
    }

    long mn = cnt, mx = mn;

    const int IOProc = ParallelDescriptor::IOProcessorNumber();
    const std::size_t sz = sizeof(ParticleType) + NA*sizeof(Real);

#ifdef BL_LAZY
    Lazy::QueueReduction( [=] () mutable {
#endif
    ParallelDescriptor::ReduceLongMin(mn, IOProc);
    ParallelDescriptor::ReduceLongMax(mx, IOProc);
    ParallelDescriptor::ReduceLongSum(cnt,IOProc);

    amrex::Print() << "ParticleContainer<NR, NI, NA> byte spread across MPI nodes: ["
                   << mn*sz
                   << " (" << mn << ")"
                   << " ... "
                   << mx*sz
                   << " (" << mx << ")"
                   << "] total particles: (" << cnt << ")\n";
#ifdef BL_LAZY
    });
#endif
}

template <int NR, int NI, int NA>
void
ParticleContainer<NR, NI, NA>::addOneParticle (int                  id_in,
					       int                  cpu_in, 
					       std::vector<double>& xloc, 
					       std::vector<double>& attributes)
{
    BL_PROFILE("ParticleContainer<NR, NI, NA>::addOneParticle()");
    if (m_particles.size() == 0)
    {
       m_particles.resize(m_gdb->finestLevel()+1);
       m_arraydata.resize(m_gdb->finestLevel()+1);
       m_dummy_mf.resize(m_gdb->finestLevel()+1);
    }

    ParticleType p;

    p.m_idata.id  = id_in;
    p.m_idata.cpu = cpu_in;

    if (p.m_idata.id <= 0)
        amrex::Abort("Particle ID's must be > 0 in addOneParticle");
 
    if (ParallelDescriptor::MyProc() != p.m_idata.cpu)
        amrex::Abort("cpu_in must equal MyProc() in addOneParticle");

    for (int i = 0; i < BL_SPACEDIM; i++)
       p.m_rdata.pos[i] = xloc[i];

    for (int i = BL_SPACEDIM; i < BL_SPACEDIM + NR; i++)
       p.m_rdata.arr[i] = attributes[i];

    ParticleLocData pld;
    if (!Where(p, pld))
    {
	PeriodicShift(p);
	
        if (!Where(p, pld))
        {
            amrex::AllPrint() << "BAD PARTICLE POS " << D_TERM(   p.m_rdata.pos[0],
                                                               << p.m_rdata.pos[2],
                                                               << p.m_rdata.pos[3]) << "\n";
            amrex::Abort("ParticleContainer<NR, NI, NA>::addOneParticle(): invalid particle");
        }
    }
    
    m_particles[pld.m_lev][std::make_pair(pld.m_grid, pld.m_tile)].push_back(p);

    RedefineDummyMF(pld.m_lev);
    
    // Note that we will need to call Redistribute once we are done adding particles this way.
    // The Where call above assigns a particle to a grid (pld.m_grid) based on the particle location.
    // However, the particle may not currently live on the processor that owns that grid.
    // The Redistribute routine should ensure that the particle ends up on the right processor.
}

template <int NR, int NI, int NA>
void
ParticleContainer<NR, NI, NA>::addNParticles(int n_part, Array<double>& x, Array<double>& y, 
#if (BL_SPACEDIM == 3)
                                                      Array<double>& z, 
#endif
                                          int n_attr, Array<double>& attributes)
{
    BL_PROFILE("ParticleContainer<NR, NI, NA>::addNParticles()");

    BL_ASSERT(OK());
    BL_ASSERT(NR >= BL_SPACEDIM+n_attr);

    if (m_particles.size() == 0) {
        m_particles.resize(m_gdb->finestLevel()+1);
        m_arraydata.resize(m_gdb->finestLevel()+1);
        m_dummy_mf.resize(m_gdb->finestLevel()+1);
    }

    ParticleLocData pld;

    for (long j = 0; j < n_part; j++)
    {
       ParticleType p;

       p.m_rdata.pos[j  ] = x[j]; // x
       p.m_rdata.pos[j+1] = y[j]; // y
#if (BL_SPACEDIM == 3)
       p.m_rdata.pos[j+2] = z[j]; // z
#endif

       for (int i = 0; i < n_attr; i++)
          p.m_rdata.arr[BL_SPACEDIM+i] = attributes[n_attr*j + i];

       if (!Where(p, pld))
	 amrex::Abort("ParticleContainer<NR, NI, NA>::addNParticles(): invalid particle location");

       p.m_idata.id  = ParticleType::NextID();
       p.m_idata.cpu = ParallelDescriptor::MyProc();

       m_particles[pld.m_lev][std::make_pair(pld.m_grid, pld.m_tile)].push_back(p);
    }

    Redistribute(true);
}

template <int NR, int NI, int NA>
void
ParticleContainer<NR, NI, NA>::MoveRandom ()
{
    //
    // Move particles randomly at all levels
    //
    for (int lev = 0; lev < int(m_particles.size()); lev++)
    {
       MoveRandom(lev);
    }
}

template <int NR, int NI, int NA>
void
ParticleContainer<NR, NI, NA>::MoveRandom (int lev)
{
    BL_PROFILE("ParticleContainer<NR, NI, NA>::MoveRandom(lev)");
    BL_ASSERT(OK());
    BL_ASSERT(m_gdb != 0);
    // 
    // Move particles up to FRAC*CellSize distance in each coordinate direction.
    //
    const Real FRAC = 0.25;

    static bool first = true;

    static Array<amrex::mt19937> rn;

    if (first)
    {
        first = false;
        //
        // Build and initialize a random number generator per thread.
        //
        int tnum = 1;

#ifdef _OPENMP
        tnum = omp_get_max_threads();
#endif
        rn.resize(tnum);

        for (int i = 0; i < tnum; i++)
        {
            //
            // We want to give each thread across all MPI processes a unique non-zero seed.
            //
            const unsigned long seedbase = 1+tnum*ParallelDescriptor::MyProc();

            rn[i] = amrex::mt19937(seedbase+i);
        }
    }

    AoSMap&       pmap            = m_particles[lev];
    const Real* dx                = m_gdb->Geom(lev).CellSize();
    const Real  dist[BL_SPACEDIM] = { D_DECL(FRAC*dx[0], FRAC*dx[1], FRAC*dx[2]) };

    for (auto& kv : pmap) {
      int gid = kv.first.first;
      AoS& pbox = kv.second;
      const int n    = pbox.size();
	
#ifdef _OPENMP
#pragma omp parallel for
#endif
      for (int i = 0; i < n; i++)
        {
	  ParticleType& p = pbox[i];
	  
	  if (p.m_idata.id <= 0) continue;
	  
#ifdef _OPENMP
	  int tid = omp_get_thread_num();
#else
	  int tid = 0;
#endif
	  for (int i = 0; i < BL_SPACEDIM; i++)
            {
	      p.m_rdata.pos[i] += dist[i]*(2*rn[tid].d_value()-1);
            }
	  
	  Reset(p, true);
        }
    }
    Redistribute();
}

template <int NR, int NI, int NA>
void
ParticleContainer<NR, NI, NA>::Increment (MultiFab& mf,
				      int       lev) 
{
  IncrementWithTotal(mf,lev);
}

template <int NR, int NI, int NA>
long
ParticleContainer<NR, NI, NA>::IncrementWithTotal (MultiFab& mf,
                                                   int       lev,
                                                   bool      local)
{
  BL_PROFILE("ParticleContainer<NR, NI, NA>::IncrementWithTotal(lev)");
  BL_ASSERT(OK());
  
  if (m_particles.empty()) return 0;
  
  BL_ASSERT(lev >= 0 && lev < int(m_particles.size()));
  
  const AoSMap& pmap = m_particles[lev];
  
  long num_particles_in_domain = 0;
  
  MultiFab* mf_pointer;
  
  if (OnSameGrids(lev, mf))
    {
      // If we are already working with the internal mf defined on the
      // particle_box_array, then we just work with this.
      mf_pointer = &mf;
    }
  else
    {
      // If mf is not defined on the particle_box_array, then we need
      // to make a temporary mf_pointer here and copy it into mf at the end.
      mf_pointer = new MultiFab(m_gdb->ParticleBoxArray(lev),
				m_gdb->ParticleDistributionMap(lev),
				mf.nComp(),mf.nGrow());
    }
  
  ParticleLocData pld;
  for (auto& kv : pmap) {
    int gid = kv.first.first;
    const AoS& pbox = kv.second;
    FArrayBox&  fab  = (*mf_pointer)[gid];
    for (const auto& p : pbox) {
      Where(p, pld);
      if (p.m_idata.id > 0) {
	BL_ASSERT(pld.m_grid == gid);
	fab(pld.m_cell) += 1;
	num_particles_in_domain += 1;
      }
    }
  }
  
  // If mf is not defined on the particle_box_array, then we need
  // to copy here from mf_pointer into mf.   I believe that we don't
  // need any information in ghost cells so we don't copy those.
  if (mf_pointer != &mf) 
    {
      mf.copy(*mf_pointer,0,0,mf.nComp());  
      delete mf_pointer;
    }
  
  if (!local) ParallelDescriptor::ReduceLongSum(num_particles_in_domain);
  
  return num_particles_in_domain;
}

template <int NR, int NI, int NA>
Real
ParticleContainer<NR, NI, NA>::sumParticleMass (int rho_index, int lev, bool local) const
{
  BL_PROFILE("ParticleContainer<NR, NI, NA>::sumParticleMass(lev)");
  BL_ASSERT(NR >= 1);
  BL_ASSERT(lev >= 0 && lev < int(m_particles.size()));
  
  Real msum = 0;
  
  const AoSMap& pmap = m_particles[lev];
  for (const auto& kv : pmap) {
    const AoS& pbox = kv.second;
    for (const auto& p : pbox) {
      if (p.m_idata.id > 0) {
	msum += p.m_rdata.arr[BL_SPACEDIM+rho_index];
      }
    }
  }
  
  if (!local) ParallelDescriptor::ReduceRealSum(msum);
  
  return msum;
}

template <int NR, int NI, int NA>
std::pair<long,long>
ParticleContainer<NR, NI, NA>::StartIndexInGlobalArray () const
{
    // This returns the number of particles on this processor
    long lcnt = TotalNumberOfParticles(true,true);

#if BL_USE_MPI
    Array<long> cnts(ParallelDescriptor::NProcs());
        
    // This accumulates the "lcnt" values into "cnts"
    MPI_Gather(&lcnt,1,              
               ParallelDescriptor::Mpi_typemap<long>::type(),
               cnts.dataPtr(),
               1,
               ParallelDescriptor::Mpi_typemap<long>::type(),
               ParallelDescriptor::IOProcessorNumber(),
               ParallelDescriptor::Communicator());
    
    ParallelDescriptor::Bcast(cnts.dataPtr(), cnts.size(), ParallelDescriptor::IOProcessorNumber());

    long start = 0L;
    for (int iproc = 0; iproc < ParallelDescriptor::MyProc(); ++iproc) {
        start += cnts[iproc];
    }
    long tot = std::accumulate(cnts.begin(), cnts.end(), 0L);
#else
    long start = 0L;
    long tot = lcnt;
#endif
    return std::make_pair(start,tot);
}

template <int NR, int NI, int NA>
void
ParticleContainer<NR, NI, NA>::GetParticleIDs (Array<int>& part_ids)
{
  BL_PROFILE("ParticleContainer<NR, NI, NA>::GetParticleIDs()");

  long start, npart;
  std::tie(start,npart) = StartIndexInGlobalArray();

  // Locations
  part_ids.resize(npart, 0);
  
  for (unsigned lev = 0; lev < m_particles.size(); lev++) {
    const auto& pmap = m_particles[lev];
    for (auto& kv : pmap) {
      const AoS& pbx = kv.second;
      for (const auto& p : pbx) {
	if (p.m_idata.id > 0) {
            part_ids[start++] = p.m_idata.id;
	}
      }
    }
  }
  
  ParallelDescriptor::ReduceIntSum(part_ids.dataPtr(),part_ids.size()); 
}

template <int NR, int NI, int NA>
void
ParticleContainer<NR, NI, NA>::GetParticleCPU (Array<int>& part_cpu)
{
  BL_PROFILE("ParticleContainer<NR, NI, NA>::GetParticleCPU()");

  long start, npart;
  std::tie(start,npart) = StartIndexInGlobalArray();

  // Locations
  part_cpu.resize(npart,0);
  
  for (unsigned lev = 0; lev < m_particles.size(); lev++) {
    const auto& pmap = m_particles[lev];
    for (auto& kv : pmap) {
      const AoS& pbx = kv.second;
      for (const auto& p : pbx) {
	if (p.m_idata.id > 0) {
            part_cpu[start++] = p.m_idata.cpu;
	}
      }
    }
  }
  
  ParallelDescriptor::ReduceIntSum(part_cpu.dataPtr(),part_cpu.size()); 
}

template <int NR, int NI, int NA>
void
ParticleContainer<NR, NI, NA>::GetParticleLocations (Array<Real>& part_data)
{
  BL_PROFILE("ParticleContainer<NR, NI, NA>::GetParticleLocations()");
 
  long start, npart;
  std::tie(start,npart) = StartIndexInGlobalArray();
  
  // Each particle takes up BL_SPACEDIM Reals
  start *= (BL_SPACEDIM);
  
  // Locations
  part_data.resize(BL_SPACEDIM*npart,0);

  for (unsigned lev = 0; lev < m_particles.size(); lev++) {
    const auto& pmap = m_particles[lev];
    for (auto& kv : pmap) {
      const AoS& pbx = kv.second;
      for (const auto& p : pbx) {
	if (p.m_idata.id > 0) {
	  // Load positions
            for (int d=0; d < BL_SPACEDIM; d++)
                part_data[start++] = p.m_rdata.pos[d];
	}
      }
    }
  }
  
  ParallelDescriptor::ReduceRealSum(part_data.dataPtr(),part_data.size()); 
}


template <int NR, int NI, int NA>
void
ParticleContainer<NR, NI, NA>::GetParticleData (Array<Real>& part_data, int start_comp, int num_comp)
{
  BL_PROFILE("ParticleContainer<NR, NI, NA>::GetParticleData()");

  long start, npart;
  std::tie(start,npart) = StartIndexInGlobalArray();
  
  // Each particle takes up num_comp Reals
  start*= num_comp;

  part_data.resize(num_comp*npart,0);

  for (unsigned lev = 0; lev < m_particles.size(); lev++) {
    const auto& pmap = m_particles[lev];
    for (auto& kv : pmap) {
      const AoS& pbx = kv.second;
      for (const auto& p : pbx) {
	if (p.m_idata.id > 0) {
	  // Load particle data, whatever it is.
            for (int d = 0; d < num_comp; d++)
                part_data[start++] = p.m_rdata.arr[BL_SPACEDIM + start_comp + d];
	}
      }
    }
  }
  
  ParallelDescriptor::ReduceRealSum(part_data.dataPtr(),part_data.size()); 
}

template <int NR, int NI, int NA>
void
ParticleContainer<NR, NI, NA>::SetAllowParticlesNearBoundary (bool value)
{
  allow_particles_near_boundary = value; 
}

template <int NR, int NI, int NA>
void
ParticleContainer<NR, NI, NA>::SetParticleLocations (Array<Real>& part_data)
{
  BL_PROFILE("ParticleContainer<NR, NI, NA>::SetParticleLocations()");

  long start, npart;
  std::tie(start,npart) = StartIndexInGlobalArray();
  
  // Each particle takes up BL_SPACEDIM Reals
  start*= BL_SPACEDIM;
  
  // Mass + locations
  if (part_data.size() != npart*BL_SPACEDIM)
    amrex::Abort("Sending in wrong size part_data to SetParticleLocations");

  for (unsigned lev = 0; lev < m_particles.size(); lev++) {
    const auto& pmap = m_particles[lev];
    for (auto& kv : pmap) {
      const AoS& pbx = kv.second;
      for (const auto& p : pbx) {
	if (p.m_idata.id > 0) {
	  // Load positions
	  for (int d=0; d < BL_SPACEDIM; d++)
              p.m_rdata.pos[d] = part_data[start++];
	}
      }
    }
  }
}


template <int NR, int NI, int NA>
void
ParticleContainer<NR, NI, NA>::RemoveParticlesAtLevel (int level)
{
  BL_PROFILE("ParticleContainer<NR, NI, NA>::RemoveParticlesAtLevel()");
  if (level >= int(this->m_particles.size()))
    return;
  
  if (!this->m_particles[level].empty())
    {
      AoSMap().swap(this->m_particles[level]);
      SoAMap().swap(this->m_arraydata[level]);
    }
}

template <int NR, int NI, int NA>
void
ParticleContainer<NR, NI, NA>::RemoveParticlesNotAtFinestLevel ()
{
  BL_PROFILE("ParticleContainer<NR, NI, NA>::RemoveParticlesNotAtFinestLevel()");
  BL_ASSERT(this->m_gdb->finestLevel()+1 == int(this->m_particles.size()));
  
  long cnt = 0;
  
  for (unsigned lev = 0; lev < m_particles.size() - 1; ++lev) {
    auto& pmap = m_particles[lev];
    if (!pmap.empty()) {
      for (auto& kv : pmap) {
	const AoS& pbx = kv.second;
	cnt += pbx.size();
      }
      AoSMap().swap(pmap);
      SoAMap().swap(m_arraydata[lev]);
    }
  }
  
  //
  // Print how many particles removed on each processor if any were removed.
  //
  if (this->m_verbose > 1 && cnt > 0) {
      amrex::AllPrint() << "Processor " << ParallelDescriptor::MyProc() << " removed " << cnt
                        << " particles not in finest level\n";
  }
}

template <int NR, int NI, int NA>
void
ParticleContainer<NR, NI, NA>::CreateVirtualParticles (int   level,
						   AoS& virts) const
{
  BL_PROFILE("ParticleContainer<NR, NI, NA>::CreateVirtualParticles()");
  BL_ASSERT(level > 0);
  BL_ASSERT(virts.empty());
  
  if (level >= int(m_particles.size()))
    //
    // This level could exist and simply have no particles.
    //
    return;
  //
  // Read these from the parm file if we haven't done so yet.
  //
  if (aggregation_type == "")
    {
      ParmParse pp("particles");
      aggregation_type = "None";
      pp.query("aggregation_type",aggregation_type);
      aggregation_buffer = 2;
      pp.query("aggregation_buffer",aggregation_buffer);
    }
  //
  // Create a buffer so that particles near the cf border are not aggregated.
  //
  BoxArray buffer = amrex::complementIn(m_gdb->Geom(level).Domain(), m_gdb->ParticleBoxArray(level));
  
  buffer.grow(aggregation_buffer);
  
  const AoSMap& pmap = m_particles[level];

  ParticleLocData pld;

  for (const auto& kv : pmap) {
    const AoS& pbox = kv.second;
    
    //
    // Map for use in Cell aggregation.
    //
    std::map<IntVect,ParticleType> agg_map;
    
    for (auto it = pbox.cbegin(); it != pbox.cend(); ++it)
      {
	Where(*it, pld);
	if (buffer.contains(pld.m_cell))
	  {
	    //
	    // It's in the no-aggregation buffer.
	    //
	    virts.push_back(*it);
	    //
	    // Set its id to indicate that it's a virt.
	    //
	    virts.back().m_idata.id = VirtualParticleID;
	  }
	else
	  {
	    if (aggregation_type == "None")
	      {
		//
		// No aggregation.  Simply clone the particle.
		//
		virts.push_back(*it);
		//
		// Set its id to indicate that it's a virt.
		//
		virts.back().m_idata.id = VirtualParticleID;
	      }
	    else if (aggregation_type == "Cell")
	      {
		//
		// Note that Cell aggregation assumes that p.m_rdata.arr[BL_SPACEDIM] is mass and
		// that all other components should be combined in a mass-weighted
		// average.
		//
		auto agg_map_it = agg_map.find(pld.m_cell);
		
		if (agg_map_it == agg_map.end())
		  {
		    //
		    // Add the particle.
		    //
		    ParticleType p = *it;
		    //
		    // Set its id to indicate that it's a virt.
		    //
		    p.m_idata.id = VirtualParticleID;
		    agg_map[pld.m_cell] = p;
		  }
		else
		  {
		    BL_ASSERT(agg_map_it != agg_map.end());
		    const ParticleType&  pnew       = *it;
		    ParticleType&        pold       = agg_map_it->second;
		    const Real           old_mass   = pold.m_rdata.arr[BL_SPACEDIM];
		    const Real           new_mass   = pnew.m_rdata.arr[BL_SPACEDIM];
		    const Real           total_mass = old_mass + new_mass;
		    //
		    // Set the position to the center of mass.
		    //
		    for (int i = 0; i < BL_SPACEDIM; i++)
		      {
			pold.m_rdata.pos[i] = (old_mass*pold.m_rdata.pos[i] + new_mass*pnew.m_rdata.pos[i])/total_mass;
		      }
		    BL_ASSERT(ParticleType::Index(pold,m_gdb->Geom(level)) == pld.m_cell);
		    //
		    // Set the metadata (presumably velocity) to the mass-weighted average.
		    //
		    for (int i = BL_SPACEDIM + 1; i < BL_SPACEDIM + NR; i++)
		      {
			pold.m_rdata.arr[i] = (old_mass*pold.m_rdata.arr[i] + new_mass*pnew.m_rdata.arr[i])/total_mass;
		      }
		    pold.m_rdata.arr[BL_SPACEDIM] = total_mass;
		  }
	      }
	    else if (aggregation_type == "Flow")
	      {
		amrex::Abort("Flow aggregation not implemented");
	      }
	    else 
	      {
		amrex::Abort("Unknown Particle Aggregation mode");
                }
	  }
      }
    if (aggregation_type == "Cell")
      {
	//
	// Add the aggregated particles to the virtuals.
	//
	for (const auto& kv : agg_map)
	  {
	    virts.push_back(kv.second);
	  }
      }
  }
}

template <int NR, int NI, int NA>
void
ParticleContainer<NR, NI, NA>::CreateGhostParticles (int   level,
						 int   ngrow,
						 AoS& ghosts) const
{
  BL_PROFILE("ParticleContainer<NR, NI, NA>::CreateGhostParticles()");
  BL_ASSERT(ghosts.empty());
  BL_ASSERT(level < m_gdb->finestLevel());
  
  if (level >= int(m_particles.size()))
    //
    // This level could exist and simply have no particles.
    //
    return;
  
  const BoxArray& fine = m_gdb->ParticleBoxArray(level + 1);
  
  std::vector< std::pair<int,Box> > isects;
  ParticleLocData pld;
  
  const AoSMap& pmap = m_particles[level];
  for (const auto& kv : pmap) {
    const AoS& pbox = kv.second;
    for (auto it = pbox.cbegin(); it != pbox.cend(); ++it)
      {
	//
	// Find particle location on the finer level.
	//
	const IntVect& iv = ParticleType::Index(*it,m_gdb->Geom(level+1));
	//
	// Is it in the grown finer level?
	//
	fine.intersections(Box(iv,iv),isects,false,ngrow);
	//
	// Here we add the particle to each potential grid.
	//
	for (const auto& isec : isects)
	  {
	    //
	    // Create a copy.
	    //
	    ParticleType p = *it;
	    
            Where(p, pld, level+1, level+1);
	    
	    //
	    // Set its id to indicate that it's a ghost.
	    //
	    p.m_idata.id = GhostParticleID;
	    
	    //
	    // Store it in the AoS.
	    //
	    ghosts.push_back(p);
	  }
      }
  }
}

//
// This redistributes valid particles and discards invalid ones.
//
template <int NR, int NI, int NA>
void
ParticleContainer<NR, NI, NA>::Redistribute (bool where_already_called, int lev_min, int nGrow)
{
  BL_PROFILE("ParticleContainer::Redistribute()");
  const int MyProc    = ParallelDescriptor::MyProc();
  Real      strttime  = ParallelDescriptor::second();
  
  //
  // On startup there are cases where Redistribute() could be called
  // with a given finestLevel() where that AmrLevel has yet to be defined.
  //
  int theEffectiveFinestLevel = m_gdb->finestLevel();
  
  while (!m_gdb->LevelDefined(theEffectiveFinestLevel))
    theEffectiveFinestLevel--;
  
  if (int(m_particles.size()) < theEffectiveFinestLevel+1) {
      if (Verbose()) {
          amrex::Print() << "ParticleContainer<NR, NI, NA>::Redistribute() resizing containers from "
                         << m_particles.size() << " to " << theEffectiveFinestLevel+1 << '\n';
      }
      allocateData();
  }

  for (int lev = lev_min; lev <= theEffectiveFinestLevel; ++lev)
  {
      RedefineDummyMF(lev);
  }

  // The valid particles that we don't own.
  std::map<int, Array<char> > not_ours;

  int num_soa_comps = 0;
  for (int i = 0; i < NA; ++i) {
      if (communicate_comp[i]) ++num_soa_comps;
  }

  const auto particle_size = sizeof(ParticleType);
  const auto superparticle_size = particle_size + num_soa_comps*sizeof(Real);

  ParticleLocData pld;

  for (int lev = lev_min, nlevs = m_particles.size(); lev < nlevs; lev++) {
    AoSMap& pmap = m_particles[lev];
    for (auto pmap_it = pmap.begin(); pmap_it != pmap.end(); /* no ++ */) {
      int grid = pmap_it->first.first;
      int tile = pmap_it->first.second;
      AoS& pbox = pmap_it->second;
      SoA& arrs = m_arraydata[lev][pmap_it->first];
      unsigned first = 0;
      unsigned npart = pbox.size();
      if (npart != 0) {
	for (unsigned pindex = 0; pindex < npart; ++pindex) {
	  ParticleType& p = pbox[pindex];
	  if (p.m_idata.id > 0) {
            if (where_already_called) {
                pld.m_lev  = lev;
                pld.m_grid = grid;
                pld.m_tile = tile;
            } else {
                locateParticle(p, pld, lev_min, theEffectiveFinestLevel, nGrow);
            }
	    if (p.m_idata.id > 0) {
	      // The owner of the particle is the CPU owning the finest grid
	      // in state data that contains the particle.
	      const int who = m_gdb->ParticleDistributionMap(pld.m_lev)[pld.m_grid];
	      if (who == MyProc) {
		if (pld.m_lev != lev || pld.m_grid != grid || pld.m_tile != tile) {
		  // We own it but must shift it to another place.
		  m_particles[pld.m_lev][std::make_pair(pld.m_grid, pld.m_tile)].push_back(p);
		  for (int comp = 0; comp < NA; comp++) {
		    Real pdata = arrs[comp][pindex];
		    m_arraydata[pld.m_lev][std::make_pair(pld.m_grid, pld.m_tile)][comp].push_back(pdata);
		  }
		  //
		  // Invalidate the particle so we can reclaim its space.
		  //
		  p.m_idata.id = -p.m_idata.id;
		}
	      }
	      else {
                  auto& particles_to_send = not_ours[who];
                  auto old_size = particles_to_send.size();
                  auto new_size = old_size + superparticle_size;
                  particles_to_send.resize(new_size);
                  std::memcpy(&particles_to_send[old_size], &p, particle_size);
                  char* dst = &particles_to_send[old_size] + particle_size;
                  for (int comp = 0; comp < NA; comp++) {
                      if (communicate_comp[comp]) {
                          std::memcpy(dst, &arrs[comp][pindex], sizeof(Real));
                          dst += sizeof(Real);
                      }
                  }
                  // Invalidate the particle so we can reclaim its space.
                  p.m_idata.id = -p.m_idata.id;
	      }
	    }
	  }
	  // this is a valid particle
	  if (p.m_idata.id > 0) {
	    if (pindex != first) {
	      pbox[first] = p;
	      for (int comp = 0; comp < NA; comp++) {
                  arrs[comp][first] = arrs[comp][pindex];
	      }
	    }
	    ++first;
	  }
	}

	pbox.erase(pbox.begin() + first, pbox.begin() + npart);
	for (int comp = 0; comp < NA; comp++) {
            arrs[comp].erase(arrs[comp].begin() + first, arrs[comp].begin() + npart);
	}
      }
	
      //
      // Remove any map entries for which the particle container is now empty.
      //
      if (pmap_it->second.empty()) {
	m_arraydata[lev].erase(pmap_it->first);     
 	pmap.erase(pmap_it++);
      }
      else {
      	++pmap_it;
      }
    }
  }
  
  if (int(m_particles.size()) > theEffectiveFinestLevel+1)
  {
      // Looks like we lost an AmrLevel on a regrid.
      amrex::Print() << "ParticleContainer<NR, NI, NA>::Redistribute() resizing m_particles from "
                     << m_particles.size() << " to " << theEffectiveFinestLevel+1 << '\n';
      BL_ASSERT(int(m_particles.size()) >= 2);
      BL_ASSERT(m_particles[m_particles.size()-1].empty());
      
      m_particles.resize(theEffectiveFinestLevel+1);
      m_arraydata.resize(theEffectiveFinestLevel+1);
      m_dummy_mf.resize(theEffectiveFinestLevel+1);
  }
  
  if (ParallelDescriptor::NProcs() == 1)
    {
      BL_ASSERT(not_ours.empty());
    }
  else
    {
      RedistributeMPI(not_ours, lev_min, theEffectiveFinestLevel, nGrow);
    }
  
  BL_ASSERT(OK(lev_min, nGrow, theEffectiveFinestLevel));
  
  if (m_verbose > 0)
    {
      Real stoptime = ParallelDescriptor::second() - strttime;
      
      ByteSpread();
      
#ifdef BL_LAZY
      Lazy::QueueReduction( [=] () mutable {
#endif
	  ParallelDescriptor::ReduceRealMax(stoptime,ParallelDescriptor::IOProcessorNumber());
          amrex::Print() << "ParticleContainer<NR, NI, NA>::Redistribute() time: " << stoptime << "\n\n";
#ifdef BL_LAZY
	});
#endif
    }
}

template <int NR, int NI, int NA>
void
ParticleContainer<NR, NI, NA>::RedistributeMPI (std::map<int, Array<char> >& not_ours,
                                                int lev_min, int finest_level, int nGrow)
{
    BL_PROFILE("ParticleContainer<NR, NI, NA>::RedistributeMPI()");
#if BL_USE_MPI
    const int MyProc = ParallelDescriptor::MyProc();
    const int NProcs = ParallelDescriptor::NProcs();

    // We may now have particles that are rightfully owned by another CPU.
    Array<long> Snds(NProcs, 0), Rcvs(NProcs, 0);  // bytes!

    long NumSnds = 0;
    
    for (const auto& kv : not_ours)
    {
        NumSnds       += kv.second.size();
        Snds[kv.first] = kv.second.size();
    }
    
    ParallelDescriptor::ReduceLongMax(NumSnds);

    if (NumSnds == 0)
      // There's no parallel work to do.
      return;

    BL_COMM_PROFILE(BLProfiler::Alltoall, sizeof(long),
                    ParallelDescriptor::MyProc(), BLProfiler::BeforeCall());

    BL_MPI_REQUIRE( MPI_Alltoall(Snds.dataPtr(),
                                 1,
                                 ParallelDescriptor::Mpi_typemap<long>::type(),
                                 Rcvs.dataPtr(),
                                 1,
                                 ParallelDescriptor::Mpi_typemap<long>::type(),
                                 ParallelDescriptor::Communicator()) );
    BL_ASSERT(Rcvs[MyProc] == 0);

    BL_COMM_PROFILE(BLProfiler::Alltoall, sizeof(long),
                    ParallelDescriptor::MyProc(), BLProfiler::AfterCall());

    Array<int> RcvProc;
    Array<std::size_t> rOffset; // Offset (in bytes) in the receive buffer
    
    std::size_t TotRcvBytes = 0;
    for (int i = 0; i < NProcs; ++i) {
      if (Rcvs[i] > 0) {
	RcvProc.push_back(i);
	rOffset.push_back(TotRcvBytes);
	TotRcvBytes += Rcvs[i];
      }
    }
    
    const int nrcvs = RcvProc.size();
    Array<MPI_Status>  stats(nrcvs);
    Array<MPI_Request> rreqs(nrcvs);

    const int SeqNum = ParallelDescriptor::SeqNum();

    // Allocate data for rcvs as one big chunk.
    Array<char> recvdata(TotRcvBytes);

    // Post receives.
    for (int i = 0; i < nrcvs; ++i) {
      const auto Who    = RcvProc[i];
      const auto offset = rOffset[i];
      const auto Cnt    = Rcvs[Who];
      
      BL_ASSERT(Cnt > 0);
      BL_ASSERT(Cnt < std::numeric_limits<int>::max());
      BL_ASSERT(Who >= 0 && Who < NProcs);
      
      rreqs[i] = ParallelDescriptor::Arecv(&recvdata[offset], Cnt, Who, SeqNum).req();
    }
    
    // Send.
    for (const auto& kv : not_ours) {
      const auto Who = kv.first;
      const auto Cnt = kv.second.size();
      
      BL_ASSERT(Cnt > 0);
      BL_ASSERT(Who >= 0 && Who < NProcs);
      BL_ASSERT(Cnt < std::numeric_limits<int>::max());
      
      ParallelDescriptor::Send(kv.second.data(), Cnt, Who, SeqNum);
    }
    
    if (nrcvs > 0) {
      BL_MPI_REQUIRE( MPI_Waitall(nrcvs, rreqs.data(), stats.data()) );
      
      ParticleLocData pld;
      
      int num_soa_comps = 0;
      for (int i = 0; i < NA; ++i) {
	if (communicate_comp[i]) ++num_soa_comps;
      }
      const auto particle_size = sizeof(ParticleType);
      const auto superparticle_size = particle_size + num_soa_comps*sizeof(Real);
      
      if (recvdata.size() % superparticle_size != 0) {
	amrex::AllPrint() << "ParticleContainer::RedistributeMPI: sizes = "
			  << recvdata.size() << ", " << superparticle_size << "\n";
	amrex::Abort("ParticleContainer::RedistributeMPI: How did this happen?");
      }
      
      char* pbuf = recvdata.data();
      int npart = recvdata.size() / superparticle_size;
      for (int i = 0; i < npart; ++i) {
	ParticleType p;
	std::memcpy(&p, pbuf, particle_size);
	
	locateParticle(p, pld, lev_min, finest_level, nGrow);
	
	m_particles[pld.m_lev][std::make_pair(pld.m_grid, pld.m_tile)].push_back(p);
	
	auto& arrs = m_arraydata[pld.m_lev][std::make_pair(pld.m_grid, pld.m_tile)];
	Real* d = (Real*)(pbuf + particle_size);
	for (int comp = 0; comp < NA; ++comp) {
	  if (communicate_comp[comp]) {
	    arrs[comp].push_back(*d++);
	  } else {
	    arrs[comp].push_back(0.0);
	  }
	}
	
	pbuf += superparticle_size;
      }
    }
#endif /*BL_USE_MPI*/
}

template <int NR, int NI, int NA>
bool
ParticleContainer<NR, NI, NA>::OK (int  lev_min,
<<<<<<< HEAD
				   int  ngrow,
				   int  finest_level) const
=======
                                   int  ngrow,
                                   int  finest_level) const
>>>>>>> 6d0026f2
{
    BL_PROFILE("ParticleContainer<NR, NI, NA>::OK()");
    if (finest_level == -1)
        finest_level = m_gdb->finestLevel();

    BL_ASSERT(finest_level <= m_gdb->finestLevel());
    //
    // Check that each valid particle is in the proper container.
    //
    ParticleLocData pld;
    for (int lev = lev_min, nlevs=m_particles.size(); lev < nlevs; lev++)
    {
        const AoSMap& pmap = m_particles[lev];
	for (const auto& kv : pmap) {
<<<<<<< HEAD
	  const int grid = kv.first.first;
	  const int tile = kv.first.second;
	  const AoS& pbox = kv.second;
	  for (auto it = pbox.cbegin(); it != pbox.cend(); ++it) {
	    // Yes I want to make a copy of the particle.
	    ParticleType p = *it;
	    
	    if (p.m_idata.id > 0) {		  
	      if (!Where(p, pld, lev_min, finest_level)) {
		if (!PeriodicWhere(p, pld, lev_min, finest_level)) {
		  if (!RestrictedWhere(p, pld, lev_min, ngrow))
		    return false;
		}
	      }
	      
	      if (lev  != pld.m_lev  || grid != pld.m_grid || tile != pld.m_tile) {
		amrex::AllPrint() << "PARTICLE NUMBER " << p.m_idata.id << '\n'
				  << "POS  " << D_TERM(p.m_rdata.pos[0]  << " ", 
						       << p.m_rdata.pos[1]  << " ", 
						       << p.m_rdata.pos[2]) << "\n"
				  << "LEV  " << lev  << " " << pld.m_lev << '\n'
				  << "GRID " << grid << " " << pld.m_grid << '\n'
				  << "TILE " << tile << " " << pld.m_tile << '\n';
		
		return false;
	      }
	    }
	  }
=======
            const int grid = kv.first.first;
            const int tile = kv.first.second;
            const AoS& pbox = kv.second;
            const BoxArray& ba = ParticleBoxArray(lev);
            BL_ASSERT(ba.ixType().cellCentered());
            for (const auto& p : pbox)
            {
                if (p.m_idata.id > 0)
                {
                    if (grid < 0 || grid >= ba.size()) return false;

                    //
                    // First, make sure the particle COULD be in this container
                    // 
                    const IntVect& iv = Index(p, lev);
                    const Box& gridbox = ba.getCellCenteredBox(grid);
                    if (!amrex::grow(gridbox,ngrow).contains(iv))
                    {
                        return false;
                    }
                    Box tbx;
                    if (getTileIndex(iv, gridbox, tbx) != tile)
                    {
                        return false;
                    }

                    //
                    // Then, we need to make sure it cannot be stored in finer level 
                    // or valid box of current level.
                    //
                    if (Where(p, pld, lev_min, finest_level))
                    {
                        if (lev != pld.m_lev  || grid != pld.m_grid || tile != pld.m_tile)
                        {
                            amrex::AllPrint() << "PARTICLE NUMBER " << p.m_idata.id << '\n'
                                              << "POS  " << D_TERM(p.m_rdata.pos[0], << p.m_rdata.pos[1], << p.m_rdata.pos[2]) << "\n"
                                              << "LEV  " << lev  << " " << pld.m_lev << '\n'
                                              << "GRID " << grid << " " << pld.m_grid << '\n';
                            return false;
                        }
                    }
                }
            }
>>>>>>> 6d0026f2
        }
    }
    
    return true;
}

template <int NR, int NI, int NA>
void
ParticleContainer<NR, NI, NA>::Checkpoint (const std::string& dir,
					   const std::string& name,
					   bool               is_checkpoint) const
{
    BL_PROFILE("ParticleContainer<NR, NI, NA>::Checkpoint()");
    BL_ASSERT(OK());

    BL_ASSERT(sizeof(typename ParticleType::RealType) == 4 || sizeof(typename ParticleType::RealType) == 8);

    const int  MyProc   = ParallelDescriptor::MyProc();
    const int  NProcs   = ParallelDescriptor::NProcs();
    const int  IOProc   = ParallelDescriptor::IOProcessorNumber();
    const Real strttime = ParallelDescriptor::second();
    //
    // We store the particles in a subdirectory of "dir".
    //
    std::string pdir = dir;

    if (!pdir.empty() && pdir[pdir.size()-1] != '/')
        pdir += '/';

    pdir += name;
    //
    // Only the I/O processor makes the directory if it doesn't already exist.
    //
    if (ParallelDescriptor::IOProcessor())
        if (!amrex::UtilCreateDirectory(pdir, 0755))
            amrex::CreateDirectoryFailed(pdir);
    //
    // Force other processors to wait till directory is built.
    //
    ParallelDescriptor::Barrier();
    //
    // The header contains the info we need to read back in the particles.
    //
    // Only the I/O processor writes to the header file.
    //
    std::ofstream HdrFile;

    long nparticles = 0;

    for (int lev = 0; lev < m_particles.size();  lev++) {
      const AoSMap& pmap = m_particles[lev];
      for (const auto& kv : pmap) {
	const AoS& pbox = kv.second;
	for (const auto& p : pbox) {
	  if (p.m_idata.id > 0)
	    //
	    // Only count (and checkpoint) valid particles.
	    //
	    nparticles++;
	}
      }
    }

    ParallelDescriptor::ReduceLongSum(nparticles,IOProc);

    int maxnextid = ParticleType::NextID();

    ParticleType::NextID(maxnextid);

    ParallelDescriptor::ReduceIntMax(maxnextid,IOProc);

    if (ParallelDescriptor::IOProcessor())
      {
        std::string HdrFileName = pdir;
	
        if (!HdrFileName.empty() && HdrFileName[HdrFileName.size()-1] != '/')
	  HdrFileName += '/';
	
        HdrFileName += "Header";
	
        HdrFile.open(HdrFileName.c_str(), std::ios::out|std::ios::trunc);
	
        if (!HdrFile.good())
	  amrex::FileOpenFailed(HdrFileName);
        //
        // First thing written is our Checkpoint/Restart version string.
        // 
        // We append "_single" or "_double" to the version string indicating
        // whether we're using "float" or "double" floating point data in the
        // particles so that we can Restart from the checkpoint files.
        //
        if (sizeof(typename ParticleType::RealType) == 4)
	  {
            HdrFile << ParticleType::Version() << "_single" << '\n';
	  }
        else
	  {
            HdrFile << ParticleType::Version() << "_double" << '\n';
	  }
        //
        // BL_SPACEDIM and N for sanity checking.
        //
        HdrFile << BL_SPACEDIM << '\n';
	
	// The number of extra real parameters
        HdrFile << NR + NA << '\n';

	// The number of extra int parameters
        HdrFile << NI << '\n';
	
        //
        // The total number of particles.
        //
        HdrFile << nparticles << '\n';
        //
        // The value of nextid that we need to restore on restart.
        //
        HdrFile << maxnextid << '\n';
        //
        // Then the finest level of the AMR hierarchy.
        //
        HdrFile << m_gdb->finestLevel() << '\n';
        //
        // Then the number of grids at each level.
        //
        for (int lev = 0; lev <= m_gdb->finestLevel(); lev++)
	  {
            HdrFile << m_gdb->ParticleBoxArray(lev).size() << '\n';
	  }
    }
    //
    // We want to write the data out in parallel.
    //
    // We'll allow up to nOutFiles active writers at a time.
    //
    int nOutFiles(64);
    ParmParse pp("particles");
    pp.query("particles_nfiles",nOutFiles);
    if(nOutFiles == -1) {
      nOutFiles = NProcs;
    }
    nOutFiles = std::max(1, std::min(nOutFiles,NProcs));
    
    for (int lev = 0; lev <= m_gdb->finestLevel(); lev++)
      {
        const bool gotsome = (NumberOfParticlesAtLevel(lev) > 0);
        //
        // We store the particles at each level in their own subdirectory.
        //
        std::string LevelDir = pdir;
	
        if (gotsome)
	  {
            if (!LevelDir.empty() && LevelDir[LevelDir.size()-1] != '/')
	      LevelDir += '/';
	    
            LevelDir = amrex::Concatenate(LevelDir + "Level_", lev, 1);
	    
            if (ParallelDescriptor::IOProcessor())
	      if (!amrex::UtilCreateDirectory(LevelDir, 0755))
		amrex::CreateDirectoryFailed(LevelDir);
            //
            // Force other processors to wait till directory is built.
            //
            ParallelDescriptor::Barrier();
	  }
	
	MFInfo info;
	info.SetAlloc(false);
	MultiFab state(m_gdb->ParticleBoxArray(lev),
		       m_gdb->ParticleDistributionMap(lev),
		       1,0,info);
        //
        // We eventually want to write out the file name and the offset
        // into that file into which each grid of particles is written.
        //
        Array<int>  which(state.size(),0);
        Array<int > count(state.size(),0);
        Array<long> where(state.size(),0);
	
        if (gotsome)
	  {
            const int   FileNumber   = MyProc % nOutFiles;
            std::string FullFileName = LevelDir;

            FullFileName += '/';
            FullFileName += ParticleType::DataPrefix();
            FullFileName += amrex::Concatenate("", FileNumber, 4);

            std::ofstream ParticleFile;

            VisMF::IO_Buffer io_buffer(VisMF::IO_Buffer_Size);

            ParticleFile.rdbuf()->pubsetbuf(io_buffer.dataPtr(), io_buffer.size());

            const int nSets = ((NProcs + (nOutFiles - 1)) / nOutFiles);
            const int mySet = (MyProc / nOutFiles);

            for (int iSet = 0; iSet < nSets; ++iSet)
            {
                if (mySet == iSet)
                {
                    //
                    // Write all the data at this level to the file.
                    //
                    if (iSet == 0)
                        //
                        // First set.
                        //
                        ParticleFile.open(FullFileName.c_str(),
                                          std::ios::out|std::ios::trunc|std::ios::binary);
                    else
                    {
                        ParticleFile.open(FullFileName.c_str(),
                                          std::ios::out|std::ios::app|std::ios::binary);
                        //
                        // Set to the end of the file.
                        //
                        ParticleFile.seekp(0, std::ios::end);
                    }

                    if (!ParticleFile.good())
                        amrex::FileOpenFailed(FullFileName);
                    //
                    // Write out all the valid particles we own at the specified level.
                    // Do it grid block by grid block remembering the seek offset
                    // for the start of writing of each block of data.
                    //
                    WriteParticles(lev, ParticleFile, FileNumber, which, count, where, is_checkpoint);

                    ParticleFile.flush();

                    ParticleFile.close();

                    if (!ParticleFile.good())
                        amrex::Abort("ParticleContainer<NR, NI, NA>::Checkpoint(): problem writing ParticleFile");

                    int iBuff = 0, wakeUpPID = (MyProc + nOutFiles), tag = (MyProc % nOutFiles);

                    if (wakeUpPID < NProcs)
                    {
                        ParallelDescriptor::Send(&iBuff, 1, wakeUpPID, tag);
                    }
                }

                if (mySet == (iSet + 1))
                {
                    //
                    // Next set waits.
                    //
                    int iBuff, waitForPID = (MyProc - nOutFiles), tag = (MyProc % nOutFiles);

                    ParallelDescriptor::Recv(&iBuff, 1, waitForPID, tag);
                }
            }

            ParallelDescriptor::ReduceIntSum (which.dataPtr(), which.size(), IOProc);
            ParallelDescriptor::ReduceIntSum (count.dataPtr(), count.size(), IOProc);
            ParallelDescriptor::ReduceLongSum(where.dataPtr(), where.size(), IOProc);
        }

        if (ParallelDescriptor::IOProcessor())
        {
            for (int j = 0; j < state.size(); j++)
            {
                //
                // We now write the which file, the particle count, and the
                // file offset into which the data for each grid was written,
                // to the header file.
                //
                HdrFile << which[j] << ' ' << count[j] << ' ' << where[j] << '\n';
            }

            if (gotsome)
            {
                //
                // Unlink any zero-length data files.
                //
                Array<long> cnt(nOutFiles,0);

                for (int i = 0, N=count.size(); i < N; i++)
                    cnt[which[i]] += count[i];

                for (int i = 0, N=cnt.size(); i < N; i++)
                {
                    if (cnt[i] == 0)
                    {
                        std::string FullFileName = LevelDir;

                        FullFileName += '/';
                        FullFileName += ParticleType::DataPrefix();
                        FullFileName += amrex::Concatenate("", i, 4);

                        amrex::UnlinkFile(FullFileName.c_str());
                    }
                }
            }
        }
    }

    if (m_verbose > 1)
    {
        Real stoptime = ParallelDescriptor::second() - strttime;

        ParallelDescriptor::ReduceRealMax(stoptime,IOProc);

        if (ParallelDescriptor::IOProcessor())
        {
            HdrFile.flush();

            HdrFile.close();

            if (!HdrFile.good())
                amrex::Abort("ParticleContainer<NR, NI, NA>::Checkpoint(): problem writing HdrFile");

            std::cout << "ParticleContainer<NR, NI, NA>::Checkpoint() time: " << stoptime << '\n';
        }
    }
}

template <int NR, int NI, int NA>
void
ParticleContainer<NR, NI, NA>::WritePlotFile (const std::string& dir,
					      const std::string& name) const
{
    BL_PROFILE("ParticleContainer<NR, NI, NA>::WritePlotFile()");
    BL_ASSERT(OK());
    bool is_checkpoint = false;

    // For yt we need exactly the chk particle format so would need to set is_checkpoint = true
    // Anyway, it's not too bad to have particle ids on disk,
    // think of merger trees or backtracing of particles for nested ics
    // is_checkpoint = true; 
    Checkpoint(dir,name,is_checkpoint);
}

template <int NR, int NI, int NA>
void
ParticleContainer<NR, NI, NA>::WriteParticles (int            lev,
					       std::ofstream& ofs,
					       int            fnum,
					       Array<int>&    which,
					       Array<int>&    count,
					       Array<long>&   where,
					       bool           is_checkpoint) const
{

    BL_PROFILE("ParticleContainer<NR, NI, NA>::WriteParticles()");
    const AoSMap&     pmap  = m_particles[lev];

    // For a each grid, the tiles it contains
    std::map<int, Array<int> > tile_map;

    for (const auto& kv : m_particles[lev]) {
      const int grid = kv.first.first;
      const int tile = kv.first.second;
      tile_map[grid].push_back(tile);

      // Only write out valid particles.
      int cnt = 0;	
      auto pmap_it = pmap.find(std::make_pair(grid, tile));

      if (pmap_it != pmap.end()) {
	for (const auto& p : pmap_it->second) {
	  if (p.m_idata.id > 0)
	    cnt++;
	}
      }
      count[grid] += cnt;
    }
	
    MFInfo info;
    info.SetAlloc(false);
    MultiFab state(m_gdb->ParticleBoxArray(lev),
		   m_gdb->ParticleDistributionMap(lev),
		   1,0,info);

    for (MFIter mfi(state); mfi.isValid(); ++mfi) {
      const int grid = mfi.index();
      
      which[grid] = fnum;
      where[grid] = VisMF::FileOffset(ofs);
      
      if (count[grid] == 0) continue;
      
      if (is_checkpoint) {
	// First write out the integer data in binary.
	const int iChunkSize = 2;
	Array<int> istuff(count[grid]*iChunkSize);
	int* iptr = istuff.dataPtr();

	for (unsigned i = 0; i < tile_map[grid].size(); i++) {
	  const AoS& pbox = m_particles[lev].at(std::make_pair(grid, tile_map[grid][i]));
	  for (const auto& p : pbox) {
	    if (p.m_idata.id > 0) {
	      iptr[0] = p.m_idata.id;
	      iptr[1] = p.m_idata.cpu;
	      iptr += iChunkSize;
	    }
	  }
	}
	ofs.write((char*)istuff.dataPtr(),istuff.size()*sizeof(int));
      }
      
      // Write the Real data in binary.
      const int rChunkSize = BL_SPACEDIM + NR + NA;
      Array<typename ParticleType::RealType> rstuff(count[grid]*rChunkSize);
      typename ParticleType::RealType* rptr = rstuff.dataPtr();

      for (unsigned i = 0; i < tile_map[grid].size(); i++) {
	const AoS& pbox = m_particles[lev].at(std::make_pair(grid, tile_map[grid][i]));
	int pindex = 0;
	for (const auto& p : pbox) {
	  if (p.m_idata.id > 0) {
	    for (int j = 0; j < BL_SPACEDIM + NR; j++)
	      rptr[j] = p.m_rdata.arr[j];
	    rptr += BL_SPACEDIM + NR;
	    for (int j = 0; j < NA; j++) {
	      const SoA& soa  = m_arraydata[lev].at(std::make_pair(grid, tile_map[grid][i]));
	      rptr[j] = (typename ParticleType::RealType) soa[j][pindex];
	    }
	    rptr += NA;
	  }
	  ++pindex;
	}
      }
      
      ofs.write((char*)rstuff.dataPtr(),rstuff.size()*sizeof(typename ParticleType::RealType));
    }
}

template <int NR, int NI, int NA>
void
ParticleContainer<NR, NI, NA>::Restart (const std::string& dir,
					const std::string& file,
					bool is_checkpoint)
{
  BL_PROFILE("ParticleContainer<NR, NI, NA>::Restart()");
  BL_ASSERT(!dir.empty());
  BL_ASSERT(!file.empty());
  
  const Real strttime = ParallelDescriptor::second();
  
  std::string fullname = dir;
  if (!fullname.empty() && fullname[fullname.size()-1] != '/')
    fullname += '/';
  fullname += file;
  std::string HdrFileName = fullname;
  if (!HdrFileName.empty() && HdrFileName[HdrFileName.size()-1] != '/')
    HdrFileName += '/';
  HdrFileName += "Header";
  
  Array<char> fileCharPtr;
  ParallelDescriptor::ReadAndBcastFile(HdrFileName, fileCharPtr);
  std::string fileCharPtrString(fileCharPtr.dataPtr());
  std::istringstream HdrFile(fileCharPtrString, std::istringstream::in);
  
  std::string version;
  HdrFile >> version;
  BL_ASSERT(!version.empty());
  
  // What do our version strings mean?
  // "Version_One_Dot_Zero" -- hard-wired to write out in double precision.
  // "Version_One_Dot_One" -- can write out either as either single or double precision.
  // Appended to the latter version string are either "_single" or "_double" to
  // indicate how the particles were written.
  std::string how;
  if (version.find("Version_One_Dot_Zero") != std::string::npos) {
    how = "double";
  }
  else if (version.find("Version_One_Dot_One") != std::string::npos) {
    if (version.find("_single") != std::string::npos) {
      how = "single";
    }
    else if (version.find("_double") != std::string::npos) {
      how = "double";
    }
    else {
      std::string msg("ParticleContainer<NR, NI, NA>::Restart(): bad version string: ");
      msg += version;
      amrex::Error(version.c_str());
    }
  }
  else {
    std::string msg("ParticleContainer<NR, NI, NA>::Restart(): unknown version string: ");
    msg += version;
    amrex::Abort(msg.c_str());
  }
  
  int dm;
  HdrFile >> dm;
  if (dm != BL_SPACEDIM)
    amrex::Abort("ParticleContainer<NR, NI, NA>::Restart(): dm != BL_SPACEDIM");
  
  int nr;
  HdrFile >> nr;
  if (nr != NR + NA)
    amrex::Abort("ParticleContainer<NR, NI, NA>::Restart(): nr != NR + NA");

  int ni;
  HdrFile >> ni;
  if (ni != NI)
    amrex::Abort("ParticleContainer<NR, NI, NA>::Restart(): ni != NI");
  
  long nparticles;
  HdrFile >> nparticles;
  BL_ASSERT(nparticles >= 0);
  
  int maxnextid;
  HdrFile >> maxnextid;
  BL_ASSERT(maxnextid > 0);
  ParticleType::NextID(maxnextid);
  
  int finest_level;
  HdrFile >> finest_level;
  BL_ASSERT(finest_level >= 0);
  
  Array<int> ngrids(finest_level+1);
  BL_ASSERT(finest_level == m_gdb->finestLevel());
  for (int lev = 0; lev <= finest_level; lev++) {
    HdrFile >> ngrids[lev];
    BL_ASSERT(ngrids[lev] > 0);
    BL_ASSERT(ngrids[lev] == int(m_gdb->ParticleBoxArray(lev).size()));
  }
  
  m_particles.resize(m_gdb->finestLevel()+1);
  m_arraydata.resize(m_gdb->finestLevel()+1);
  m_dummy_mf.resize(m_gdb->finestLevel()+1);
  
  for (int lev = 0; lev <= finest_level; lev++) {
    Array<int>  which(ngrids[lev]);
    Array<int>  count(ngrids[lev]);
    Array<long> where(ngrids[lev]);
    for (int i = 0; i < ngrids[lev]; i++) {
      HdrFile >> which[i] >> count[i] >> where[i];
    }
    
    RedefineDummyMF(lev);
    
    for (MFIter mfi(*m_dummy_mf[lev]); mfi.isValid(); ++mfi) {
      const int grid = mfi.index();
      
      if (count[grid] <= 0) continue;
      
      // The file names in the header file are relative.
      std::string name = fullname;
    
      if (!name.empty() && name[name.size()-1] != '/')
	name += '/';
      
      name += "Level_";
      name += amrex::Concatenate("", lev, 1);
      name += '/';
      name += ParticleType::DataPrefix();
      name += amrex::Concatenate("", which[grid], 4);
      
      std::ifstream ParticleFile;
      
      ParticleFile.open(name.c_str(), std::ios::in);
    
      if (!ParticleFile.good())
	amrex::FileOpenFailed(name);
      
      ParticleFile.seekg(where[grid], std::ios::beg);
      
      if (how == "single") {
	ReadParticles<float>(count[grid], grid, lev, is_checkpoint, ParticleFile);
      }
      else if (how == "double") {
	ReadParticles<double>(count[grid], grid, lev, is_checkpoint, ParticleFile);
      }
      else {
	std::string msg("ParticleContainer<NR, NI, NA>::Restart(): bad parameter: ");
	msg += how;
	amrex::Error(msg.c_str());
      }
      
      ParticleFile.close();
      
      if (!ParticleFile.good())
	amrex::Abort("ParticleContainer<NR, NI, NA>::Restart(): problem reading particles");
    }
  }

  BL_ASSERT(OK());
  
  if (m_verbose > 1) {
    Real stoptime = ParallelDescriptor::second() - strttime;	
    ParallelDescriptor::ReduceRealMax(stoptime, ParallelDescriptor::IOProcessorNumber());
    amrex::Print() << "ParticleContainer<NR, NI, NA>::Restart() time: " << stoptime << '\n';
  }
}

// Read a batch of particles from the checkpoint file
template <int NR, int NI, int NA>
template <class RTYPE>
void
ParticleContainer<NR, NI, NA>::ReadParticles (int            cnt,
					      int            grd,
					      int            lev,
					      bool           is_checkpoint,
					      std::ifstream& ifs) 
{
    BL_PROFILE("ParticleContainer<NR, NI, NA>::ReadParticles()");
    BL_ASSERT(cnt > 0);
    BL_ASSERT(lev < int(m_particles.size()));
    BL_ASSERT(lev >= 0 && lev <= m_gdb->finestLevel());
    BL_ASSERT(grd >= 0 && grd < m_gdb->ParticleBoxArray(lev).size());

    // First read in the integer data in binary.  We do not store
    // the m_lev and m_grid data on disk.  We can easily recreate
    // that given the structure of the checkpoint file.
    const int iChunkSize = 2;
    Array<int> istuff(cnt*iChunkSize);
    if (is_checkpoint)
        ifs.read((char*)istuff.dataPtr(),istuff.size()*sizeof(int));

    // Then the real data in binary.
    const int rChunkSize = BL_SPACEDIM + NR + NA;
    Array<RTYPE> rstuff(cnt*rChunkSize);
    ifs.read((char*)rstuff.dataPtr(),rstuff.size()*sizeof(RTYPE));

    // Now reassemble the particles.
    int*   iptr = istuff.dataPtr();
    RTYPE* rptr = rstuff.dataPtr();

    // If we are restarting from a plotfile instead of a checkpoint file, then we do not
    //    read in the particle id's, so we need to reset the id counter to zero and renumber them
    if (!is_checkpoint) {
      int maxnextid = 1;
      ParticleType::NextID(maxnextid);
    }

    ParticleType p;
    ParticleLocData pld;
    for (int i = 0; i < cnt; i++) {
      if (is_checkpoint) {
	p.m_idata.id   = iptr[0];
	p.m_idata.cpu  = iptr[1];
      }
      else {
	p.m_idata.id   = ParticleType::NextID();
	p.m_idata.cpu  = ParallelDescriptor::MyProc();
      }

      BL_ASSERT(p.m_idata.id > 0);

      iptr += iChunkSize;

      D_TERM(p.m_rdata.pos[0] = rptr[0];,
	     p.m_rdata.pos[1] = rptr[1];,
	     p.m_rdata.pos[2] = rptr[2];);

      for (int j = 0; j < NR; j++)
	p.m_rdata.arr[BL_SPACEDIM+j] = rptr[BL_SPACEDIM+j];

      rptr += BL_SPACEDIM + NR;
      
      locateParticle(p, pld, 0, m_gdb->finestLevel(), 0);

      for (int j = 0; j < NA; j++) {
	SoA& soa  = m_arraydata[lev][std::make_pair(grd, pld.m_tile)];
	soa[j][i] = rptr[j];
      }
      rptr += NA;

      AoS& pbox = m_particles[lev][std::make_pair(grd, pld.m_tile)];
      pbox.push_back(p);
    }
}

template <int NR, int NI, int NA>
void
ParticleContainer<NR, NI, NA>::WriteAsciiFile (const std::string& filename)
{
    BL_PROFILE("ParticleContainer<NR, NI, NA>::WriteAsciiFile()");
    BL_ASSERT(!filename.empty());

    const Real strttime = ParallelDescriptor::second();
    //
    // Count # of valid particles.
    //
    long nparticles = 0;

    for (int lev = 0; lev < m_particles.size();  lev++) {
      AoSMap& pmap = m_particles[lev];
      for (const auto& kv : pmap) {
	const AoS& pbox = kv.second;
	for (const auto& p : pbox) {
	  if (p.m_idata.id > 0)
	    //
	    // Only count (and checkpoint) valid particles.
	    //
	    nparticles++;
	}
      }
    }
    
    //
    // And send count to I/O processor.
    //
    ParallelDescriptor::ReduceLongSum(nparticles,ParallelDescriptor::IOProcessorNumber());

    if (ParallelDescriptor::IOProcessor())
    {
        //
        // Have I/O processor open file and write out particle count.
        //
        std::ofstream File;

        File.open(filename.c_str(), std::ios::out|std::ios::trunc);

        if (!File.good())
            amrex::FileOpenFailed(filename);

        File << nparticles << '\n';
            
        File.flush();

        File.close();

        if (!File.good())
            amrex::Abort("ParticleContainer<NR, NI, NA>::WriteAsciiFile(): problem writing file");
    }

    ParallelDescriptor::Barrier();

    const int MyProc = ParallelDescriptor::MyProc();

    for (int i = 0; i < ParallelDescriptor::NProcs(); i++)
    {
        if (MyProc == i)
        {
            //
            // Each CPU opens the file for appending and adds its particles.
            //
            std::ofstream File;

            VisMF::IO_Buffer io_buffer(VisMF::IO_Buffer_Size);

            File.rdbuf()->pubsetbuf(io_buffer.dataPtr(), io_buffer.size());

            File.open(filename.c_str(), std::ios::out|std::ios::app);

            File.precision(15);

            if (!File.good())
                amrex::FileOpenFailed(filename);

	    for (int lev = 0; lev < m_particles.size();  lev++) {
	      AoSMap& pmap = m_particles[lev];
	      for (const auto& kv : pmap) {
		const AoS& pbox = kv.second;
		
		int index = 0;
		for (auto it = pbox.cbegin(); it != pbox.cend(); ++it) {
		    if (it->m_idata.id > 0) {
		      
		      File << it->m_idata.id  << ' ';
		      File << it->m_idata.cpu << ' ';
		      
		      D_TERM(File << it->m_rdata.pos[0] << ' ',
			     << it->m_rdata.pos[1] << ' ',
			     << it->m_rdata.pos[2] << ' ');
		      
		      for (int i = 0; i < NA; i++)
			File << m_arraydata[lev][kv.first][i][index] << ' ';
		      index++;
		      
		      for (int i = BL_SPACEDIM; i < BL_SPACEDIM + NR; i++) {
			char ws = (i == BL_SPACEDIM + NR - 1) ? '\n' : ' ';
			File << it->m_rdata.arr[i] << ws;
		      }
		    }
		}
	      }
            }
	    
            File.flush();
	    
            File.close();

            if (!File.good())
	      amrex::Abort("ParticleContainer<NR, NI, NA>::WriteAsciiFile(): problem writing file");
	    
        }
	
        ParallelDescriptor::Barrier();
    }
    
    if (m_verbose > 1)
      {
        Real stoptime = ParallelDescriptor::second() - strttime;
	
        ParallelDescriptor::ReduceRealMax(stoptime,ParallelDescriptor::IOProcessorNumber());
	
        amrex::Print() << "ParticleContainer<NR, NI, NA>::WriteAsciiFile() time: " << stoptime << '\n';
      }
}

template <int NR, int NI, int NA>
bool
ParticleContainer<NR, NI, NA>::CrseToFine (const BoxArray&       cfba,
					   const Array<IntVect>& cells,
					   Array<IntVect>&       cfshifts,
					   const Geometry&       gm,
					   Array<int>&           which,
					   Array<IntVect>&       pshifts) const
{
    BL_PROFILE("ParticleContainer<NR, NI, NA>::CrseToFine()");
    //
    // We're in AssignDensity(). We want to know whether or not updating
    // with a particle, will we cross a  crse->fine boundary of the level
    // with coarsened fine BoxArray "cfba".  "cells" are as calculated from
    // CIC_Cells_Fracs().
    //
    const int M = cells.size();

    which.resize(M);
    cfshifts.resize(M);

    for (int i = 0; i < M; i++)
        which[i] =  0;

    bool result = false;

    for (int i = 0; i < M; i++)
    {
        if (cfba.contains(cells[i]))
        {
            result      = true;
            which[i]    = 1;
            cfshifts[i] = IntVect::TheZeroVector();
        }
        else if (!gm.Domain().contains(cells[i]))
        {
            BL_ASSERT(gm.isAnyPeriodic());
            //
            // Can the cell be shifted into cfba?
            //
            const Box bx(cells[i],cells[i]);

            gm.periodicShift(bx, gm.Domain(), pshifts);

            if (!pshifts.empty())
            {
                BL_ASSERT(pshifts.size() == 1);

                const Box& dbx = bx - pshifts[0];

                BL_ASSERT(dbx.ok());

                if (cfba.contains(dbx))
                {
                    //
                    // Note that pshifts[0] is from the coarse perspective.
                    // We'll later need to multiply it by ref ratio to use
                    // at the fine level.
                    //
                    result      = true;
                    which[i]    = 1;
                    cfshifts[i] = pshifts[0];
                }
            }
        }
    }

    return result;
}

template <int NR, int NI, int NA>
bool
ParticleContainer<NR, NI, NA>::FineToCrse (const ParticleType&                p,
					   int                                flev,
					   const Array<IntVect>&              fcells,
					   const BoxArray&                    fvalid,
					   const BoxArray&                    compfvalid_grown,
					   Array<IntVect>&                    ccells,
					   Array<Real>&                       cfracs,
					   Array<int>&                        which,
					   Array<int>&                        cgrid,
					   Array<IntVect>&                    pshifts,
					   std::vector< std::pair<int,Box> >& isects) const
{
    BL_PROFILE("ParticleContainer<NR, NI, NA>::FineToCrse()");
    BL_ASSERT(m_gdb != 0);
    BL_ASSERT(flev > 0);
    //
    // We're in AssignDensity(). We want to know whether or not updating
    // with a particle we'll cross a fine->crse boundary.  Note that crossing
    // a periodic boundary, where the periodic shift lies in our valid region,
    // is not considered a Fine->Crse crossing.
    //
    const int M = fcells.size();

    which.resize(M);
    cgrid.resize(M);
    ccells.resize(M);
    cfracs.resize(M);

    for (int i = 0; i < M; i++)
    {
        cgrid[i] = -1;
        which[i] =  0;
    }

    ParticleLocData pld;
    Where(p, pld);

    const Box& ibx = amrex::grow(m_gdb->ParticleBoxArray(flev)[pld.m_grid],-1);

    BL_ASSERT(ibx.ok());

    if (ibx.contains(pld.m_cell))
        //
        // We're strictly contained in our valid box.
        // We can't cross a fine->crse boundary.
        //
        return false;

    if (!compfvalid_grown.contains(pld.m_cell))
        //
        // We're strictly contained in our "valid" region. Note that the valid
        // region contains any periodically shifted ghost cells that intersect
        // valid region.
        //
        return false;
    //
    // Otherwise ...
    //
    const Geometry& cgm = m_gdb->Geom(flev-1);
    const IntVect&  rr  = m_gdb->refRatio(flev-1);
    const BoxArray& cba = m_gdb->ParticleBoxArray(flev-1);

    Particle<NR, NI>::CIC_Cells_Fracs(p, cgm.ProbLo(), cgm.CellSize(), cfracs, ccells);

    bool result = false;

    for (int i = 0; i < M; i++)
    {
        IntVect ccell_refined = ccells[i]*rr;
        //
        // We've got to protect against the case when we're at the low
        // end of the domain because coarsening & refining don't work right
        // when indices go negative.
        //
        for (int dm = 0; dm < BL_SPACEDIM; dm++)
            ccell_refined[dm] = std::max(ccell_refined[dm], -1);

        if (!fvalid.contains(ccell_refined))
        {
            result   = true;
            which[i] = 1;

            Box cbx(ccells[i],ccells[i]);
    
            if (!cgm.Domain().contains(ccells[i]))
            {
                //
                // We must be at a periodic boundary.
                // Find valid box into which we can be periodically shifted.
                //
                BL_ASSERT(cgm.isAnyPeriodic());

                cgm.periodicShift(cbx, cgm.Domain(), pshifts);

                BL_ASSERT(pshifts.size() == 1);

                cbx -= pshifts[0];

                ccells[i] -= pshifts[0];
                BL_ASSERT(cbx.ok());
                BL_ASSERT(cgm.Domain().contains(cbx));
            }
            //
            // Which grid at the crse level do we need to update?
            //
            cba.intersections(cbx,isects,true,0);

            BL_ASSERT(!isects.empty());

            cgrid[i] = isects[0].first;  // The grid ID at crse level that we hit.
        }
    }

    return result;
}

template <int NR, int NI, int NA>
void
ParticleContainer<NR, NI, NA>::FineCellsToUpdateFromCrse (const ParticleType&                p,
						      int                                lev,
						      const IntVect&                     ccell,
						      const IntVect&                     cshift,
						      Array<int>&                        fgrid,
						      Array<Real>&                       ffrac,
						      Array<IntVect>&                    fcells,
						      std::vector< std::pair<int,Box> >& isects) const
{
    BL_PROFILE("ParticleContainer<NR, NI, NA>::FineCellsToUpdateFromCrse()");
    BL_ASSERT(lev >= 0);
    BL_ASSERT(lev < m_gdb->finestLevel());

    const Box&      fbx = amrex::refine(Box(ccell,ccell),m_gdb->refRatio(lev));
    const BoxArray& fba = m_gdb->ParticleBoxArray(lev+1);
    const Real*     plo = m_gdb->Geom(lev).ProbLo();
    const Real*     dx  = m_gdb->Geom(lev).CellSize();
    const Real*     fdx = m_gdb->Geom(lev+1).CellSize();

    if (cshift == IntVect::TheZeroVector())
    {
        BL_ASSERT(fba.contains(fbx));
    }
    //
    // Instead of clear()ing these we'll do a resize(0).
    // This'll preserve their capacity so that we'll only need
    // to do any memory allocation when their capacity needs to increase.
    //
    fgrid.resize(0);
    ffrac.resize(0);
    fcells.resize(0);
    //
    // Which fine cells does particle "p" (that wants to update "ccell") do we
    // touch at the finer level?
    //
    for (IntVect iv = fbx.smallEnd(); iv <= fbx.bigEnd(); fbx.next(iv))
    {
        bool touches = true;

        for (int k = 0; k < BL_SPACEDIM; k++)
        {
            const Real celllo = iv[k]  * fdx[k] + plo[k];
            const Real cellhi = celllo + fdx[k];

            if ((p.m_rdata.pos[k] < celllo) && (celllo > (p.m_rdata.pos[k] + dx[k]/2)))
                touches = false;

            if ((p.m_rdata.pos[k] > cellhi) && (cellhi < (p.m_rdata.pos[k] - dx[k]/2)))
                touches = false;
        }

        if (touches)
        {
            fcells.push_back(iv);
        }
    }

    Real sum_fine = 0;
    //
    // We need to figure out the fine fractions and the fine grid needed updating.
    //
    for (int j = 0; j < fcells.size(); j++)
    {
        IntVect& iv = fcells[j];

        Real the_frac = 1;

        for (int k = 0; k < BL_SPACEDIM; k++)
        {
            const Real celllo = (iv[k] * fdx[k] + plo[k]);

            if (p.m_rdata.pos[k] <= celllo)
            {
                const Real isecthi = p.m_rdata.pos[k] + dx[k]/2;

                the_frac *= std::min((isecthi - celllo),fdx[k]);
            }
            else
            {
                const Real cellhi  = (iv[k]+1) * fdx[k] + plo[k];
                const Real isectlo = p.m_rdata.pos[k] - dx[k]/2;

                the_frac *= std::min((cellhi - isectlo),fdx[k]);
            }
        }

        ffrac.push_back(the_frac);

        sum_fine += the_frac;

        if (cshift != IntVect::TheZeroVector())
        {
            //
            // Update to the correct fine cell needing updating.
            // Note that "cshift" is from the coarse perspective.
            //
            const IntVect& fshift = cshift * m_gdb->refRatio(lev);
            //
            // Update fcells[j] to indicate a shifted fine cell needing updating.
            //
            iv -= fshift;
        }

        fba.intersections(Box(iv,iv),isects,true,0);

        BL_ASSERT(!isects.empty());

        fgrid.push_back(isects[0].first);
    }

    BL_ASSERT(ffrac.size() == fcells.size());
    BL_ASSERT(fgrid.size() == fcells.size());
    //
    // Now adjust the fine fractions so they sum to one.
    //
    for (int j = 0; j < ffrac.size(); j++)
        ffrac[j] /= sum_fine;
}


//
// This is the multi-level version.
// The Array should be empty on input.
// There'll be finest_level+1 of them.
//
template <int NR, int NI, int NA>
void
ParticleContainer<NR, NI, NA>::AssignDensity (int rho_index, bool sub_cycle,
					      Array<std::unique_ptr<MultiFab> >& mf_to_be_filled, 
					      int lev_min, int ncomp, int finest_level) const
{
    if (rho_index != 0) amrex::Abort("AssignDensity only works if rho_index = 0");

    BL_PROFILE("ParticleContainer<NR, NI, NA>::AssignDensity()");
    BL_ASSERT(NR >= 1);
    BL_ASSERT(NR >= ncomp);
    BL_ASSERT(ncomp == 1 || ncomp == BL_SPACEDIM+1);

    if (finest_level == -1) {
      finest_level = m_gdb->finestLevel();
    }
    while (!m_gdb->LevelDefined(finest_level)) {
      finest_level--;
    }
    //
    // The size of the returned multifab is limited by lev_min and 
    // finest_level. In the following code, lev is the real level, 
    // lev_index is the corresponding index for mf. 
    //

    // Create the space for mf_to_be_filled, regardless of whether we'll need a temporary mf
    mf_to_be_filled.resize(finest_level+1-lev_min);
    for (int lev = lev_min; lev <= finest_level; lev++)
    { 
        const int lev_index = lev - lev_min;
        mf_to_be_filled[lev_index].reset(new MultiFab(m_gdb->boxArray(lev),
						      m_gdb->DistributionMap(lev),
						      ncomp, 1));
	mf_to_be_filled[lev_index]->setVal(0.0);
    }

    // Test whether the grid structure of the boxArray is the same
    //       as the ParticleBoxArray at all levels 
    bool all_grids_the_same = true; 
    for (int lev = lev_min; lev <= finest_level; lev++) {
        if (!OnSameGrids(lev, *mf_to_be_filled[lev-lev_min])) {
	    all_grids_the_same = false;
	    break;
	}
    }

    Array<std::unique_ptr<MultiFab> > mf_part;
    if (!all_grids_the_same)
    { 
        // Create the space for the temporary, mf_part
        mf_part.resize(finest_level+1-lev_min);
        for (int lev = lev_min; lev <= finest_level; lev++)
        {
            const int lev_index = lev - lev_min;
            mf_part[lev_index].reset(new MultiFab(m_gdb->ParticleBoxArray(lev), 
						  m_gdb->ParticleDistributionMap(lev),
						  ncomp, 1));
	    mf_part[lev_index]->setVal(0.0);
        }
    }

    auto & mf = (all_grids_the_same) ? mf_to_be_filled : mf_part;

    if (finest_level == 0)
    {
        //
        // Just use the far simpler single-level version.
        //
        AssignDensitySingleLevel(rho_index, *mf[0],0,ncomp);
        //
        // I believe that we don't need any information in ghost cells so we don't copy those.
        //
        if ( ! all_grids_the_same) {
            mf_to_be_filled[0]->copy(*mf[0],0,0,ncomp);
	}
        return;
    }
    
    //
    // This is the "data" needed by other MPI procs.
    //
    std::map<int, Array<ParticleCommData> > data;

    const Real stime = ParallelDescriptor::second();
    //
    // Minimum M required.
    //
    const int M = D_TERM(2,+2,+4);

    Array<int>     cgrid(M);
    Array<int>    cwhich(M),  fwhich(M);
    Array<Real>    fracs(M),  cfracs(M);
    Array<IntVect> cells(M),  ccells(M), cfshifts(M);

    ParticleCommData pb;
    //
    // I'm going to allocate these badboys here & pass'm into routines that use'm.
    // This should greatly cut down on memory allocation/deallocation.
    //
    Array<IntVect>                    pshifts(27);
    std::vector< std::pair<int,Box> > isects;
    Array<int>                        fgrid(M);
    Array<Real>                       ffracs(M);
    Array<IntVect>                    fcells;
    //
    // "fvalid" contains all the valid region of the MultiFab at this level, together
    // with any ghost cells lying outside the domain, that can be periodically shifted into the
    // valid region.  "compfvalid" is the complement of the "fvalid", while "compfvalid_grown" is 
    // "compfvalid" grown by one.  Using these we can figure out whether or not a cell is in the
    // valid region of our MultiFab as well as whether or not we're at a Fine->Crse boundary.
    //
    for (int lev = lev_min; lev <= finest_level; lev++)
    {
        const Geometry& gm        = m_gdb->Geom(lev);
        const Geometry& gm_fine   = (lev < finest_level) ? m_gdb->Geom(lev+1) : gm;
        const Geometry& gm_coarse = (lev > 0) ? m_gdb->Geom(lev-1) : gm;
        const Box&      dm        = gm.Domain();
        const Real*     dx        = gm.CellSize();
        const Real*     plo       = gm.ProbLo();
        const Real*     dx_fine   = (lev < finest_level) ? m_gdb->Geom(lev+1).CellSize() : dx;
        const Real*     dx_coarse = (lev > 0) ? m_gdb->Geom(lev-1).CellSize() : dx;
        const int       lev_index = lev - lev_min;
        const BoxArray& grids     = mf[lev_index]->boxArray();
        const int       dgrow     = (lev == 0) ? 1 : m_gdb->MaxRefRatio(lev-1);

        BoxArray compfvalid, compfvalid_grown, fvalid = mf[lev_index]->boxArray();
        //
        // Do we have Fine->Crse overlap on a periodic boundary?
        // We want to add all ghost cells that can be shifted into valid region.
        //
        BoxList valid;

        for (int i = 0; i < grids.size(); i++)
        {
            if (gm.isAnyPeriodic())
            {
                const Box& dest = amrex::grow(grids[i],dgrow);

                if ( ! dm.contains(dest))
                {
                    for (int j = 0; j < grids.size(); j++)
                    {
                        BL_ASSERT(dm.contains(grids[j]));

                        gm.periodicShift(dest, grids[j], pshifts);

			for (const auto& kiv : pshifts)
                        {
                            const Box& sbx = grids[j] + kiv;
                            const Box& dbx = dest & sbx;

                            BL_ASSERT(dbx.ok());

                            valid.push_back(dbx);
                        }
                    }
                }
            }
        }
        if (valid.isNotEmpty())
        {
            //
            // We've got some Fine->Crse periodic overlap.
            // Don't forget to add the valid boxes too.
            //
            for (int i = 0; i < grids.size(); i++) {
                valid.push_back(grids[i]);
	    }
            fvalid = BoxArray(valid);
            fvalid.removeOverlap();
        }
        //
        // If we're at a lev < finestLevel, this is the coarsened fine BoxArray.
        // We use this for figuring out Crse->Fine issues.
        //
        BoxArray ccba;
        if (lev > 0)
        {
            ccba = m_gdb->boxArray(lev);
            ccba.coarsen(m_gdb->refRatio(lev-1));
        }
        BoxArray cfba;
        if (lev < finest_level)
        {
            cfba = m_gdb->boxArray(lev+1);
            cfba.coarsen(m_gdb->refRatio(lev));

            BL_ASSERT(mf[lev_index]->boxArray().contains(cfba));
        }
        //
        // This is cfba with any shifted ghost cells.
        //
        BoxArray cfvalid = cfba;

        if (lev < finest_level)
        {
            BoxList cvalid;

            const BoxArray& cgrids = mf[lev_index]->boxArray();

            for (int i = 0; i < cfba.size(); i++)
            {
                if (gm.isAnyPeriodic())
                {
                    const Box& dest = amrex::grow(cfba[i],mf[lev_index]->nGrow());

                    if ( ! dm.contains(dest))
                   { 
                        for (int j = 0; j < cgrids.size(); j++)
                        {
                            BL_ASSERT(dm.contains(cgrids[j]));

                            gm.periodicShift(dest, cgrids[j], pshifts);

			    for (const auto& kiv : pshifts)
                            {
                                const Box& sbx = cfba[i] - kiv;

                                cvalid.push_back(sbx);
                            }
                        }
                    }
                }
            }
            if (cvalid.isNotEmpty())
            {
                //
                // We've got some Fine->Crse periodic overlap.
                // Don't forget to add the valid boxes too.
                //
                for (int i = 0; i < cfba.size(); i++) {
                    cvalid.push_back(cfba[i]);
		}
                cfvalid = BoxArray(cvalid);
                cfvalid.removeOverlap();
            }
        }
        //
        // The "+1" is so we enclose the valid region together with any
        //  ghost cells that can be periodically shifted into valid.
        //
        compfvalid = amrex::complementIn(amrex::grow(dm,dgrow+1), fvalid);

        compfvalid_grown = compfvalid;
        compfvalid_grown.grow(1);
        compfvalid_grown.removeOverlap();
            
        if (gm.isAnyPeriodic() && ! gm.isAllPeriodic())
        {
            amrex::Error("AssignDensity: problem must be periodic in no or all directions");
        }
        //
        // If we're at a lev > 0, this is the coarsened BoxArray.
        // We use this for figuring out Fine->Crse issues.
        //
        BoxArray cba;
        if (lev > 0)
        {
            cba = m_gdb->boxArray(lev);
            cba.coarsen(m_gdb->refRatio(lev-1));
        }
        //
        // Do the grids at this level cover the full domain? If they do
        // there can be no Fine->Crse interactions at this level.
        //
        const bool GridsCoverDomain = fvalid.contains(m_gdb->Geom(lev).Domain());

	const AoSMap& pmap = m_particles[lev];
	for (const auto& kv : pmap) {
	  const int grid = kv.first.first;
	  const AoS& pbx = kv.second;
	  FArrayBox&  fab = (*mf[lev_index])[grid];
	  for (const auto& p : pbx)
            {
                if (p.m_idata.id <= 0) {
		  continue;
		}
                //
                // Get "fracs" and "cells" for the particle "p" at this level.
                //
                const int M = ParticleType::CIC_Cells_Fracs(p, plo, dx, fracs, cells);
                //
                // If this is not fully periodic then we have to be careful that no
                // particle's support leaves the domain. We test this by checking the low
                // and high corners respectively.
                //
                if ( ! gm.isAllPeriodic() && ! allow_particles_near_boundary) {
                    if ( ! gm.Domain().contains(cells[0]) || ! gm.Domain().contains(cells[M-1])) {
                        amrex::Error("AssignDensity: if not periodic, all particles must stay away from the domain boundary");
		    }
		}
                //
                // This section differs based on whether we subcycle.
                // Without subcycling we use the "stretchy" support for particles.
                // With subcycling a particles support is strictly defined 
                // by its resident level.
                //
                if (sub_cycle)
                {
                    bool isFiner    = false;
                    bool isBoundary = false;
                    //
                    // First sum the mass in the valid region
                    //
                    for (int i = 0; i < M; i++)
                    {
                        if (cfvalid.contains(cells[i]))
                        {
                            //
                            // Some part of the particle's mass lies in a 
                            // finer region; we'll deal with it shortly.
                            //
                            isFiner    = true;
                            isBoundary = true;
                            continue;
                        }
                        if ( ! fvalid.contains(cells[i]))
                        {
                            //
                            // We're out of the valid region.
                            //
                            isBoundary = true;
                            continue;
                        }
                        //
                        // Sum up mass in first component.
                        //
                        {
                            fab(cells[i],0) += p.m_rdata.arr[BL_SPACEDIM] * fracs[i];
                        }
                        //
                        // Sum up momenta in next components.
                        //

                        // If the domain is not periodic and we want to let particles
                        //    live near the boundary but "throw away" the contribution that 
                        //    does not fall into the domain ...
                        if ( ! gm.isAllPeriodic() && allow_particles_near_boundary &&
			     ! gm.Domain().contains(cells[i]))
			{
			  continue;
			}

                        for (int n = 1; n < ncomp; n++) {
                            fab(cells[i],n) += p.m_rdata.arr[BL_SPACEDIM + n] * p.m_rdata.arr[BL_SPACEDIM] * fracs[i];
			}
                    }
                    //
                    // Deal with mass that doesn't belong at this level.
                    // Here we assume proper nesting so that only one special case can
                    // be true for a given particle.
                    //
                    if (isBoundary)
                    {
                        if (isFiner)
                        {
                            BL_ASSERT(lev < finest_level);
                            //
                            // We're at a coarse->fine interface
                            //
                            // get fine cells/fracs
                            //
                            const int MF = ParticleType::CIC_Cells_Fracs(p, plo, dx_fine ,dx, ffracs, fcells);

                            for (int j = 0; j < MF; j++)
                            {
                                //
                                // Make sure this fine cell is valid. Check for periodicity.
                                //
                                const Box bx(fcells[j],fcells[j]);
                                gm_fine.periodicShift(bx, gm_fine.Domain(), pshifts);
                                if ( ! pshifts.empty())
                                {
                                    BL_ASSERT(int(pshifts.size()) == 1);
                                    fcells[j] = fcells[j] - pshifts[0];
                                }
                                mf[lev_index + 1]->boxArray().intersections(Box(fcells[j],fcells[j]),isects,true,0);
                                if (isects.size() == 0) {
                                    continue;
				}
                                const int grid = isects[0].first; 
                                const int who  = mf[lev_index+1]->DistributionMap()[grid];

                                if (who == ParallelDescriptor::MyProc())
                                {
                                    //
                                    // Sum up mass in first component.
                                    //
                                    {
                                        (*mf[lev_index+1])[grid](fcells[j],0) += p.m_rdata.arr[BL_SPACEDIM] * ffracs[j];
                                    }
                                    //
                                    // Sum up momenta in next components.
                                    //
                                    for (int n = 1; n < ncomp; n++) {
                                        (*mf[lev_index+1])[grid](fcells[j],n) += p.m_rdata.arr[BL_SPACEDIM+n] * p.m_rdata.arr[BL_SPACEDIM] * ffracs[j];
				    }
                                }
                                else
                                {

				  pb.m_lev  = lev+1;
				  pb.m_grid = grid;
				  pb.m_cell = fcells[j];

				  //
				  // Sum up mass in first component.
				  //
				  {
				    pb.m_data[0] = p.m_rdata.arr[BL_SPACEDIM] *  ffracs[j];
				  }
				  
				  //
				  // Sum up momenta in next components.
				  //
				  for (int n = 1; n < ncomp; n++) {
				    pb.m_data[n] = p.m_rdata.arr[BL_SPACEDIM+n] * p.m_rdata.arr[BL_SPACEDIM] * ffracs[j];
				  }
				  
				  data[who].push_back(pb);
                                }
                            }
                        }
                        else if (lev_index > 0)
                        {
                            //
                            // We must be at a fine->coarse interface.
                            //
                            const int MC = ParticleType::CIC_Cells_Fracs(p, plo, dx_coarse, dx, cfracs, ccells);
                            for (int j = 0; j < MC; j++)
                            {
                                //
                                // Make sure this coarse cell isn't in this level's valid region.
                                // This may not matter.
                                //
                                if (cba.contains(ccells[j]))
                                    continue;
                                //
                                // Check for periodicity.
                                //
                                const Box bx(ccells[j],ccells[j]);
                                gm_coarse.periodicShift(bx, gm_coarse.Domain(), pshifts);

                                if ( ! pshifts.empty())
                                {
                                    BL_ASSERT(int(pshifts.size()) == 1);
                                    ccells[j] = ccells[j] - pshifts[0]; 
                                }
                                //
                                // Find its resident grid.
                                //
                                mf[lev_index - 1]->boxArray().intersections(Box(ccells[j],ccells[j]),isects,true,0);
                                if (isects.size() == 0) {
                                    continue;
				}
                                const int grid = isects[0].first;
                                const int who  = mf[lev_index-1]->DistributionMap()[grid];
                                if (who == ParallelDescriptor::MyProc())
                                {
                                    //
                                    // Sum up mass in first component.
                                    //
                                    {
                                        (*mf[lev_index-1])[grid](ccells[j],0) += p.m_rdata.arr[BL_SPACEDIM] * cfracs[j];
                                    }
                                    //
                                    // Sum up momenta in next components.
                                    //
                                    for (int n = 1; n < ncomp; n++) {
                                        (*mf[lev_index-1])[grid](ccells[j],n) += p.m_rdata.arr[BL_SPACEDIM+n] * p.m_rdata.arr[BL_SPACEDIM] * cfracs[j];
				    }
                                }
                                else
                                {

				  pb.m_lev  = lev-1;
				  pb.m_grid = grid;
				  pb.m_cell = ccells[j];

                                  //
				  // Sum up mass in first component.
				  //
				  {
				    pb.m_data[0] = p.m_rdata.arr[BL_SPACEDIM] * cfracs[j];
				  }
                                  
				  //
				  // Sum up momenta in next components.
				  //
				  for (int n = 1; n < ncomp; n++) {
				    pb.m_data[n] = p.m_rdata.arr[BL_SPACEDIM+n] * p.m_rdata.arr[BL_SPACEDIM] * cfracs[j];
				  }
				  
				  data[who].push_back(pb);
                                }
                            }
                        }
                        else
                        {
                            // The mass is below levels we care about. Ignore it.
                        }
                    }
                }
                else 
                {
                    bool AnyCrseToFine = false;
                    if (lev < finest_level) {
                        AnyCrseToFine = CrseToFine(cfba,cells,cfshifts,gm,cwhich,pshifts);
		    }
                    //
                    // lev_index > 0 means that we don't do F->C for lower levels
                    // This may mean that the mass fraction is off.
                    //
                    bool AnyFineToCrse = false;
                    if (lev_index > 0 && !GridsCoverDomain)
                        AnyFineToCrse = FineToCrse(p,lev,cells,fvalid,compfvalid_grown,ccells,cfracs,fwhich,cgrid,pshifts,isects);

                    BL_ASSERT(!(AnyCrseToFine && AnyFineToCrse));

                    if ( ! AnyCrseToFine && ! AnyFineToCrse)
                    {
                        //
                        // By far the most common case.  Just do it!
                        //
                        for (int i = 0; i < M; i++)
                        {

                            // If the domain is not periodic and we want to let particles
                            //    live near the boundary but "throw away" the contribution that 
                            //    does not fall into the domain ...
                            if (! gm.isAllPeriodic() && allow_particles_near_boundary && ! gm.Domain().contains(cells[i]))
			    {
			      continue;
			    }
                            //
                            // Sum up mass in first component.
                            //
                            {
                                fab(cells[i],0) += p.m_rdata.arr[BL_SPACEDIM] * fracs[i];
                            }
                            //
                            // Sum up momenta in next components.
                            //
                            for (int n = 1; n < ncomp; n++) {
                                fab(cells[i],n) += p.m_rdata.arr[BL_SPACEDIM+n] * p.m_rdata.arr[BL_SPACEDIM] * fracs[i];
			    }
                        }
                    }
                    else if (AnyFineToCrse)
                    {
                        Real sum_crse = 0, sum_fine = 0;

                        for (int i = 0; i < M; i++)
                        {
                            if (fwhich[i])
                            {
                                //
                                // We're at a Fine->Crse boundary.
                                //
                                BL_ASSERT(cgrid[i] >= 0);
                                BL_ASSERT(cgrid[i] < mf[lev_index-1]->size());
                                //
                                // Here we need to update the crse region.  The coarse
                                // region is always going to be updated if we have a
                                // particle in a cell bordering a Fine->Crse boundary.
                                //
                                const int who = mf[lev_index-1]->DistributionMap()[cgrid[i]];

                                if (who == ParallelDescriptor::MyProc())
                                {
                                    if ( ! (*mf[lev_index-1])[cgrid[i]].box().contains(ccells[i])) {
				      continue;
				    }

                                    // If the domain is not periodic and we want to let particles
                                    //    live near the boundary but "throw away" the contribution that 
                                    //    does not fall into the domain ...
                                    if (! gm_coarse.isAllPeriodic() && allow_particles_near_boundary &&
				        ! gm_coarse.Domain().contains(ccells[i]))
				    {
				      continue;
				    }

                                    //
                                    // Sum up mass in first component.
                                    //
                                    {
                                        (*mf[lev_index-1])[cgrid[i]](ccells[i],0) += p.m_rdata.arr[BL_SPACEDIM] * cfracs[i];
                                    }
                                    //
                                    // Sum up momenta in next components.
                                    //
                                    for (int n = 1; n < ncomp; n++) {
                                        (*mf[lev_index-1])[cgrid[i]](ccells[i],n) += p.m_rdata.arr[BL_SPACEDIM+n] * p.m_rdata.arr[BL_SPACEDIM] * cfracs[i];
				    }
                                }
                                else
                                {
				  pb.m_lev  = lev-1;
				  pb.m_grid = cgrid[i];
				  pb.m_cell = ccells[i];

                                  //
				  // Sum up mass in first component.
				  //
				  {
				    pb.m_data[0] = p.m_rdata.arr[BL_SPACEDIM] * cfracs[i];
				  }

				  //
				  // Sum up momenta in next components.
				  //
				  for (int n = 1; n < ncomp; n++) {
				    pb.m_data[n] = p.m_rdata.arr[BL_SPACEDIM+n] * p.m_rdata.arr[BL_SPACEDIM] * cfracs[i];
				  }
				  data[who].push_back(pb);
                                }

                                sum_crse += cfracs[i];
                            }
                        }
                        //
                        // We've updated the Crse cells.  Now we have to update the fine
                        // cells in such a way that the total amount of mass we move
                        // around is precisely p.m_rdata.arr[BL_SPACEDIM]. In other words, the fractions
                        // we use at crse and fine have to sum to zero.  In the fine
                        // case, we have to account for the case where one or more of the
                        // cell indices is not in the valid region of the box containing 
                        // the particle.
                        //
                        sum_fine = 0;
                        for (int i = 0; i < M; i++) 
                        {
                            //
                            // Reusing "fwhich" to indicate fine cells that need massaging.
                            //
                            fwhich[i] = true;

                            if ( ! compfvalid_grown.contains(cells[i]))
                            {
                                //
                                // Go ahead and add the full correct amount to these cells.
                                // They can't touch a Fine->Crse boundary.
                                //
                                sum_fine += fracs[i];
                                //
                                // Sum up mass in first component.
                                //
                                {
                                    fab(cells[i],0) += p.m_rdata.arr[BL_SPACEDIM] * fracs[i];
                                }
                                //
                                // Sum up momenta in next components.
                                //
                                for (int n = 1; n < ncomp; n++) {
                                    fab(cells[i],n) += p.m_rdata.arr[BL_SPACEDIM+n] * p.m_rdata.arr[BL_SPACEDIM] * fracs[i];
				}
                                fwhich[i] = false;
                            }
                            else if (compfvalid.contains(cells[i]))
                            {
                                fwhich[i] = false;
                            }
                        }

                        const Real sum_so_far = sum_crse + sum_fine; 

                        BL_ASSERT(sum_so_far > 0);
                        BL_ASSERT(sum_so_far < 1);

                        sum_fine = 0;
                        for (int i = 0; i < M; i++) 
                        {       
                            if (fwhich[i])
                                //
                                // Got to weight cells in this direction differently.
                                //
                                sum_fine += fracs[i];
                        }

                        const Real mult = (1 - sum_so_far) / sum_fine;
                        //
                        // Now add the weighted amount to the fine cells touching the c-f interface.
                        //
                        sum_fine = 0;
                        for (int i = 0; i < M; i++)
                        {
                            if (fwhich[i])
                            {
                                //
                                // Sum up mass in first component.
                                //
                                {
                                    fab(cells[i],0) += p.m_rdata.arr[BL_SPACEDIM] * fracs[i] * mult;
                                }
                                //
                                // Sum up momenta in next components.
                                //
                                for (int n = 1; n < ncomp; n++) {
                                    fab(cells[i],n) += p.m_rdata.arr[BL_SPACEDIM+n] * p.m_rdata.arr[BL_SPACEDIM] * fracs[i] * mult;
				}

                                sum_fine += fracs[i] * mult;
                            }
                        }

                        BL_ASSERT(std::abs(1-(sum_fine+sum_so_far)) < 1.e-9);
                    }
                    else if (AnyCrseToFine)
                    {
                        Real sum = 0;

                        for (int i = 0; i < M; i++)
                        {
                            if (!cwhich[i])
                            {
                                // If the domain is not periodic and we want to let particles
                                //    live near the boundary but "throw away" the contribution that 
                                //    does not fall into the domain ...
                                if ( ! gm.isAllPeriodic() && allow_particles_near_boundary &&
				     ! gm.Domain().contains(ccells[i]))
				{
				  continue;
				}
                                //
                                // Sum up mass in first component.
                                //
                                {
                                    fab(cells[i],0) += p.m_rdata.arr[BL_SPACEDIM] * fracs[i];
                                }
                                //
                                // Sum up momenta in next components.
                                //
                                for (int n = 1; n < ncomp; n++) {
                                    fab(cells[i],n) += p.m_rdata.arr[BL_SPACEDIM+n] * p.m_rdata.arr[BL_SPACEDIM] * fracs[i];
				}

                                sum += fracs[i];
                            }
                            else
                            {
                                //
                                // We're at a Crse->Fine boundary.
                                //
                                FineCellsToUpdateFromCrse(p,lev,cells[i],cfshifts[i],fgrid,ffracs,fcells,isects);

                                for (int j = 0, nfcells = fcells.size(); j < nfcells; j++)
                                {
                                    const int who = mf[lev_index+1]->DistributionMap()[fgrid[j]];

                                    if (who == ParallelDescriptor::MyProc())
                                    {
                                        //
                                        // Sum up mass in first component.
                                        //
                                        {
                                            (*mf[lev_index+1])[fgrid[j]](fcells[j],0) += p.m_rdata.arr[BL_SPACEDIM] * fracs[i] * ffracs[j];
                                        }
                                        //
                                        // Sum up momenta in next components.
                                        //
                                        for (int n = 1; n < ncomp; n++) {
                                            (*mf[lev_index+1])[fgrid[j]](fcells[j],n) += p.m_rdata.arr[BL_SPACEDIM+n] * p.m_rdata.arr[BL_SPACEDIM] * fracs[i] * ffracs[j];
					}
                                    }
                                    else
                                    {
				      pb.m_lev  = lev+1;
				      pb.m_grid = fgrid[j];
				      pb.m_cell = fcells[j];

                                      //
				      // Sum up mass in first component.
				      //
				      {
					pb.m_data[0] = p.m_rdata.arr[BL_SPACEDIM] * fracs[i] * ffracs[j];
				      }

				      //
				      // Sum up momenta in next components.
				      //
				      for (int n = 1; n < ncomp; n++) {
					pb.m_data[0] = p.m_rdata.arr[BL_SPACEDIM+n] * p.m_rdata.arr[BL_SPACEDIM] * fracs[i] * ffracs[j];
					}

                                        data[who].push_back(pb);
                                    }

                                    sum += fracs[i] * ffracs[j];
                                }
                            }
                        }

                        BL_ASSERT(std::abs(1-sum) < 1.e-9);
                    }
                }
            }
        }
    }

    //
    // Send any needed data to other MPI processes.
    // This "may" touch ghost cells so we want to do it before
    // the SumBoundary() stuff.
    //
    AssignDensityDoit(rho_index, mf, data, ncomp, lev_min);

    for (int lev = lev_min; lev <= finest_level; lev++)
    {
        const int       lev_index = lev - lev_min;
        const Geometry& gm        = m_gdb->Geom(lev);
        const Real*     dx        = gm.CellSize();
        const Real      vol       = D_TERM(dx[0], *dx[1], *dx[2]);

        mf[lev_index]->SumBoundary(gm.periodicity());
        //
        // If ncomp > 1, first divide the momenta (component n) 
        // by the mass (component 0) in order to get velocities.
        // Be careful not to divide by zero.
        //
        for (int n = 1; n < ncomp; n++)
        {
            for (MFIter mfi(*mf[lev_index]); mfi.isValid(); ++mfi)
            {
                (*mf[lev_index])[mfi].protected_divide((*mf[lev_index])[mfi],0,n,1);
            }
        }
        //
        // Only multiply the first component by (1/vol) because this converts mass
        // to density. If there are additional components (like velocity), we don't
        // want to divide those by volume.
        //
        mf[lev_index]->mult(1/vol,0,1);
    }

    //
    // The size of the returned multifab is limited by lev_min and 
    // finest_level. In the following code, lev is the real level,  
    // lev_index is the corresponding index for mf. 
    //
    // I believe that we don't need any information in ghost cells so we don't copy those.
    //
    if ( ! all_grids_the_same)
        for (int lev = lev_min; lev <= finest_level; lev++)
        {
            const int lev_index = lev - lev_min;
            mf_to_be_filled[lev_index]->copy(*mf_part[lev_index],0,0,1);
        }
    
    if (m_verbose > 1)
    {
        Real etime = ParallelDescriptor::second() - stime;

        ParallelDescriptor::ReduceRealMax(etime,ParallelDescriptor::IOProcessorNumber());

        amrex::Print() << "ParticleContainer<NR, NI, NA>::AssignDensity(multi-level) time: " << etime << '\n';
    }
}

//
// Used by AssignDensity (Array<std::unique_ptr<MultiFab> >& mf).
//
// Passes data needed by Crse->Fine or Fine->Crse to CPU that needs it.
//
// We store the data that needs to be sent in "data". Note that m_lev is the
// real particle level, while mf may start at a fine level (e.g. lvls 1 and 2).
// Consequently, we must subtract lev_min from m_lev to get the mf lev.
//

template <int NR, int NI, int NA>
void
ParticleContainer<NR, NI, NA>::AssignDensityDoit (int               rho_index,
					       Array<std::unique_ptr<MultiFab> >&             mf,
					       std::map<int, Array<ParticleCommData> >& data,
					       int               ncomp,
					       int               lev_min) const
{
    if (rho_index != 0) amrex::Abort("AssignDensityDoit only works if rho_index = 0");

    BL_PROFILE("ParticleContainer<NR, NI, NA>::AssignDensityDoit()");
    BL_ASSERT(NR >= ncomp);

    const int NProcs = ParallelDescriptor::NProcs();

    if (NProcs == 1)
    {
      BL_ASSERT(data.empty());
      return;
    }

#if BL_USE_MPI
    //
    // We may have data that needs to be sent to another CPU.
    //
    const int MyProc = ParallelDescriptor::MyProc();

    Array<int> Snds(NProcs,0), Rcvs(NProcs,0);

    int NumSnds = 0, NumRcvs = 0;

    for (const auto& kv : data)
    {
        NumSnds       += kv.second.size();
        Snds[kv.first] = kv.second.size();
    }

    ParallelDescriptor::ReduceIntMax(NumSnds);

    if (NumSnds == 0) {
        //
        // There's no parallel work to do.
        //
        return;
    }

    BL_COMM_PROFILE(BLProfiler::Alltoall, sizeof(int),
                    ParallelDescriptor::MyProc(), BLProfiler::BeforeCall());

    BL_MPI_REQUIRE( MPI_Alltoall(Snds.dataPtr(),
                                 1,
                                 ParallelDescriptor::Mpi_typemap<int>::type(),
                                 Rcvs.dataPtr(),
                                 1,
                                 ParallelDescriptor::Mpi_typemap<int>::type(),
                                 ParallelDescriptor::Communicator()) );
    BL_ASSERT(Rcvs[MyProc] == 0);

    BL_COMM_PROFILE(BLProfiler::Alltoall, sizeof(int),
                    ParallelDescriptor::MyProc(), BLProfiler::AfterCall());

    typedef std::map<int,int> IntIntMap;

    IntIntMap SndCnts, RcvCnts, rOffset;

    for (int i = 0; i < NProcs; i++) {
        if (Snds[i] > 0) {
            SndCnts[i] = Snds[i];
	}
    }

    for (int i = 0; i < NProcs; i++)
    {
        if (Rcvs[i] > 0)
        {
            RcvCnts[i] = Rcvs[i];
            rOffset[i] = NumRcvs;
            NumRcvs   += Rcvs[i];
        }
    }
    //
    // Don't need these anymore.
    //
    Array<int>().swap(Snds);
    Array<int>().swap(Rcvs);
    //
    // The data we want to receive.
    //
    const int iChunkSize = 2 + BL_SPACEDIM;
    const int rChunkSize = ncomp;

    Array<int>                    irecvdata (NumRcvs*iChunkSize);
    Array<typename ParticleType::RealType> rrecvdata (NumRcvs*rChunkSize);

    Array<int>         index(2*RcvCnts.size());
    Array<MPI_Status>  stats(2*RcvCnts.size());
    Array<MPI_Request> rreqs(2*RcvCnts.size());

    const int SeqNumI = ParallelDescriptor::SeqNum();
    const int SeqNumR = ParallelDescriptor::SeqNum();
    //
    // Post the receives.
    //
    int idx = 0;
    for (auto it = RcvCnts.cbegin(); it != RcvCnts.cend(); ++it, ++idx)
    {
        const int Who  = it->first;
        const int iCnt = it->second   * iChunkSize;
        const int rCnt = it->second   * rChunkSize;
        const int iIdx = rOffset[Who] * iChunkSize;
        const int rIdx = rOffset[Who] * rChunkSize;

        BL_ASSERT(Who >= 0 && Who < NProcs);
        BL_ASSERT(iCnt > 0);
        BL_ASSERT(rCnt > 0);
        BL_ASSERT(iCnt < std::numeric_limits<int>::max());
        BL_ASSERT(rCnt < std::numeric_limits<int>::max());

        rreqs[2*idx+0] = ParallelDescriptor::Arecv(&irecvdata[iIdx],iCnt,Who,SeqNumI).req();
        rreqs[2*idx+1] = ParallelDescriptor::Arecv(&rrecvdata[rIdx],rCnt,Who,SeqNumR).req();
    }
    //
    // Send the data.
    //
    Array<int>                             isenddata;
    Array<typename ParticleType::RealType> rsenddata;

    for (const auto& kv : SndCnts)
    {
        const int Who  = kv.first;
        const int iCnt = kv.second * iChunkSize;
        const int rCnt = kv.second * rChunkSize;

        BL_ASSERT(iCnt > 0);
        BL_ASSERT(rCnt > 0);
        BL_ASSERT(Who >= 0 && Who < NProcs);
        BL_ASSERT(iCnt < std::numeric_limits<int>::max());
        BL_ASSERT(rCnt < std::numeric_limits<int>::max());

        isenddata.resize(iCnt);
        rsenddata.resize(rCnt);

	auto& pbox = data[Who];

        int ioff = 0, roff = 0;
	for (const auto& p : pbox)
        {
	  isenddata[ioff+0] = p.m_lev  - lev_min;
	  isenddata[ioff+1] = p.m_grid;

	  D_TERM(isenddata[ioff+2] = p.m_cell[0];,
		 isenddata[ioff+3] = p.m_cell[1];,
		 isenddata[ioff+4] = p.m_cell[2];);

	  ioff += iChunkSize;

	  for (int n = 0; n < ncomp; n++) {
	    rsenddata[roff+n] = p.m_data[n];
	  }

	  roff += ncomp;
        }

	Array<ParticleCommData>().swap(pbox);

        ParallelDescriptor::Send(isenddata.dataPtr(),iCnt,Who,SeqNumI);
        ParallelDescriptor::Send(rsenddata.dataPtr(),rCnt,Who,SeqNumR);
    }
    //
    // Receive the data.
    //
    for (int NWaits = rreqs.size(), completed; NWaits > 0; NWaits -= completed)
    {
        ParallelDescriptor::Waitsome(rreqs, completed, index, stats);
    }
    //
    // Now update "mf".
    //
    if (NumRcvs > 0)
    {
        const int*                             idata = irecvdata.dataPtr();
        const typename ParticleType::RealType* rdata = rrecvdata.dataPtr();

        for (int i = 0; i < NumRcvs; i++)
        {
            const int     lev  = idata[0];
            const int     grd  = idata[1];
            const IntVect cell (D_DECL(idata[2],idata[3],idata[4]));

            BL_ASSERT((*mf[lev]).DistributionMap()[grd] == MyProc);
	    BL_ASSERT((*mf[lev])[grd].box().contains(cell));

            for (int n = 0; n < ncomp; n++) {
                (*mf[lev])[grd](cell,n) += rdata[n];
	    }

            idata += iChunkSize;
            rdata += rChunkSize;
        }
    }

#endif /*BL_USE_MPI*/
}

//
// This is the single-level version -- it takes either cell-centered or node-centered MF's
//
template <int NR, int NI, int NA>
void
ParticleContainer<NR, NI, NA>::AssignDensitySingleLevel (int rho_index,
							 MultiFab& mf_to_be_filled,
							 int       lev,
							 int       ncomp,
							 int       particle_lvl_offset) const
{
  BL_PROFILE("ParticleContainer<NR, NI, NA>::AssignDensitySingleLevel()");
  BL_ASSERT(NR >= 1);
  BL_ASSERT(ncomp == 1 || ncomp == BL_SPACEDIM+1);
  
  if (lev >= int(m_particles.size()))
    {
      // Don't do anything if there are no particles at this level.
      return;
    }

  // Keep the same external interface to the applications, but if the
  if (mf_to_be_filled.is_nodal()) {
    NodalDepositionSingleLevel(rho_index, mf_to_be_filled,lev,ncomp,particle_lvl_offset);
  }
  else if (mf_to_be_filled.boxArray().ixType().cellCentered()) {
    AssignCellDensitySingleLevel(rho_index, mf_to_be_filled,lev,ncomp,particle_lvl_offset);
  }
  else {
    amrex::Abort("AssignCellDensitySingleLevel: mixed type not supported");
  }
}

// This is the single-level version for cell-centered density
template <int NR, int NI, int NA>
void
ParticleContainer<NR, NI, NA>::AssignCellDensitySingleLevelFort (int rho_index,
								 MultiFab& mf_to_be_filled,
								 int       lev,
								 int       ncomp,
								 int       particle_lvl_offset) const
{
    BL_PROFILE("ParticleContainer<NR, NI, NA>::AssignCellDensitySingleLevelFort()");

    if (rho_index != 0) amrex::Abort("AssignCellDensitySingleLevel only works if rho_index = 0");

    MultiFab* mf_pointer;

    if (OnSameGrids(lev, mf_to_be_filled)) {
      // If we are already working with the internal mf defined on the 
      // particle_box_array, then we just work with this.
      mf_pointer = &mf_to_be_filled;
    }
    else {
      // If mf_to_be_filled is not defined on the particle_box_array, then we need 
      // to make a temporary here and copy into mf_to_be_filled at the end.
      mf_pointer = new MultiFab(m_gdb->ParticleBoxArray(lev), 
				m_gdb->ParticleDistributionMap(lev),
				ncomp, mf_to_be_filled.nGrow());
    }

    // We must have ghost cells for each FAB so that a particle in one grid can spread 
    // its effect to an adjacent grid by first putting the value into ghost cells of its
    // own grid.  The mf->sumBoundary call then adds the value from one grid's ghost cell
    // to another grid's valid region.
    if (mf_pointer->nGrow() < 1) 
       amrex::Error("Must have at least one ghost cell when in AssignDensitySingleLevel");

    const Real      strttime    = ParallelDescriptor::second();
    const Geometry& gm          = m_gdb->Geom(lev);
    const Real*     plo         = gm.ProbLo();
    const Real*     dx_particle = m_gdb->Geom(lev + particle_lvl_offset).CellSize();
    const Real*     dx          = gm.CellSize();
    const AoSMap&   pmap        = m_particles[lev];

    if (gm.isAnyPeriodic() && ! gm.isAllPeriodic()) {
      amrex::Error("AssignDensity: problem must be periodic in no or all directions");
    }
    
    for (MFIter mfi(*mf_pointer); mfi.isValid(); ++mfi) {
      (*mf_pointer)[mfi].setVal(0);
    }

    for (const auto& kv : pmap) {
      const int grid = kv.first.first;
      const AoS& pbx = kv.second;
      FArrayBox& fab = (*mf_pointer)[grid];
      const Box& box = fab.box();
      auto N = pbx.size();
	
      deposit(pbx.dataPtr(), pbx.size(), fab.dataPtr(), box.loVect(), box.hiVect(), plo, dx);
    }
    
    mf_pointer->SumBoundary(gm.periodicity());
    
    // If ncomp > 1, first divide the momenta (component n) 
    // by the mass (component 0) in order to get velocities.
    // Be careful not to divide by zero.
    for (int n = 1; n < ncomp; n++){
      for (MFIter mfi(*mf_pointer); mfi.isValid(); ++mfi) {
	(*mf_pointer)[mfi].protected_divide((*mf_pointer)[mfi],0,n,1);
      }
    }

    // Only multiply the first component by (1/vol) because this converts mass
    // to density. If there are additional components (like velocity), we don't
    // want to divide those by volume.
    const Real vol = D_TERM(dx[0], *dx[1], *dx[2]);

    mf_pointer->mult(1/vol, 0, 1);

    // If mf_to_be_filled is not defined on the particle_box_array, then we need
    // to copy here from mf_pointer into mf_to_be_filled.   I believe that we don't
    // need any information in ghost cells so we don't copy those.
    if (mf_pointer != &mf_to_be_filled) {
      mf_to_be_filled.copy(*mf_pointer,0,0,ncomp);
      delete mf_pointer;
    }
    
    if (m_verbose > 1) {
      Real stoptime = ParallelDescriptor::second() - strttime;
      
      ParallelDescriptor::ReduceRealMax(stoptime,ParallelDescriptor::IOProcessorNumber());
      
      amrex::Print() << "ParticleContainer<NR, NI, NA>::AssignDensity(single-level) time: " << stoptime << '\n';
    }
}

// This is the single-level version for cell-centered density
template <int NR, int NI, int NA>
void
ParticleContainer<NR, NI, NA>::AssignCellDensitySingleLevel (int rho_index,
							     MultiFab& mf_to_be_filled,
							     int       lev,
							     int       ncomp,
							     int       particle_lvl_offset) const
{
    BL_PROFILE("ParticleContainer<NR, NI, NA>::AssignCellDensitySingleLevel()");
    if (rho_index != 0) amrex::Abort("AssignCellDensitySingleLevel only works if rho_index = 0");

    MultiFab* mf_pointer;

    if (OnSameGrids(lev, mf_to_be_filled)) {
      // If we are already working with the internal mf defined on the 
      // particle_box_array, then we just work with this.
      mf_pointer = &mf_to_be_filled;
    }
    else {
      // If mf_to_be_filled is not defined on the particle_box_array, then we need 
      // to make a temporary here and copy into mf_to_be_filled at the end.
      mf_pointer = new MultiFab(m_gdb->ParticleBoxArray(lev), 
				m_gdb->ParticleDistributionMap(lev),
				ncomp, mf_to_be_filled.nGrow());
    }

    // We must have ghost cells for each FAB so that a particle in one grid can spread 
    // its effect to an adjacent grid by first putting the value into ghost cells of its
    // own grid.  The mf->sumBoundary call then adds the value from one grid's ghost cell
    // to another grid's valid region.
    if (mf_pointer->nGrow() < 1) 
       amrex::Error("Must have at least one ghost cell when in AssignDensitySingleLevel");

    const Real      strttime    = ParallelDescriptor::second();
    const Geometry& gm          = m_gdb->Geom(lev);
    const Real*     plo         = gm.ProbLo();
    const Real*     dx_particle = m_gdb->Geom(lev + particle_lvl_offset).CellSize();
    const Real*     dx          = gm.CellSize();
    const AoSMap&   pmap        = m_particles[lev];

    if (gm.isAnyPeriodic() && ! gm.isAllPeriodic()) {
      amrex::Error("AssignDensity: problem must be periodic in no or all directions");
    }
    
    for (MFIter mfi(*mf_pointer); mfi.isValid(); ++mfi) {
      (*mf_pointer)[mfi].setVal(0);
    }

    for (const auto& kv : pmap) {
      const int grid = kv.first.first;
      const AoS& pbx = kv.second;
      FArrayBox& fab = (*mf_pointer)[grid];
      auto N = pbx.size();
	
        Array<Real>    fracs;
        Array<IntVect> cells;
	
#ifdef _OPENMP
#pragma omp parallel for default(none) private(fracs,cells) shared(N,plo,dx,dx_particle,gm,fab,ncomp,pbx)
#endif
	for (size_t ip = 0; ip < N; ++ip) {
	  const ParticleType& p = pbx[ip];
	  
	  if (p.m_idata.id <= 0)
	    continue;
	    
	  const int M = ParticleType::CIC_Cells_Fracs(p, plo, dx, dx_particle, fracs, cells);

	  // If this is not fully periodic then we have to be careful that the
	  // particle's support leaves the domain unless we specifically want to ignore
	  // any contribution outside the boundary (i.e. if allow_particles_near_boundary = true). 
	  // We test this by checking the low and high corners respectively.
	  if ( ! gm.isAllPeriodic() && ! allow_particles_near_boundary) {
	    if ( ! gm.Domain().contains(cells[0]) || ! gm.Domain().contains(cells[M-1])) {
	      amrex::Error("AssignDensity: if not periodic, all particles must stay away from the domain boundary");
	    }
	  }
	  
	  for (int i = 0; i < M; i++) {
	    if ( !fab.box().contains(cells[i]) )
	      continue;

	    // If the domain is not periodic and we want to let particles
	    // live near the boundary but "throw away" the contribution that 
	    // does not fall into the domain ...
	    if ( ! gm.isAllPeriodic() && allow_particles_near_boundary && ! gm.Domain().contains(cells[i])) {
	      continue;
	    }
	    //
	    // Sum up mass in first component.
	    //
	    {
#ifdef _OPENMP
#pragma omp atomic
#endif
	      fab(cells[i],0) += p.m_rdata.arr[BL_SPACEDIM] * fracs[i];
	    }
	    // 
	    // Sum up momenta in next components.
	    //
	    for (int n = 1; n < ncomp; n++)
#ifdef _OPENMP
#pragma omp atomic
#endif
	      fab(cells[i],n) += p.m_rdata.arr[BL_SPACEDIM+n] * p.m_rdata.arr[BL_SPACEDIM] * fracs[i];
	  }
        }
    }
    
    mf_pointer->SumBoundary(gm.periodicity());

    // If ncomp > 1, first divide the momenta (component n) 
    // by the mass (component 0) in order to get velocities.
    // Be careful not to divide by zero.
    for (int n = 1; n < ncomp; n++){
      for (MFIter mfi(*mf_pointer); mfi.isValid(); ++mfi) {
	(*mf_pointer)[mfi].protected_divide((*mf_pointer)[mfi],0,n,1);
      }
    }

    // Only multiply the first component by (1/vol) because this converts mass
    // to density. If there are additional components (like velocity), we don't
    // want to divide those by volume.
    const Real vol = D_TERM(dx[0], *dx[1], *dx[2]);

    mf_pointer->mult(1/vol, 0, 1);

    // If mf_to_be_filled is not defined on the particle_box_array, then we need
    // to copy here from mf_pointer into mf_to_be_filled.   I believe that we don't
    // need any information in ghost cells so we don't copy those.
    if (mf_pointer != &mf_to_be_filled) {
      mf_to_be_filled.copy(*mf_pointer,0,0,ncomp);
      delete mf_pointer;
    }
    
    if (m_verbose > 1) {
      Real stoptime = ParallelDescriptor::second() - strttime;
      
      ParallelDescriptor::ReduceRealMax(stoptime,ParallelDescriptor::IOProcessorNumber());
      
      amrex::Print() << "ParticleContainer<NR, NI, NA>::AssignDensity(single-level) time: " << stoptime << '\n';
    }
}

//
// This is the single-level version for nodal density
//
template <int NR, int NI, int NA>
void
ParticleContainer<NR, NI, NA>::NodalDepositionSingleLevel (int rho_index,
						      MultiFab& mf_to_be_filled,
					              int       lev,
           					      int       ncomp,
	           				      int       particle_lvl_offset) const
{
    MultiFab* mf_pointer;

    if (OnSameGrids(lev, mf_to_be_filled))
    {
        // If we are already working with the internal mf defined on the 
        // particle_box_array, then we just work with this.
        mf_pointer = &mf_to_be_filled;
    }
    else
    {
        // If mf_to_be_filled is not defined on the particle_box_array, then we need 
        // to make a temporary here and copy into mf_to_be_filled at the end.
        mf_pointer = new MultiFab(amrex::convert(m_gdb->ParticleBoxArray(lev),
						  mf_to_be_filled.boxArray().ixType()),
				  m_gdb->ParticleDistributionMap(lev),
				  ncomp, mf_to_be_filled.nGrow());
    }

    const Real      strttime    = ParallelDescriptor::second();
    const Geometry& gm          = m_gdb->Geom(lev);
    const Real*     dx          = gm.CellSize();
    const AoSMap&   pmap        = m_particles[lev];

    if (gm.isAnyPeriodic() && ! gm.isAllPeriodic()) 
        amrex::Error("AssignDensity: problem must be periodic in no or all directions");

    mf_pointer->setVal(0.0);

    Array<IntVect> cells;
    cells.resize(8);

    Array<Real> fracs;
    fracs.resize(8);

#if (BL_SPACEDIM > 1)
    Array<Real> sx;
    sx.resize(2);
    Array<Real> sy;
    sy.resize(2);
#endif
#if (BL_SPACEDIM > 2)
    Array<Real> sz;
    sz.resize(2);
#endif

    ParticleLocData pld;

    for (const auto& kv : pmap) {
      const AoS& pbx = kv.second;
      const int grid = kv.first.first;
      FArrayBox& fab = (*mf_pointer)[grid];

      for (const auto& p : pbx)
        {
            if (p.m_idata.id <= 0) {
	      continue;
	    }
	    
	    Where(p, pld);

#if (BL_SPACEDIM == 1)
            cells[0] = pld.m_cell;
            cells[1] = pld.m_cell+IntVect(1);

            Real x = p.m_rdata.pos[0] / dx[0];

            int i = pld.m_cell[0];

            Real xint = x - i;

            for (int i = 0; i < 2; i++)
            {
               fab(cells[0],0) += p.m_rdata.arr[BL_SPACEDIM+rho_index] * (1.0 - xint);
               fab(cells[1],0) += p.m_rdata.arr[BL_SPACEDIM+rho_index] *        xint ;
            }
#elif (BL_SPACEDIM == 2)
            cells[0] = pld.m_cell;
            cells[1] = pld.m_cell+IntVect(1,0);
            cells[2] = pld.m_cell+IntVect(0,1);
            cells[3] = pld.m_cell+IntVect(1,1);

            Real x = p.m_rdata.pos[0] / dx[0];
            Real y = p.m_rdata.pos[1] / dx[1];

            int i = pld.m_cell[0];
            int j = pld.m_cell[1];

            Real xint = x - i;
            Real yint = y - j;

            sx[0] = 1.0-xint;
            sx[1] = xint;
            sy[0] = 1.0-yint;
            sy[1] = yint;

            fracs[0] = sx[0] * sy[0];
            fracs[1] = sx[1] * sy[0];
            fracs[2] = sx[0] * sy[1];
            fracs[3] = sx[1] * sy[1];

            for (int i = 0; i < 4; i++)
            {
               fab(cells[i],0) += p.m_rdata.arr[BL_SPACEDIM+rho_index] * fracs[i];
            }
#else
            cells[0] = pld.m_cell;
            cells[1] = pld.m_cell+IntVect(1,0,0);
            cells[2] = pld.m_cell+IntVect(0,1,0);
            cells[3] = pld.m_cell+IntVect(1,1,0);
            cells[4] = pld.m_cell+IntVect(0,0,1);
            cells[5] = pld.m_cell+IntVect(1,0,1);
            cells[6] = pld.m_cell+IntVect(0,1,1);
            cells[7] = pld.m_cell+IntVect(1,1,1);

            Real x = p.m_rdata.pos[0] / dx[0];
            Real y = p.m_rdata.pos[1] / dx[1];
            Real z = p.m_rdata.pos[2] / dx[2];

            int i = pld.m_cell[0];
            int j = pld.m_cell[1];
            int k = pld.m_cell[2];

            Real xint = x - i;
            Real yint = y - j;
            Real zint = z - k;

            sx[0] = 1.0-xint;
            sx[1] = xint;
            sy[0] = 1.0-yint;
            sy[1] = yint;
            sz[0] = 1.0-zint;
            sz[1] = zint;

            fracs[0] = sx[0] * sy[0] * sz[0];
            fracs[1] = sx[1] * sy[0] * sz[0];
            fracs[2] = sx[0] * sy[1] * sz[0];
            fracs[3] = sx[1] * sy[1] * sz[0];
            fracs[4] = sx[0] * sy[0] * sz[1];
            fracs[5] = sx[1] * sy[0] * sz[1];
            fracs[6] = sx[0] * sy[1] * sz[1];
            fracs[7] = sx[1] * sy[1] * sz[1];

            for (int i = 0; i < 8; i++)
            {
               fab(cells[i],0) += p.m_rdata.arr[BL_SPACEDIM+rho_index] * fracs[i];
            }
#endif
        }
    }

    mf_pointer->SumBoundary(gm.periodicity());

    //
    // Only multiply the first component by (1/vol) because this converts mass
    // to density. If there are additional components (like velocity), we don't
    // want to divide those by volume.
    //
    const Real vol = D_TERM(dx[0], *dx[1], *dx[2]);

    mf_pointer->mult(1/vol,0,1);

    // If mf_to_be_filled is not defined on the particle_box_array, then we need
    // to copy here from mf_pointer into mf_to_be_filled.   I believe that we don't
    // need any information in ghost cells so we don't copy those.
    if (mf_pointer != &mf_to_be_filled)
    {
        mf_to_be_filled.copy(*mf_pointer,0,0,ncomp);
	delete mf_pointer;
    }

    if (m_verbose > 1)
    {
        Real stoptime = ParallelDescriptor::second() - strttime;

        ParallelDescriptor::ReduceRealMax(stoptime,ParallelDescriptor::IOProcessorNumber());

        amrex::Print() << "ParticleContainer<N>::NodalDepositionSingleLevel time: " << stoptime << '\n';
    }
}

//
// This version takes as input the acceleration vector at cell centers, and has the option of
// returning the acceleration at the particle location in the data array, starting at
// component start_comp_for_accel
//
template <int NR, int NI, int NA>
void
ParticleContainer<NR, NI, NA>::moveKick (MultiFab&       acceleration,
					 int             lev,
					 Real            dt,
					 Real            a_new,
					 Real            a_half, 
					 int             start_comp_for_accel)
{
    BL_PROFILE("ParticleContainer::moveKick()");
    BL_ASSERT(NR >= BL_SPACEDIM+1);
    BL_ASSERT(lev >= 0 && lev < int(m_particles.size()));

    const Real strttime  = ParallelDescriptor::second();
    const Real half_dt   = Real(0.5) * dt;
    const Real a_new_inv = 1 / a_new;
    AoSMap&    pmap      = m_particles[lev];

    MultiFab* ac_pointer;
    if (OnSameGrids(lev,acceleration))
    {
        ac_pointer = &acceleration;
    }
    else 
    {
        ac_pointer = new MultiFab(m_gdb->ParticleBoxArray(lev),
				  m_gdb->ParticleDistributionMap(lev),
				  acceleration.nComp(),acceleration.nGrow());
        for (MFIter mfi(*ac_pointer); mfi.isValid(); ++mfi)
            ac_pointer->setVal(0.);
        ac_pointer->copy(acceleration,0,0,acceleration.nComp());
        ac_pointer->FillBoundary(); // DO WE NEED GHOST CELLS FILLED ???
    }

    ParticleLocData pld;

    for (auto& kv : pmap) {
      AoS& pbox = kv.second;
      const int grid = kv.first.first;
      const int n = pbox.size();
      const FArrayBox& gfab = (*ac_pointer)[grid];

#ifdef _OPENMP
#pragma omp parallel for private(pld)
#endif
      for (int i = 0; i < n; i++)
        {
	  ParticleType& p = pbox[i];

	  if (p.m_idata.id > 0)
            {

	      Where(p, pld);

	      //
	      // Note: rdata.arr[BL_SPACEDIM] is mass, BL_SPACEDIM+1 is v_x, ...
	      //
	      Real grav[BL_SPACEDIM];

	      ParticleType::GetGravity(gfab, m_gdb->Geom(pld.m_lev), p, grav);
	      //
	      // Define (a u)^new = (a u)^half + dt/2 grav^new
	      //
	      D_TERM(p.m_rdata.arr[BL_SPACEDIM+1] *= a_half;,
		     p.m_rdata.arr[BL_SPACEDIM+2] *= a_half;,
		     p.m_rdata.arr[BL_SPACEDIM+3] *= a_half;);

	      D_TERM(p.m_rdata.arr[BL_SPACEDIM+1] += half_dt * grav[0];,
		     p.m_rdata.arr[BL_SPACEDIM+2] += half_dt * grav[1];,
		     p.m_rdata.arr[BL_SPACEDIM+3] += half_dt * grav[2];);

	      D_TERM(p.m_rdata.arr[BL_SPACEDIM+1] *= a_new_inv;,
		     p.m_rdata.arr[BL_SPACEDIM+2] *= a_new_inv;,
		     p.m_rdata.arr[BL_SPACEDIM+3] *= a_new_inv;);

	      if (start_comp_for_accel > BL_SPACEDIM)
                {
		  D_TERM(p.m_rdata.arr[BL_SPACEDIM + start_comp_for_accel  ] = grav[0];,
			 p.m_rdata.arr[BL_SPACEDIM + start_comp_for_accel+1] = grav[1];,
			 p.m_rdata.arr[BL_SPACEDIM + start_comp_for_accel+2] = grav[2];);
                }
            }
        }
    }

    
    if (ac_pointer != &acceleration) delete ac_pointer;

    if (m_verbose > 1)
    {
        Real stoptime = ParallelDescriptor::second() - strttime;

        ParallelDescriptor::ReduceRealMax(stoptime,ParallelDescriptor::IOProcessorNumber());

        amrex::Print() << "ParticleContainer<NR, NI, NA>::moveKick() time: " << stoptime << '\n';
    }
    //
    // No need for Redistribute(), we only change the velocity.
    //
}<|MERGE_RESOLUTION|>--- conflicted
+++ resolved
@@ -73,20 +73,15 @@
         const IntVect& small = box.smallEnd();
         const IntVect& big   = box.bigEnd();
         IntVect ntiles, ivIndex, tilelo, tilehi;
-<<<<<<< HEAD
-        D_TERM(tiling_1d(iv[0], small[0], big[0], tile_size[0], ntiles[0], ivIndex[0], tilelo[0], tilehi[0]);,
-               tiling_1d(iv[1], small[1], big[1], tile_size[1], ntiles[1], ivIndex[1], tilelo[1], tilehi[1]);,
-               tiling_1d(iv[2], small[2], big[2], tile_size[2], ntiles[2], ivIndex[2], tilelo[2], tilehi[2]););
-
-=======
+
         D_TERM(int iv0 = std::min(std::max(iv[0], small[0]), big[0]);,
                int iv1 = std::min(std::max(iv[1], small[1]), big[1]);,
                int iv2 = std::min(std::max(iv[2], small[2]), big[2]););
+
         D_TERM(tiling_1d(iv0, small[0], big[0], tile_size[0], ntiles[0], ivIndex[0], tilelo[0], tilehi[0]);,
                tiling_1d(iv1, small[1], big[1], tile_size[1], ntiles[1], ivIndex[1], tilelo[1], tilehi[1]);,
                tiling_1d(iv2, small[2], big[2], tile_size[2], ntiles[2], ivIndex[2], tilelo[2], tilehi[2]););
-        
->>>>>>> 6d0026f2
+
         tbx = Box(tilelo, tilehi);
 
         return D_TERM(ivIndex[0], + ntiles[0]*ivIndex[1], + ntiles[0]*ntiles[1]*ivIndex[2]);
@@ -111,33 +106,6 @@
   
   for (int lev = finest_level; lev >= lev_min; lev--)
     {
-<<<<<<< HEAD
-      const IntVect& iv = Index(p, lev);
-      const BoxArray& ba = m_gdb->ParticleBoxArray(lev);
-      
-      BL_ASSERT(ba.ixType().cellCentered());
-      
-      if (lev == pld.m_lev) {
-      	// The fact that we are here means this particle does not belong to any finer grids.
-      	if (0 <= pld.m_grid && pld.m_grid < ba.size())
-      	  {
-      	    const Box& bx = ba.getCellCenteredBox(pld.m_grid);
-      	    if (bx.contains(iv))
-      	      {
-      		pld.m_cell = iv;
-		if (bx != pld.m_gridbox || !pld.m_tilebox.contains(iv)) {
-      		  pld.m_tile = getTileIndex(iv, bx, pld.m_tilebox);
-      		  pld.m_gridbox = bx;
-		}
-      		return true;
-      	      }
-      	  }
-      }
-      
-      ba.intersections(Box(iv, iv), isects, true, 0);
-      
-      if (!isects.empty())
-=======
         const IntVect& iv = Index(p, lev);
         const BoxArray& ba = m_gdb->ParticleBoxArray(lev);
         BL_ASSERT(ba.ixType().cellCentered());
@@ -162,7 +130,6 @@
         ba.intersections(Box(iv, iv), isects, true, 0);
 
         if (!isects.empty())
->>>>>>> 6d0026f2
         {
 	  const Box& bx = ba.getCellCenteredBox(isects[0].first);
 	  pld.m_lev  = lev;
@@ -178,17 +145,10 @@
 
 template <int NR, int NI, int NA>
 bool
-<<<<<<< HEAD
-ParticleContainer<NR, NI, NA>::PeriodicWhere (ParticleType&               p,
-					      ParticleLocData&            pld,
-					      int                         lev_min,
-					      int                         finest_level) const
-=======
 ParticleContainer<NR, NI, NA>::EnforcePeriodicWhere (ParticleType&         p,
                                                      ParticleLocData&      pld,
                                                      int                   lev_min,
                                                      int                   finest_level) const
->>>>>>> 6d0026f2
 {
     BL_ASSERT(m_gdb != 0);
 
@@ -268,27 +228,10 @@
             }
         }
     }
-
-<<<<<<< HEAD
-    return false;
-}
-
-template <int NR, int NI, int NA>
-bool 
-ParticleContainer<NR, NI, NA>::SingleLevelWhere (const ParticleType&         p, 
-						 ParticleLocData&            pld,
-						 int                         level,
-						 int                         nGrow) const
-{
-    BL_ASSERT(m_gdb != 0);
-
-    const IntVect& iv = Index(p, level);
-
-=======
->>>>>>> 6d0026f2
+    
     std::vector< std::pair<int,Box> > isects;
     ba.intersections(Box(iv,iv),isects,true,ngrow);
-
+    
     if (!isects.empty())
     {
         const Box& bx = ba.getCellCenteredBox(isects[0].first);
@@ -1623,13 +1566,8 @@
 template <int NR, int NI, int NA>
 bool
 ParticleContainer<NR, NI, NA>::OK (int  lev_min,
-<<<<<<< HEAD
-				   int  ngrow,
-				   int  finest_level) const
-=======
                                    int  ngrow,
                                    int  finest_level) const
->>>>>>> 6d0026f2
 {
     BL_PROFILE("ParticleContainer<NR, NI, NA>::OK()");
     if (finest_level == -1)
@@ -1644,36 +1582,6 @@
     {
         const AoSMap& pmap = m_particles[lev];
 	for (const auto& kv : pmap) {
-<<<<<<< HEAD
-	  const int grid = kv.first.first;
-	  const int tile = kv.first.second;
-	  const AoS& pbox = kv.second;
-	  for (auto it = pbox.cbegin(); it != pbox.cend(); ++it) {
-	    // Yes I want to make a copy of the particle.
-	    ParticleType p = *it;
-	    
-	    if (p.m_idata.id > 0) {		  
-	      if (!Where(p, pld, lev_min, finest_level)) {
-		if (!PeriodicWhere(p, pld, lev_min, finest_level)) {
-		  if (!RestrictedWhere(p, pld, lev_min, ngrow))
-		    return false;
-		}
-	      }
-	      
-	      if (lev  != pld.m_lev  || grid != pld.m_grid || tile != pld.m_tile) {
-		amrex::AllPrint() << "PARTICLE NUMBER " << p.m_idata.id << '\n'
-				  << "POS  " << D_TERM(p.m_rdata.pos[0]  << " ", 
-						       << p.m_rdata.pos[1]  << " ", 
-						       << p.m_rdata.pos[2]) << "\n"
-				  << "LEV  " << lev  << " " << pld.m_lev << '\n'
-				  << "GRID " << grid << " " << pld.m_grid << '\n'
-				  << "TILE " << tile << " " << pld.m_tile << '\n';
-		
-		return false;
-	      }
-	    }
-	  }
-=======
             const int grid = kv.first.first;
             const int tile = kv.first.second;
             const AoS& pbox = kv.second;
@@ -1717,7 +1625,6 @@
                     }
                 }
             }
->>>>>>> 6d0026f2
         }
     }
     
