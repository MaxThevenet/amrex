
template <int NR, int NI, int NA>
bool    ParticleContainer<NR, NI, NA>::do_tiling = false;

template <int NR, int NI, int NA>
IntVect ParticleContainer<NR, NI, NA>::tile_size   { D_DECL(1024000,8,8) };

template <int NR, int NI, int NA>
void
ParticleContainer<NR, NI, NA> :: Initialize ()
{
    static bool initialized = false;
    if (!initialized)
    {
        static_assert(sizeof(ParticleType)%sizeof(RealType) == 0,
                      "sizeof ParticleType is not a multiple of sizeof RealType");
        
        ParmParse pp("particles");
        pp.query("do_tiling", do_tiling);
        Array<int> tilesize(BL_SPACEDIM);
        if (pp.queryarr("tile_size", tilesize, 0, BL_SPACEDIM)) {
            for (int i=0; i<BL_SPACEDIM; ++i) tile_size[i] = tilesize[i];
        }
        if (! std::is_pod<ParticleType>::value) {
            amrex::Abort("Particle is not POD");
        }
        initialized = true;
    }
}

template <int NR, int NI, int NA>
IntVect
ParticleContainer<NR, NI, NA>::Index (const ParticleType& p, int lev) const
{
    IntVect iv;
    const Geometry& geom = Geom(lev);

    D_TERM(iv[0]=floor((p.m_rdata.pos[0]-geom.ProbLo(0))*geom.InvCellSize(0));,
           iv[1]=floor((p.m_rdata.pos[1]-geom.ProbLo(1))*geom.InvCellSize(1));,
           iv[2]=floor((p.m_rdata.pos[2]-geom.ProbLo(2))*geom.InvCellSize(2)););

    iv += geom.Domain().smallEnd();

    return iv;
}

template <int NR, int NI, int NA>
int 
ParticleContainer<NR, NI, NA>::getTileIndex(const IntVect& iv, const Box& box, Box& tbx)
{
    if (do_tiling == false) {
        tbx = box;
        return 0;
    } else {
        //
        // This function must be consistent with FabArrayBase::buildTileArray function!!!
        //
        auto tiling_1d = [](int i, int lo, int hi, int tilesize,
                            int& ntile, int& tileidx, int& tlo, int& thi) {
            int ncells = hi-lo+1;
            ntile = std::max(ncells/tilesize, 1);
            int ts_right = ncells/ntile;
            int ts_left  = ts_right+1;
            int nleft = ncells - ntile*ts_right;
	    int ii = i - lo;
            int nbndry = nleft*ts_left;
            if (ii < nbndry) {
                tileidx = ii / ts_left; // tiles on the left of nbndry have size of ts_left
                tlo = lo + tileidx * ts_left;
                thi = tlo + ts_left - 1;
            } else {
                tileidx = nleft + (ii-nbndry) / ts_right;  // tiles on the right: ts_right
                tlo = lo + tileidx * ts_right + nleft;
                thi = tlo + ts_right - 1;
            }
        };
        const IntVect& small = box.smallEnd();
        const IntVect& big   = box.bigEnd();
        IntVect ntiles, ivIndex, tilelo, tilehi;

        D_TERM(int iv0 = std::min(std::max(iv[0], small[0]), big[0]);,
               int iv1 = std::min(std::max(iv[1], small[1]), big[1]);,
               int iv2 = std::min(std::max(iv[2], small[2]), big[2]););

        D_TERM(tiling_1d(iv0, small[0], big[0], tile_size[0], ntiles[0], ivIndex[0], tilelo[0], tilehi[0]);,
               tiling_1d(iv1, small[1], big[1], tile_size[1], ntiles[1], ivIndex[1], tilelo[1], tilehi[1]);,
               tiling_1d(iv2, small[2], big[2], tile_size[2], ntiles[2], ivIndex[2], tilelo[2], tilehi[2]););

        tbx = Box(tilelo, tilehi);

        return D_TERM(ivIndex[0], + ntiles[0]*ivIndex[1], + ntiles[0]*ntiles[1]*ivIndex[2]);
    }
}

template <int NR, int NI, int NA>
bool
ParticleContainer<NR, NI, NA>::Where (const ParticleType&         p,
				      ParticleLocData&            pld,
				      int                         lev_min,
				      int                         lev_max) const
{
  BL_ASSERT(m_gdb != 0);
  
  if (lev_max == -1)
    lev_max = finestLevel();
  
  BL_ASSERT(lev_max <= finestLevel());
  
  std::vector< std::pair<int, Box> > isects;
  
  for (int lev = lev_max; lev >= lev_min; lev--)
    {
        const IntVect& iv = Index(p, lev);
        const BoxArray& ba = ParticleBoxArray(lev);
        BL_ASSERT(ba.ixType().cellCentered());

        if (lev == pld.m_lev) {
            // The fact that we are here means this particle does not belong to any finer grids.
            if (0 <= pld.m_grid && pld.m_grid < ba.size())
            {
                const Box& bx = ba.getCellCenteredBox(pld.m_grid);
                if (bx.contains(iv))
                {
                    pld.m_cell = iv;
                    if (bx != pld.m_gridbox || !pld.m_tilebox.contains(iv)) {
                        pld.m_tile = getTileIndex(iv, bx, pld.m_tilebox);
                        pld.m_gridbox = bx;
                    }
                    return true;
                }
            }
        }

        ba.intersections(Box(iv, iv), isects, true, 0);

        if (!isects.empty())
        {
	  const Box& bx = ba.getCellCenteredBox(isects[0].first);
	  pld.m_lev  = lev;
	  pld.m_grid = isects[0].first;
	  pld.m_tile = getTileIndex(iv, bx, pld.m_tilebox);
	  pld.m_cell = iv;
	  pld.m_gridbox = bx;
	  return true;
        }
    }
  return false;
}

template <int NR, int NI, int NA>
bool
ParticleContainer<NR, NI, NA>::EnforcePeriodicWhere (ParticleType&         p,
                                                     ParticleLocData&      pld,
                                                     int                   lev_min,
                                                     int                   lev_max) const
{
    BL_ASSERT(m_gdb != 0);

    if (!Geom(0).isAnyPeriodic()) return false;

    if (lev_max == -1)
        lev_max = finestLevel();

    BL_ASSERT(lev_max <= finestLevel());

    //
    // Create a copy "dummy" particle to check for periodic outs.
    //
    ParticleType p_prime = p;

    if (PeriodicShift(p_prime))
    {
        std::vector< std::pair<int,Box> > isects;

        for (int lev = lev_max; lev >= lev_min; lev--)
        {
            const IntVect& iv = Index(p_prime, lev);
            const BoxArray& ba = ParticleBoxArray(lev);
            BL_ASSERT(ba.ixType().cellCentered());

            ba.intersections(Box(iv,iv),isects,true,0);

            if (!isects.empty())
            {
                D_TERM(p.m_rdata.pos[0] = p_prime.m_rdata.pos[0];,
                       p.m_rdata.pos[1] = p_prime.m_rdata.pos[1];,
                       p.m_rdata.pos[2] = p_prime.m_rdata.pos[2];);

                const Box& bx = ba.getCellCenteredBox(isects[0].first);

                pld.m_lev  = lev;
                pld.m_grid = isects[0].first;
		pld.m_tile = getTileIndex(iv, bx, pld.m_tilebox);
                pld.m_cell = iv;
                pld.m_gridbox = bx;

                return true;
            }
        }
    }

    return false;
}

template <int NR, int NI, int NA>
bool
<<<<<<< HEAD
ParticleContainer<NR, NI, NA>::SingleLevelWhere (const ParticleType&         p,
                                                 ParticleLocData&            pld,
                                                 int                         lev,
                                                 int                         nGrow) const
=======
ParticleContainer<NR, NI, NA>::SingleLevelGrownWhere (const ParticleType&         p,
                                                      ParticleLocData&            pld,
                                                      int                         lev,
                                                      int                         nGrow) const
>>>>>>> 97ea54b9
{
    BL_ASSERT(m_gdb != 0);

    const IntVect& iv = Index(p, lev);
    const BoxArray& ba = ParticleBoxArray(lev);
    BL_ASSERT(ba.ixType().cellCentered());

    if (lev == pld.m_lev)
    {
        if (0 <= pld.m_grid && pld.m_grid < ba.size())
        {
            const Box&  bx = ba.getCellCenteredBox(pld.m_grid);
<<<<<<< HEAD
            const Box& gbx = amrex::grow(bx,nGrow);
=======
            const Box& gbx = amrex::grow(bx, nGrow);
>>>>>>> 97ea54b9
            if (gbx.contains(iv))
            {
                pld.m_cell = iv;
                if (bx != pld.m_gridbox || !pld.m_tilebox.contains(iv)) {
                    pld.m_tile = getTileIndex(iv, bx, pld.m_tilebox);
                    pld.m_gridbox = bx;
                }
                return true;
            }
        }
    }
    
    std::vector< std::pair<int,Box> > isects;
<<<<<<< HEAD
    ba.intersections(Box(iv,iv),isects,true,nGrow);
=======
    ba.intersections(Box(iv,iv), isects, true, nGrow);
>>>>>>> 97ea54b9
    
    if (!isects.empty())
    {
        const Box& bx = ba.getCellCenteredBox(isects[0].first);
        pld.m_lev  = lev;
        pld.m_grid = isects[0].first;
        pld.m_cell = iv;	
	pld.m_tile = getTileIndex(iv, bx, pld.m_tilebox);
        pld.m_gridbox = bx;

        return true;
    }

    return false;
}


template <int NR, int NI, int NA>
bool
ParticleContainer<NR, NI, NA>::PeriodicShift (ParticleType& p) const
{
    BL_PROFILE("ParticleContainer<NR, NI, NA>::PeriodicShift()");
    //
    // This routine should only be called when Where() returns false.
    //
    BL_ASSERT(m_gdb != 0);
    //
    // We'll use level 0 stuff since ProbLo/ProbHi are the same for every level.
    //
    const Geometry& geom    = Geom(0);
    const Box&      dmn     = geom.Domain();
    const IntVect&  iv      = Index(p, 0);
    bool            shifted = false;  

    for (int i = 0; i < BL_SPACEDIM; i++)
    {
        if (!geom.isPeriodic(i)) continue;

        if (iv[i] > dmn.bigEnd(i))
        {
            if (p.m_rdata.pos[i] == geom.ProbHi(i))
                //
                // Don't let particles lie exactly on the domain face.
                // Force the particle to be outside the domain so the
                // periodic shift will bring it back inside.
                //
                p.m_rdata.pos[i] += .125*geom.CellSize(i);

            p.m_rdata.pos[i] -= geom.ProbLength(i);

            if (p.m_rdata.pos[i] <= geom.ProbLo(i))
                //
                // This can happen due to precision issues.
                //
                p.m_rdata.pos[i] += .125*geom.CellSize(i);

            BL_ASSERT(p.m_rdata.pos[i] >= geom.ProbLo(i));

            shifted = true;
        }
        else if (iv[i] < dmn.smallEnd(i))
        {
            if (p.m_rdata.pos[i] == geom.ProbLo(i))
                //
                // Don't let particles lie exactly on the domain face.
                // Force the particle to be outside the domain so the
                // periodic shift will bring it back inside.
                //
                p.m_rdata.pos[i] -= .125*geom.CellSize(i);

            p.m_rdata.pos[i] += geom.ProbLength(i);

            if (p.m_rdata.pos[i] >= geom.ProbHi(i))
                //
                // This can happen due to precision issues.
                //
                p.m_rdata.pos[i] -= .125*geom.CellSize(i);

            BL_ASSERT(p.m_rdata.pos[i] <= geom.ProbHi(i));

            shifted = true;
        }
    }
    //
    // The particle may still be outside the domain in the case
    // where we aren't periodic on the face out which it travelled.
    //
    return shifted;
}

template <int NR, int NI, int NA>
void
ParticleContainer<NR, NI, NA>::Reset (ParticleType&        p,
				      bool                 update,
				      bool                 verbose) const
{
    BL_PROFILE("ParticleContainer<NR, NI, NA>::Reset()");
    BL_ASSERT(m_gdb != 0);

    ParticleLocData pld;
    bool ok = Where(p, pld);

    if (!ok && Geom(0).isAnyPeriodic())
    {
        // Attempt to shift the particle back into the domain if it
        // crossed a periodic boundary.
      PeriodicShift(p);
      ok = Where(p, pld);
    }
    
    if (!ok) {
        // invalidate the particle.
	if (verbose) {
            amrex::AllPrint()<< "Invalidating out-of-domain particle: " << p << '\n'; 
	}

	BL_ASSERT(p.m_idata.id > 0);

	p.m_idata.id = -p.m_idata.id;
    }
}

template <int NR, int NI, int NA>
void
ParticleContainer<NR, NI, NA>::reserveData ()
{
    int nlevs = maxLevel() + 1;
    m_particles.reserve(nlevs);
    m_dummy_mf.reserve(nlevs);
}

template <int NR, int NI, int NA>
void
ParticleContainer<NR, NI, NA>::resizeData ()
{
    int nlevs = std::max(0, finestLevel()+1);
    m_particles.resize(nlevs);
    m_dummy_mf.resize(nlevs);
    for (int lev = 0; lev < nlevs; ++lev) {
        RedefineDummyMF(lev);
    }
}

template <int NR, int NI, int NA>
void
ParticleContainer<NR, NI, NA>::RedefineDummyMF (int lev) 
{
    if (lev > m_dummy_mf.size()-1) m_dummy_mf.resize(lev+1);
    
    if (m_dummy_mf[lev] == nullptr || 
        ! BoxArray::SameRefs(m_dummy_mf[lev]->boxArray(),
                             ParticleBoxArray(lev))          ||
        ! DistributionMapping::SameRefs(m_dummy_mf[lev]->DistributionMap(), 
                                        ParticleDistributionMap(lev)))
    {
        m_dummy_mf[lev].reset(new MultiFab(ParticleBoxArray(lev),
                                           ParticleDistributionMap(lev),
                                           1,0,MFInfo().SetAlloc(false)));
    }
}  

template <int NR, int NI, int NA>
void
ParticleContainer<NR, NI, NA>::locateParticle (ParticleType& p, ParticleLocData& pld, 
                                               int lev_min, int lev_max, int nGrow) const
{
    bool outside = D_TERM(   p.m_rdata.pos[0] <  Geometry::ProbLo(0)
                          || p.m_rdata.pos[0] >= Geometry::ProbHi(0),
                          || p.m_rdata.pos[1] <  Geometry::ProbLo(1)
                          || p.m_rdata.pos[1] >= Geometry::ProbHi(1),
                          || p.m_rdata.pos[2] <  Geometry::ProbLo(2)
                          || p.m_rdata.pos[2] >= Geometry::ProbHi(2));

    bool success;
    if (outside)
    {
        // Note that EnforcePeriodicWhere may shift the particle if it is successful.
        success = EnforcePeriodicWhere(p, pld, lev_min, lev_max);
        if (!success && lev_min == 0)
        {
            // The particle has left the domain; invalidate it.
            p.m_idata.id = -p.m_idata.id;
            success = true;
        }
    }
    else
    {
        success = Where(p, pld, lev_min, lev_max);
    }

    if (!success)
    {
        success = (nGrow > 0) && SingleLevelWhere(p, pld, lev_min, nGrow);
    }

    if (!success)
    {
        amrex::Abort("ParticleContainer<NR, NI, NA>::locateParticle(): invalid particle.");
    }
}

template <int NR, int NI, int NA>
long
ParticleContainer<NR, NI, NA>::TotalNumberOfParticles (bool only_valid, bool only_local) const
{
    long nparticles = 0;
    for (int lev = 0; lev <= finestLevel(); lev++) {
        nparticles += NumberOfParticlesAtLevel(lev,only_valid,true);
    }
    if (!only_local) {
	ParallelDescriptor::ReduceLongSum(nparticles);
    }
    return nparticles;
}

template <int NR, int NI, int NA>
Array<long>
ParticleContainer<NR, NI, NA>::NumberOfParticlesInGrid (int lev, bool only_valid, bool only_local) const
{
    auto ngrids = ParticleBoxArray(lev).size();
    Array<long> nparticles(ngrids, 0);

    if (lev >= 0 && lev < int(m_particles.size())) {
        for (const auto& kv : GetParticles(lev)) {
            int gid = kv.first.first;
            const auto& ptile = kv.second;
	
            if (only_valid) {
                for (const auto& p : ptile.GetArrayOfStructs()) {
                    if (p.m_idata.id > 0) ++nparticles[gid];
                }
            } else {
                nparticles[gid] += ptile.numParticles();
            }
        }
      
        if (!only_local) ParallelDescriptor::ReduceLongSum(&nparticles[0],ngrids);
    }
    return nparticles;
}

template <int NR, int NI, int NA>
long
ParticleContainer<NR, NI, NA>::NumberOfParticlesAtLevel (int lev, bool only_valid, bool only_local) const
{
    long nparticles = 0;

    if (lev >= 0 && lev < int(m_particles.size())) {
        for (const auto& kv : GetParticles(lev)) {
            const auto& ptile = kv.second;	
            if (only_valid) {
                for (const auto& p : ptile.GetArrayOfStructs()) {
                    if (p.m_idata.id > 0) ++nparticles;
                }
            } else {
                nparticles += ptile.numParticles();
            }
        }
    }

    if (!only_local) ParallelDescriptor::ReduceLongSum(nparticles);
    
    return nparticles;
}

//
// This includes both valid and invalid particles since invalid particles still take up space.
//

template <int NR, int NI, int NA>
void
ParticleContainer<NR, NI, NA>::ByteSpread () const
{
    long cnt = 0;

    for (unsigned lev = 0; lev < m_particles.size(); lev++) {
        const auto& pmap = m_particles[lev];
        for (const auto& kv : pmap) {
            const auto& ptile = kv.second;
            cnt += ptile.numParticles();
        }
    }

    long mn = cnt, mx = mn;

    const int IOProc = ParallelDescriptor::IOProcessorNumber();
    const std::size_t sz = sizeof(ParticleType) + NA*sizeof(Real);

#ifdef BL_LAZY
    Lazy::QueueReduction( [=] () mutable {
#endif
    ParallelDescriptor::ReduceLongMin(mn, IOProc);
    ParallelDescriptor::ReduceLongMax(mx, IOProc);
    ParallelDescriptor::ReduceLongSum(cnt,IOProc);

    amrex::Print() << "ParticleContainer<NR, NI, NA> byte spread across MPI nodes: ["
                   << mn*sz
                   << " (" << mn << ")"
                   << " ... "
                   << mx*sz
                   << " (" << mx << ")"
                   << "] total particles: (" << cnt << ")\n";
#ifdef BL_LAZY
    });
#endif
}

template <int NR, int NI, int NA>
void
ParticleContainer<NR, NI, NA>::addOneParticle (int                  id_in,
					       int                  cpu_in, 
					       std::vector<double>& xloc, 
					       std::vector<double>& attributes)
{
    BL_PROFILE("ParticleContainer<NR, NI, NA>::addOneParticle()");
    if (m_particles.size() == 0) {
        resizeData();
    }

    ParticleType p;

    p.m_idata.id  = id_in;
    p.m_idata.cpu = cpu_in;

    if (p.m_idata.id <= 0)
        amrex::Abort("Particle ID's must be > 0 in addOneParticle");
 
    if (ParallelDescriptor::MyProc() != p.m_idata.cpu)
        amrex::Abort("cpu_in must equal MyProc() in addOneParticle");

    for (int i = 0; i < BL_SPACEDIM; i++)
       p.m_rdata.pos[i] = xloc[i];

    for (int i = 0; i < NR; i++)
       p.m_rdata.arr[i+BL_SPACEDIM] = attributes[i];

    ParticleLocData pld;
    if (!Where(p, pld))
    {
	PeriodicShift(p);
	
        if (!Where(p, pld))
        {
            amrex::AllPrint() << "BAD PARTICLE POS " << D_TERM(   p.m_rdata.pos[0],
                                                               << p.m_rdata.pos[2],
                                                               << p.m_rdata.pos[3]) << "\n";
            amrex::Abort("ParticleContainer<NR, NI, NA>::addOneParticle(): invalid particle");
        }
    }
    
    m_particles[pld.m_lev][std::make_pair(pld.m_grid, pld.m_tile)].push_back(p);
    RedefineDummyMF(pld.m_lev);
    
    // Note that we will need to call Redistribute once we are done adding particles this way.
    // The Where call above assigns a particle to a grid (pld.m_grid) based on the particle location.
    // However, the particle may not currently live on the processor that owns that grid.
    // The Redistribute routine should ensure that the particle ends up on the right processor.
}

template <int NR, int NI, int NA>
void
ParticleContainer<NR, NI, NA>::addNParticles(int n_part, Array<double>& x, Array<double>& y, 
#if (BL_SPACEDIM == 3)
                                                      Array<double>& z, 
#endif
                                          int n_attr, Array<double>& attributes)
{
    BL_PROFILE("ParticleContainer<NR, NI, NA>::addNParticles()");

    BL_ASSERT(OK());
    BL_ASSERT(NR >= BL_SPACEDIM+n_attr);

    if (m_particles.size() == 0) {
        resizeData();
    }

    ParticleLocData pld;

    for (long j = 0; j < n_part; j++)
    {
       ParticleType p;

       p.m_rdata.pos[j  ] = x[j]; // x
       p.m_rdata.pos[j+1] = y[j]; // y
#if (BL_SPACEDIM == 3)
       p.m_rdata.pos[j+2] = z[j]; // z
#endif

       for (int i = 0; i < n_attr; i++)
          p.m_rdata.arr[BL_SPACEDIM+i] = attributes[n_attr*j + i];

       if (!Where(p, pld))
	 amrex::Abort("ParticleContainer<NR, NI, NA>::addNParticles(): invalid particle location");

       p.m_idata.id  = ParticleType::NextID();
       p.m_idata.cpu = ParallelDescriptor::MyProc();

       m_particles[pld.m_lev][std::make_pair(pld.m_grid, pld.m_tile)].push_back(p);
    }

    Redistribute();
}

template <int NR, int NI, int NA>
void
ParticleContainer<NR, NI, NA>::MoveRandom ()
{
    //
    // Move particles randomly at all levels
    //
    for (int lev = 0; lev < int(m_particles.size()); lev++)
    {
       MoveRandom(lev);
    }
}

template <int NR, int NI, int NA>
void
ParticleContainer<NR, NI, NA>::MoveRandom (int lev)
{
    BL_PROFILE("ParticleContainer<NR, NI, NA>::MoveRandom(lev)");
    BL_ASSERT(OK());
    BL_ASSERT(m_gdb != 0);
    // 
    // Move particles up to FRAC*CellSize distance in each coordinate direction.
    //
    const Real FRAC = 0.25;

    static bool first = true;

    static Array<amrex::mt19937> rn;

    if (first)
    {
        first = false;
        //
        // Build and initialize a random number generator per thread.
        //
        int tnum = 1;

#ifdef _OPENMP
        tnum = omp_get_max_threads();
#endif
        rn.resize(tnum);

        for (int i = 0; i < tnum; i++)
        {
            //
            // We want to give each thread across all MPI processes a unique non-zero seed.
            //
            const unsigned long seedbase = 1+tnum*ParallelDescriptor::MyProc();

            rn[i] = amrex::mt19937(seedbase+i);
        }
    }

    auto&       pmap              = m_particles[lev];
    const Real* dx                = Geom(lev).CellSize();
    const Real  dist[BL_SPACEDIM] = { D_DECL(FRAC*dx[0], FRAC*dx[1], FRAC*dx[2]) };

    for (auto& kv : pmap) {
        auto& aos = kv.second.GetArrayOfStructs();
        const int n = aos.size();
#ifdef _OPENMP
#pragma omp parallel for
#endif
        for (int i = 0; i < n; i++)
        {
	  ParticleType& p = aos[i];
	  
	  if (p.m_idata.id <= 0) continue;
	  
#ifdef _OPENMP
	  int tid = omp_get_thread_num();
#else
	  int tid = 0;
#endif
	  for (int i = 0; i < BL_SPACEDIM; i++)
            {
	      p.m_rdata.pos[i] += dist[i]*(2*rn[tid].d_value()-1);
            }
	  
	  Reset(p, true);
        }
    }
    Redistribute();
}

template <int NR, int NI, int NA>
void
ParticleContainer<NR, NI, NA>::Increment (MultiFab& mf, int lev) 
{
  IncrementWithTotal(mf,lev);
}

template <int NR, int NI, int NA>
long
ParticleContainer<NR, NI, NA>::IncrementWithTotal (MultiFab& mf, int lev, bool local)
{
  BL_PROFILE("ParticleContainer<NR, NI, NA>::IncrementWithTotal(lev)");
  BL_ASSERT(OK());
  
  if (m_particles.empty()) return 0;
  
  BL_ASSERT(lev >= 0 && lev < int(m_particles.size()));
  
  const auto& pmap = m_particles[lev];
  
  long num_particles_in_domain = 0;
  
  MultiFab* mf_pointer;
  
  if (OnSameGrids(lev, mf))
    {
      // If we are already working with the internal mf defined on the
      // particle_box_array, then we just work with this.
      mf_pointer = &mf;
    }
  else
    {
      // If mf is not defined on the particle_box_array, then we need
      // to make a temporary mf_pointer here and copy it into mf at the end.
      mf_pointer = new MultiFab(ParticleBoxArray(lev),
				ParticleDistributionMap(lev),
				mf.nComp(),mf.nGrow());
    }
  
  ParticleLocData pld;
  for (auto& kv : pmap) {
      int gid = kv.first.first;
      const auto& pbox = kv.second.GetArrayOfStructs();
      FArrayBox&  fab  = (*mf_pointer)[gid];
      for (const auto& p : pbox) {
          if (p.m_idata.id > 0) {
              Where(p, pld);
              BL_ASSERT(pld.m_grid == gid);
              fab(pld.m_cell) += 1;
              num_particles_in_domain += 1;
          }
      }
  }
  
  // If mf is not defined on the particle_box_array, then we need
  // to copy here from mf_pointer into mf.   I believe that we don't
  // need any information in ghost cells so we don't copy those.
  if (mf_pointer != &mf) 
    {
      mf.copy(*mf_pointer,0,0,mf.nComp());  
      delete mf_pointer;
    }
  
  if (!local) ParallelDescriptor::ReduceLongSum(num_particles_in_domain);
  
  return num_particles_in_domain;
}

template <int NR, int NI, int NA>
Real
ParticleContainer<NR, NI, NA>::sumParticleMass (int rho_index, int lev, bool local) const
{
  BL_PROFILE("ParticleContainer<NR, NI, NA>::sumParticleMass(lev)");
  BL_ASSERT(NR >= 1);
  BL_ASSERT(lev >= 0 && lev < int(m_particles.size()));
  
  Real msum = 0;
  
  const auto& pmap = m_particles[lev];
  for (const auto& kv : pmap) {
      const auto& pbox = kv.second.GetArrayOfStructs();
      for (const auto& p : pbox) {
          if (p.m_idata.id > 0) {
              msum += p.m_rdata.arr[BL_SPACEDIM+rho_index];
          }
      }
  }
  
  if (!local) ParallelDescriptor::ReduceRealSum(msum);
  
  return msum;
}

template <int NR, int NI, int NA>
std::pair<long,long>
ParticleContainer<NR, NI, NA>::StartIndexInGlobalArray () const
{
    // This returns the number of particles on this processor
    long lcnt = TotalNumberOfParticles(true,true);

#if BL_USE_MPI
    Array<long> cnts(ParallelDescriptor::NProcs());
        
    // This accumulates the "lcnt" values into "cnts"
    MPI_Gather(&lcnt,1,              
               ParallelDescriptor::Mpi_typemap<long>::type(),
               cnts.dataPtr(),
               1,
               ParallelDescriptor::Mpi_typemap<long>::type(),
               ParallelDescriptor::IOProcessorNumber(),
               ParallelDescriptor::Communicator());
    
    ParallelDescriptor::Bcast(cnts.dataPtr(), cnts.size(), ParallelDescriptor::IOProcessorNumber());

    long start = 0L;
    for (int iproc = 0; iproc < ParallelDescriptor::MyProc(); ++iproc) {
        start += cnts[iproc];
    }
    long tot = std::accumulate(cnts.begin(), cnts.end(), 0L);
#else
    long start = 0L;
    long tot = lcnt;
#endif
    return std::make_pair(start,tot);
}

template <int NR, int NI, int NA>
void
ParticleContainer<NR, NI, NA>::GetParticleIDs (Array<int>& part_ids)
{
  BL_PROFILE("ParticleContainer<NR, NI, NA>::GetParticleIDs()");

  long start, npart;
  std::tie(start,npart) = StartIndexInGlobalArray();

  // Locations
  part_ids.resize(npart, 0);
  
  for (unsigned lev = 0; lev < m_particles.size(); lev++) {
      const auto& pmap = m_particles[lev];
      for (auto& kv : pmap) {
          const auto& pbx = kv.second.GetArrayOfStructs();
          for (const auto& p : pbx) {
              if (p.m_idata.id > 0) {
                  part_ids[start++] = p.m_idata.id;
              }
          }
      }
  }
  
  ParallelDescriptor::ReduceIntSum(part_ids.dataPtr(),part_ids.size()); 
}

template <int NR, int NI, int NA>
void
ParticleContainer<NR, NI, NA>::GetParticleCPU (Array<int>& part_cpu)
{
  BL_PROFILE("ParticleContainer<NR, NI, NA>::GetParticleCPU()");

  long start, npart;
  std::tie(start,npart) = StartIndexInGlobalArray();

  // Locations
  part_cpu.resize(npart,0);
  
  for (unsigned lev = 0; lev < m_particles.size(); lev++) {
      const auto& pmap = m_particles[lev];
      for (auto& kv : pmap) {
          const auto& pbx = kv.second.GetArrayOfStructs();
          for (const auto& p : pbx) {
              if (p.m_idata.id > 0) {
                  part_cpu[start++] = p.m_idata.cpu;
              }
          }
      }
  }
  
  ParallelDescriptor::ReduceIntSum(part_cpu.dataPtr(),part_cpu.size()); 
}

template <int NR, int NI, int NA>
void
ParticleContainer<NR, NI, NA>::GetParticleLocations (Array<Real>& part_data)
{
  BL_PROFILE("ParticleContainer<NR, NI, NA>::GetParticleLocations()");
 
  long start, npart;
  std::tie(start,npart) = StartIndexInGlobalArray();
  
  // Each particle takes up BL_SPACEDIM Reals
  start *= (BL_SPACEDIM);
  
  // Locations
  part_data.resize(BL_SPACEDIM*npart,0);

  for (unsigned lev = 0; lev < m_particles.size(); lev++) {
      const auto& pmap = m_particles[lev];
      for (auto& kv : pmap) {
          const auto& pbx = kv.second.GetArrayOfStructs();
          for (const auto& p : pbx) {
              if (p.m_idata.id > 0) {
                  // Load positions
                  for (int d=0; d < BL_SPACEDIM; d++)
                      part_data[start++] = p.m_rdata.pos[d];
              }
          }
      }
  }
  
  ParallelDescriptor::ReduceRealSum(part_data.dataPtr(),part_data.size()); 
}


template <int NR, int NI, int NA>
void
ParticleContainer<NR, NI, NA>::GetParticleData (Array<Real>& part_data, int start_comp, int num_comp)
{
  BL_PROFILE("ParticleContainer<NR, NI, NA>::GetParticleData()");

  long start, npart;
  std::tie(start,npart) = StartIndexInGlobalArray();
  
  // Each particle takes up num_comp Reals
  start*= num_comp;

  part_data.resize(num_comp*npart,0);

  for (unsigned lev = 0; lev < m_particles.size(); lev++) {
      const auto& pmap = m_particles[lev];
      for (auto& kv : pmap) {
          const auto& pbx = kv.second.GetArrayOfStructs();
          for (const auto& p : pbx) {
              if (p.m_idata.id > 0) {
                  // Load particle data, whatever it is.
                  for (int d = 0; d < num_comp; d++)
                      part_data[start++] = p.m_rdata.arr[BL_SPACEDIM + start_comp + d];
              }
          }
      }
  }
  
  ParallelDescriptor::ReduceRealSum(part_data.dataPtr(),part_data.size()); 
}

template <int NR, int NI, int NA>
void
ParticleContainer<NR, NI, NA>::SetAllowParticlesNearBoundary (bool value)
{
  allow_particles_near_boundary = value; 
}

template <int NR, int NI, int NA>
void
ParticleContainer<NR, NI, NA>::SetParticleLocations (Array<Real>& part_data)
{
  BL_PROFILE("ParticleContainer<NR, NI, NA>::SetParticleLocations()");

  long start, npart;
  std::tie(start,npart) = StartIndexInGlobalArray();
  
  // Each particle takes up BL_SPACEDIM Reals
  start*= BL_SPACEDIM;
  
  // Mass + locations
  if (part_data.size() != npart*BL_SPACEDIM)
    amrex::Abort("Sending in wrong size part_data to SetParticleLocations");

  for (unsigned lev = 0; lev < m_particles.size(); lev++) {
      auto& pmap = m_particles[lev];
      for (auto& kv : pmap) {
          auto& pbx = kv.second.GetArrayOfStructs();
          for (auto& p : pbx) {
              if (p.m_idata.id > 0) {
                  // Load positions
                  for (int d=0; d < BL_SPACEDIM; d++)
                      p.m_rdata.pos[d] = part_data[start++];
              }
          }
      }
  }
}


template <int NR, int NI, int NA>
void
ParticleContainer<NR, NI, NA>::RemoveParticlesAtLevel (int level)
{
    BL_PROFILE("ParticleContainer<NR, NI, NA>::RemoveParticlesAtLevel()");
    if (level >= int(this->m_particles.size())) return;
    
    if (!this->m_particles[level].empty())
    {
        ParticleLevel().swap(this->m_particles[level]);
    }
}

template <int NR, int NI, int NA>
void
ParticleContainer<NR, NI, NA>::RemoveParticlesNotAtFinestLevel ()
{
  BL_PROFILE("ParticleContainer<NR, NI, NA>::RemoveParticlesNotAtFinestLevel()");
  BL_ASSERT(this->finestLevel()+1 == int(this->m_particles.size()));
  
  long cnt = 0;
  
  for (unsigned lev = 0; lev < m_particles.size() - 1; ++lev) {
      auto& pmap = m_particles[lev];
      if (!pmap.empty()) {
          for (auto& kv : pmap) {
              const auto& pbx = kv.second;
              cnt += pbx.size();
          }
          ParticleLevel().swap(pmap);
      }
  }
  
  //
  // Print how many particles removed on each processor if any were removed.
  //
  if (this->m_verbose > 1 && cnt > 0) {
      amrex::AllPrint() << "Processor " << ParallelDescriptor::MyProc() << " removed " << cnt
                        << " particles not in finest level\n";
  }
}

template <int NR, int NI, int NA>
void
ParticleContainer<NR, NI, NA>::CreateVirtualParticles (int   level,
                                                       AoS& virts) const
{
  BL_PROFILE("ParticleContainer<NR, NI, NA>::CreateVirtualParticles()");
  BL_ASSERT(level > 0);
  BL_ASSERT(virts.empty());
  
  if (level >= int(m_particles.size()))
    //
    // This level could exist and simply have no particles.
    //
    return;
  //
  // Read these from the parm file if we haven't done so yet.
  //
  if (aggregation_type == "")
    {
      ParmParse pp("particles");
      aggregation_type = "None";
      pp.query("aggregation_type",aggregation_type);
      aggregation_buffer = 2;
      pp.query("aggregation_buffer",aggregation_buffer);
    }
  //
  // Create a buffer so that particles near the cf border are not aggregated.
  //
  BoxArray buffer = amrex::complementIn(Geom(level).Domain(), ParticleBoxArray(level));
  
  buffer.grow(aggregation_buffer);
  
  const auto& pmap = m_particles[level];

  ParticleLocData pld;

  for (const auto& kv : pmap) {
    const auto& pbox = kv.second.GetArrayOfStructs();
    
    //
    // Map for use in Cell aggregation.
    //
    std::map<IntVect,ParticleType> agg_map;
    
    for (auto it = pbox.cbegin(); it != pbox.cend(); ++it)
      {
	Where(*it, pld);
	if (buffer.contains(pld.m_cell))
	  {
              // It's in the no-aggregation buffer.
              // Set its id to indicate that it's a virt.
              virts.push_back(*it);
              virts.back().m_idata.id = VirtualParticleID;
	  }
	else
	  {
	    if (aggregation_type == "None")
	      {
		//
		// No aggregation.  Simply clone the particle.
		// Set its id to indicate that it's a virt.
                  virts.push_back(*it);
                  virts.back().m_idata.id = VirtualParticleID;
	      }
	    else if (aggregation_type == "Cell")
	      {
		//
		// Note that Cell aggregation assumes that p.m_rdata.arr[BL_SPACEDIM] is mass and
		// that all other components should be combined in a mass-weighted
		// average.
		//
		auto agg_map_it = agg_map.find(pld.m_cell);
		
		if (agg_map_it == agg_map.end())
		  {
		    //
		    // Add the particle.
		    //
		    ParticleType p = *it;
		    //
		    // Set its id to indicate that it's a virt.
		    //
		    p.m_idata.id = VirtualParticleID;
		    agg_map[pld.m_cell] = p;
		  }
		else
		  {
		    BL_ASSERT(agg_map_it != agg_map.end());
		    const ParticleType&  pnew       = *it;
		    ParticleType&        pold       = agg_map_it->second;
		    const Real           old_mass   = pold.m_rdata.arr[BL_SPACEDIM];
		    const Real           new_mass   = pnew.m_rdata.arr[BL_SPACEDIM];
		    const Real           total_mass = old_mass + new_mass;
		    //
		    // Set the position to the center of mass.
		    //
		    for (int i = 0; i < BL_SPACEDIM; i++)
		      {
			pold.m_rdata.pos[i] = (old_mass*pold.m_rdata.pos[i] + new_mass*pnew.m_rdata.pos[i])/total_mass;
		      }
		    BL_ASSERT(this->Index(pold, level) == pld.m_cell);
		    //
		    // Set the metadata (presumably velocity) to the mass-weighted average.
		    //
		    for (int i = BL_SPACEDIM + 1; i < BL_SPACEDIM + NR; i++)
		      {
			pold.m_rdata.arr[i] = (old_mass*pold.m_rdata.arr[i] + new_mass*pnew.m_rdata.arr[i])/total_mass;
		      }
		    pold.m_rdata.arr[BL_SPACEDIM] = total_mass;
		  }
	      }
	    else if (aggregation_type == "Flow")
	      {
		amrex::Abort("Flow aggregation not implemented");
	      }
	    else 
	      {
		amrex::Abort("Unknown Particle Aggregation mode");
                }
	  }
      }
    if (aggregation_type == "Cell")
      {
	//
	// Add the aggregated particles to the virtuals.
	//
	for (const auto& kv : agg_map)
	  {
	    virts.push_back(kv.second);
	  }
      }
  }
}

template <int NR, int NI, int NA>
void
ParticleContainer<NR, NI, NA>::CreateGhostParticles (int   level,
                                                     int   nGrow,
                                                     AoS& ghosts) const
{
  BL_PROFILE("ParticleContainer<NR, NI, NA>::CreateGhostParticles()");
  BL_ASSERT(ghosts.empty());
  BL_ASSERT(level < finestLevel());
  
  if (level >= int(m_particles.size()))
    //
    // This level could exist and simply have no particles.
    //
    return;
  
  const BoxArray& fine = ParticleBoxArray(level + 1);
  
  std::vector< std::pair<int,Box> > isects;
  ParticleLocData pld;
  
  const auto& pmap = m_particles[level];
  for (const auto& kv : pmap) {
    const auto& pbox = kv.second.GetArrayOfStructs();
    for (auto it = pbox.cbegin(); it != pbox.cend(); ++it)
      {
	//
	// Find particle location on the finer level.
	//
	const IntVect& iv = Index(*it, level+1);
	//
	// Is it in the grown finer level?
	//
	fine.intersections(Box(iv,iv),isects,false,nGrow);
	//
	// Here we add the particle to each potential grid.
	//
	for (const auto& isec : isects)
	  {
	    //
	    // Create a copy.
	    //
	    ParticleType p = *it;
	    
            Where(p, pld, level+1, level+1);
	    
	    //
	    // Set its id to indicate that it's a ghost.
	    //
	    p.m_idata.id = GhostParticleID;
	    
	    //
	    // Store it in the AoS.
	    //
	    ghosts().push_back(p);
	  }
      }
  }
}

//
// This redistributes valid particles and discards invalid ones.
//
template <int NR, int NI, int NA>
void
ParticleContainer<NR, NI, NA>::Redistribute (int lev_min, int lev_max, int nGrow)
{
  BL_PROFILE("ParticleContainer::Redistribute()");
  const int MyProc    = ParallelDescriptor::MyProc();
  Real      strttime  = ParallelDescriptor::second();
  
  if (lev_max == -1)
      lev_max = finestLevel();

  BL_ASSERT(lev_max <= finestLevel());

  //
  // On startup there are cases where Redistribute() could be called
  // with a given finestLevel() where that AmrLevel has yet to be defined.
  //
  
  while (!m_gdb->LevelDefined(lev_max))
    lev_max--;
  
  if (int(m_particles.size()) < lev_max + 1) {
      if (Verbose()) {
          amrex::Print() << "ParticleContainer<NR, NI, NA>::Redistribute() resizing containers from "
                         << m_particles.size() << " to " << lev_max + 1 << '\n';
      }
      resizeData();
  }
  
  for (int lev = lev_min; lev <= lev_max; ++lev)
  {
      RedefineDummyMF(lev);
  }

  // The valid particles that we don't own.
  std::map<int, Array<char> > not_ours;

  int num_soa_comps = 0;
  for (int i = 0; i < NA; ++i) {
      if (communicate_comp[i]) ++num_soa_comps;
  }

  const auto particle_size = sizeof(ParticleType);
  const auto superparticle_size = particle_size + num_soa_comps*sizeof(Real);

  ParticleLocData pld;

  for (int lev = lev_min, nlevs = m_particles.size(); lev < nlevs; lev++)
  {
      auto& pmap = m_particles[lev];
      for (auto pmap_it = pmap.begin(); pmap_it != pmap.end(); /* no ++ */)
      {
          int grid = pmap_it->first.first;
          int tile = pmap_it->first.second;
          auto& aos = pmap_it->second.GetArrayOfStructs();
          auto& soa = pmap_it->second.GetStructOfArrays();
          unsigned first = 0;
          unsigned npart = aos.numParticles();
          if (npart != 0)
          {
              for (unsigned pindex = 0; pindex < npart; ++pindex)
              {
                  ParticleType& p = aos[pindex];
                  if (p.m_idata.id > 0)
                  {
                      locateParticle(p, pld, lev_min, lev_max, nGrow);

                      if (p.m_idata.id > 0)
                      {
                          // The owner of the particle is the CPU owning the finest grid
                          // in state data that contains the particle.
                          const int who = ParticleDistributionMap(pld.m_lev)[pld.m_grid];
                          if (who == MyProc) 
                          {
                              if (pld.m_lev != lev || pld.m_grid != grid || pld.m_tile != tile)
                              {
                                  // We own it but must shift it to another place.
                                  auto& ptile = m_particles[pld.m_lev][std::make_pair(pld.m_grid, pld.m_tile)];
                                  ptile.push_back(p);
                                  for (int comp = 0; comp < NA; ++comp) {
                                      ptile.push_back(comp, soa[comp][pindex]);
                                  }
                                  //
                                  // Invalidate the particle so we can reclaim its space.
                                  //
                                  p.m_idata.id = -p.m_idata.id;
                              }
                          }
                          else
                          {
                              auto& particles_to_send = not_ours[who];
                              auto old_size = particles_to_send.size();
                              auto new_size = old_size + superparticle_size;
                              particles_to_send.resize(new_size);
                              std::memcpy(&particles_to_send[old_size], &p, particle_size);
                              char* dst = &particles_to_send[old_size] + particle_size;
                              for (int comp = 0; comp < NA; comp++)
                              {
                                  if (communicate_comp[comp])
                                  {
                                      std::memcpy(dst, &soa[comp][pindex], sizeof(Real));
                                      dst += sizeof(Real);
                                  }
                              }
                              // Invalidate the particle so we can reclaim its space.
                              p.m_idata.id = -p.m_idata.id;
                          }
                      }
                  }
                  // this is a valid particle
                  if (p.m_idata.id > 0)
                  {
                      if (pindex != first)
                      {
                          aos[first] = p;
                          for (int comp = 0; comp < NA; comp++)
                          {
                              soa[comp][first] = soa[comp][pindex];
                          }
                      }
                      ++first;
                  }
              }

              aos().erase(aos().begin() + first, aos().begin() + npart);
              for (int comp = 0; comp < NA; comp++)
              {
                  soa[comp].erase(soa[comp].begin() + first, soa[comp].begin() + npart);
              }
          }
	
          //
          // Remove any map entries for which the particle container is now empty.
          //
          if (pmap_it->second.empty()) {
              pmap.erase(pmap_it++);
          }
          else {
              ++pmap_it;
          }
      }
  }
  
  if (int(m_particles.size()) > lev_max+1)
  {
      // Looks like we lost an AmrLevel on a regrid.
      amrex::Print() << "ParticleContainer<NR, NI, NA>::Redistribute() resizing m_particles from "
                     << m_particles.size() << " to " << lev_max+1 << '\n';
      BL_ASSERT(int(m_particles.size()) >= 2);
      BL_ASSERT(m_particles[m_particles.size()-1].empty());

      m_particles.resize(lev_max+1);
      m_dummy_mf.resize(lev_max+1);
  }
  
  if (ParallelDescriptor::NProcs() == 1)
  {
      BL_ASSERT(not_ours.empty());
  }
  else
  {
      RedistributeMPI(not_ours, lev_min, lev_max, nGrow);
  }
  
  BL_ASSERT(OK(lev_min, lev_max, nGrow));
  
  if (m_verbose > 0)
  {
      Real stoptime = ParallelDescriptor::second() - strttime;
      
      ByteSpread();
      
#ifdef BL_LAZY
      Lazy::QueueReduction( [=] () mutable {
#endif
	  ParallelDescriptor::ReduceRealMax(stoptime,ParallelDescriptor::IOProcessorNumber());
          amrex::Print() << "ParticleContainer<NR, NI, NA>::Redistribute() time: " << stoptime << "\n\n";
#ifdef BL_LAZY
	});
#endif
  }
}

template <int NR, int NI, int NA>
void
ParticleContainer<NR, NI, NA>::RedistributeMPI (std::map<int, Array<char> >& not_ours,
                                                int lev_min, int lev_max, int nGrow)
{
    BL_PROFILE("ParticleContainer<NR, NI, NA>::RedistributeMPI()");
#if BL_USE_MPI
    const int MyProc = ParallelDescriptor::MyProc();
    const int NProcs = ParallelDescriptor::NProcs();

    // We may now have particles that are rightfully owned by another CPU.
    Array<long> Snds(NProcs, 0), Rcvs(NProcs, 0);  // bytes!

    long NumSnds = 0;
    
    for (const auto& kv : not_ours)
    {
        NumSnds       += kv.second.size();
        Snds[kv.first] = kv.second.size();
    }
    
    ParallelDescriptor::ReduceLongMax(NumSnds);

    if (NumSnds == 0)
      // There's no parallel work to do.
      return;

    BL_COMM_PROFILE(BLProfiler::Alltoall, sizeof(long),
                    ParallelDescriptor::MyProc(), BLProfiler::BeforeCall());

    BL_MPI_REQUIRE( MPI_Alltoall(Snds.dataPtr(),
                                 1,
                                 ParallelDescriptor::Mpi_typemap<long>::type(),
                                 Rcvs.dataPtr(),
                                 1,
                                 ParallelDescriptor::Mpi_typemap<long>::type(),
                                 ParallelDescriptor::Communicator()) );
    BL_ASSERT(Rcvs[MyProc] == 0);

    BL_COMM_PROFILE(BLProfiler::Alltoall, sizeof(long),
                    ParallelDescriptor::MyProc(), BLProfiler::AfterCall());

    Array<int> RcvProc;
    Array<std::size_t> rOffset; // Offset (in bytes) in the receive buffer
    
    std::size_t TotRcvBytes = 0;
    for (int i = 0; i < NProcs; ++i) {
      if (Rcvs[i] > 0) {
	RcvProc.push_back(i);
	rOffset.push_back(TotRcvBytes);
	TotRcvBytes += Rcvs[i];
      }
    }
    
    const int nrcvs = RcvProc.size();
    Array<MPI_Status>  stats(nrcvs);
    Array<MPI_Request> rreqs(nrcvs);

    const int SeqNum = ParallelDescriptor::SeqNum();

    // Allocate data for rcvs as one big chunk.
    Array<char> recvdata(TotRcvBytes);

    // Post receives.
    for (int i = 0; i < nrcvs; ++i) {
      const auto Who    = RcvProc[i];
      const auto offset = rOffset[i];
      const auto Cnt    = Rcvs[Who];
      
      BL_ASSERT(Cnt > 0);
      BL_ASSERT(Cnt < std::numeric_limits<int>::max());
      BL_ASSERT(Who >= 0 && Who < NProcs);
      
      rreqs[i] = ParallelDescriptor::Arecv(&recvdata[offset], Cnt, Who, SeqNum).req();
    }
    
    // Send.
    for (const auto& kv : not_ours) {
      const auto Who = kv.first;
      const auto Cnt = kv.second.size();
      
      BL_ASSERT(Cnt > 0);
      BL_ASSERT(Who >= 0 && Who < NProcs);
      BL_ASSERT(Cnt < std::numeric_limits<int>::max());
      
      ParallelDescriptor::Send(kv.second.data(), Cnt, Who, SeqNum);
    }
    
    if (nrcvs > 0) {
      BL_MPI_REQUIRE( MPI_Waitall(nrcvs, rreqs.data(), stats.data()) );
      
      ParticleLocData pld;
      
      int num_soa_comps = 0;
      for (int i = 0; i < NA; ++i) {
	if (communicate_comp[i]) ++num_soa_comps;
      }
      const auto particle_size = sizeof(ParticleType);
      const auto superparticle_size = particle_size + num_soa_comps*sizeof(Real);
      
      if (recvdata.size() % superparticle_size != 0) {
	amrex::AllPrint() << "ParticleContainer::RedistributeMPI: sizes = "
			  << recvdata.size() << ", " << superparticle_size << "\n";
	amrex::Abort("ParticleContainer::RedistributeMPI: How did this happen?");
      }
      
      char* pbuf = recvdata.data();
      int npart = recvdata.size() / superparticle_size;
      for (int i = 0; i < npart; ++i) {
	ParticleType p;
	std::memcpy(&p, pbuf, particle_size);
	
	locateParticle(p, pld, lev_min, lev_max, nGrow);
	
	auto& ptile = m_particles[pld.m_lev][std::make_pair(pld.m_grid, pld.m_tile)];
        ptile.push_back(p);

	Real* d = (Real*)(pbuf + particle_size);
	for (int comp = 0; comp < NA; ++comp) {
            if (communicate_comp[comp]) {
                ptile.push_back(comp, *d++);
            } else {
                ptile.push_back(comp, 0.0);
            }
	}
	
	pbuf += superparticle_size;
      }
    }
#endif /*BL_USE_MPI*/
}

template <int NR, int NI, int NA>
bool
ParticleContainer<NR, NI, NA>::OK (int lev_min, int lev_max, int nGrow) const
{
    BL_PROFILE("ParticleContainer<NR, NI, NA>::OK()");
    if (lev_max == -1)
        lev_max = finestLevel();

    BL_ASSERT(lev_max <= finestLevel());
    //
    // Check that each valid particle is in the proper container.
    //
    ParticleLocData pld;
    for (int lev = lev_min; lev <= lev_max; lev++)
    {
        const auto& pmap = m_particles[lev];
	for (const auto& kv : pmap)
        {
            const int grid = kv.first.first;
            const int tile = kv.first.second;
            const auto& aos = kv.second.GetArrayOfStructs();
            const BoxArray& ba = ParticleBoxArray(lev);
            BL_ASSERT(ba.ixType().cellCentered());
            for (const auto& p : aos)
            {
                if (p.m_idata.id > 0)
                {
                    if (grid < 0 || grid >= ba.size()) return false;

                    //
                    // First, make sure the particle COULD be in this container
                    // 
                    const IntVect& iv = Index(p, lev);
                    const Box& gridbox = ba.getCellCenteredBox(grid);
                    if (!amrex::grow(gridbox, nGrow).contains(iv))
                    {
                        return false;
                    }
                    Box tbx;
                    if (getTileIndex(iv, gridbox, tbx) != tile)
                    {
                        return false;
                    }

                    //
                    // Then, we need to make sure it cannot be stored in finer level 
                    // or valid box of current level.
                    //
                    if (Where(p, pld, lev_min, lev_max))
                    {
                        if (lev != pld.m_lev  || grid != pld.m_grid || tile != pld.m_tile)
                        {
                            amrex::AllPrint() << "PARTICLE NUMBER " << p.m_idata.id << '\n'
                                              << "POS  " << D_TERM(p.m_rdata.pos[0], << p.m_rdata.pos[1], << p.m_rdata.pos[2]) << "\n"
                                              << "LEV  " << lev  << " " << pld.m_lev << '\n'
                                              << "GRID " << grid << " " << pld.m_grid << '\n';
                            return false;
                        }
                    }
                }
            }
        }
    }
    
    return true;
}

template <int NR, int NI, int NA>
void
ParticleContainer<NR,NI,NA>::AddParticlesAtLevel (int  level, AoS& particles)
{
    BL_PROFILE("ParticleContainer<NR,NI,NA>::AddParticlesAtLevel()");
    
    ParticleLocData pld;

    for (auto& p : particles)
    {
        if (p.id() > 0)
        {
            pld.m_lev = level;
            
            if (!SingleLevelGrownWhere(p, pld, level, 0))
                amrex::Abort("ParticleContainer<NR,NI,NA>::AddParticlesAtLevel(): Can't add outside of domain\n");
            
            m_particles[pld.m_lev][std::make_pair(pld.m_grid, pld.m_tile)].push_back(p);
        }
    }
    Redistribute(level, level, 0);
}

template <int NR, int NI, int NA>
void
ParticleContainer<NR, NI, NA>::Checkpoint (const std::string&          dir,
					   const std::string&          name,
					   bool                        is_checkpoint,
                                           const Array<std::string>&   real_comp_names,
                                           const Array<std::string>&   int_comp_names) const
{
    BL_PROFILE("ParticleContainer<NR, NI, NA>::Checkpoint()");
    BL_ASSERT(OK());

    BL_ASSERT(sizeof(typename ParticleType::RealType) == 4 || sizeof(typename ParticleType::RealType) == 8);

    const int  MyProc   = ParallelDescriptor::MyProc();
    const int  NProcs   = ParallelDescriptor::NProcs();
    const int  IOProc   = ParallelDescriptor::IOProcessorNumber();
    const Real strttime = ParallelDescriptor::second();
    //
    // We store the particles in a subdirectory of "dir".
    //
    std::string pdir = dir;

    if (!pdir.empty() && pdir[pdir.size()-1] != '/')
        pdir += '/';

    pdir += name;
    //
    // Only the I/O processor makes the directory if it doesn't already exist.
    //
    if (ParallelDescriptor::IOProcessor())
        if (!amrex::UtilCreateDirectory(pdir, 0755))
            amrex::CreateDirectoryFailed(pdir);
    //
    // Force other processors to wait till directory is built.
    //
    ParallelDescriptor::Barrier();
    //
    // The header contains the info we need to read back in the particles.
    //
    // Only the I/O processor writes to the header file.
    //
    std::ofstream HdrFile;

    long nparticles = 0;

    for (int lev = 0; lev < m_particles.size();  lev++) {
        const auto& pmap = m_particles[lev];
        for (const auto& kv : pmap) {
            const auto& aos = kv.second.GetArrayOfStructs();
            for (const auto& p : aos) {
                if (p.m_idata.id > 0)
                    //
                    // Only count (and checkpoint) valid particles.
                    //
                    nparticles++;
            }
        }
    }

    ParallelDescriptor::ReduceLongSum(nparticles,IOProc);

    int maxnextid = ParticleType::NextID();

    ParticleType::NextID(maxnextid);

    ParallelDescriptor::ReduceIntMax(maxnextid,IOProc);

    if (ParallelDescriptor::IOProcessor())
      {
        std::string HdrFileName = pdir;
	
        if (!HdrFileName.empty() && HdrFileName[HdrFileName.size()-1] != '/')
	  HdrFileName += '/';
	
        HdrFileName += "Header";
	
        HdrFile.open(HdrFileName.c_str(), std::ios::out|std::ios::trunc);
	
        if (!HdrFile.good())
	  amrex::FileOpenFailed(HdrFileName);
        //
        // First thing written is our Checkpoint/Restart version string.
        // 
        // We append "_single" or "_double" to the version string indicating
        // whether we're using "float" or "double" floating point data in the
        // particles so that we can Restart from the checkpoint files.
        //
        if (sizeof(typename ParticleType::RealType) == 4)
	  {
            HdrFile << ParticleType::Version() << "_single" << '\n';
	  }
        else
	  {
            HdrFile << ParticleType::Version() << "_double" << '\n';
	  }
        //
        // BL_SPACEDIM and N for sanity checking.
        //
        HdrFile << BL_SPACEDIM << '\n';
	
	// The number of extra real parameters
        HdrFile << NR + NA << '\n';

        // Real component names
        if (real_comp_names.size() == 0) {
            for (int i = 0; i < NR + NA; ++i ) {
                HdrFile << "real_comp" << i << '\n';
            }
        } else {
            BL_ASSERT(real_comp_names.size() == NR + NA);
            for (int i = 0; i < NR + NA; ++i ) {
                HdrFile << real_comp_names[i] << '\n';
            }
        }

	// The number of extra int parameters
        HdrFile << NI << '\n';

        // int component names
        if (int_comp_names.size() == 0) {
            for (int i = 0; i < NI; ++i ) {
                HdrFile << "int_comp" << i << '\n';
            }
        } else {
            BL_ASSERT(int_comp_names.size() == NI);
            for (int i = 0; i < NI; ++i ) {
                HdrFile << int_comp_names[i] << '\n';
            }
        }

        HdrFile << is_checkpoint << '\n';

        //
        // The total number of particles.
        //
        HdrFile << nparticles << '\n';
        //
        // The value of nextid that we need to restore on restart.
        //
        HdrFile << maxnextid << '\n';
        //
        // Then the finest level of the AMR hierarchy.
        //
        HdrFile << finestLevel() << '\n';
        //
        // Then the number of grids at each level.
        //
        for (int lev = 0; lev <= finestLevel(); lev++)
	  {
            HdrFile << ParticleBoxArray(lev).size() << '\n';
	  }
    }
    //
    // We want to write the data out in parallel.
    //
    // We'll allow up to nOutFiles active writers at a time.
    //
    int nOutFiles(64);
    ParmParse pp("particles");
    pp.query("particles_nfiles",nOutFiles);
    if(nOutFiles == -1) {
      nOutFiles = NProcs;
    }
    nOutFiles = std::max(1, std::min(nOutFiles,NProcs));
    
    for (int lev = 0; lev <= finestLevel(); lev++)
      {
        const bool gotsome = (NumberOfParticlesAtLevel(lev) > 0);
        //
        // We store the particles at each level in their own subdirectory.
        //
        std::string LevelDir = pdir;
	
        if (gotsome)
	  {
            if (!LevelDir.empty() && LevelDir[LevelDir.size()-1] != '/')
	      LevelDir += '/';
	    
            LevelDir = amrex::Concatenate(LevelDir + "Level_", lev, 1);
	    
            if (ParallelDescriptor::IOProcessor())
	      if (!amrex::UtilCreateDirectory(LevelDir, 0755))
		amrex::CreateDirectoryFailed(LevelDir);
            //
            // Force other processors to wait till directory is built.
            //
            ParallelDescriptor::Barrier();
	  }
	
	MFInfo info;
	info.SetAlloc(false);
	MultiFab state(ParticleBoxArray(lev),
		       ParticleDistributionMap(lev),
		       1,0,info);
        //
        // We eventually want to write out the file name and the offset
        // into that file into which each grid of particles is written.
        //
        Array<int>  which(state.size(),0);
        Array<int > count(state.size(),0);
        Array<long> where(state.size(),0);
	
        if (gotsome)
	  {
            const int   FileNumber   = MyProc % nOutFiles;
            std::string FullFileName = LevelDir;

            FullFileName += '/';
            FullFileName += ParticleType::DataPrefix();
            FullFileName += amrex::Concatenate("", FileNumber, 4);

            std::ofstream ParticleFile;

            VisMF::IO_Buffer io_buffer(VisMF::IO_Buffer_Size);

            ParticleFile.rdbuf()->pubsetbuf(io_buffer.dataPtr(), io_buffer.size());

            const int nSets = ((NProcs + (nOutFiles - 1)) / nOutFiles);
            const int mySet = (MyProc / nOutFiles);

            for (int iSet = 0; iSet < nSets; ++iSet)
            {
                if (mySet == iSet)
                {
                    //
                    // Write all the data at this level to the file.
                    //
                    if (iSet == 0)
                        //
                        // First set.
                        //
                        ParticleFile.open(FullFileName.c_str(),
                                          std::ios::out|std::ios::trunc|std::ios::binary);
                    else
                    {
                        ParticleFile.open(FullFileName.c_str(),
                                          std::ios::out|std::ios::app|std::ios::binary);
                        //
                        // Set to the end of the file.
                        //
                        ParticleFile.seekp(0, std::ios::end);
                    }

                    if (!ParticleFile.good())
                        amrex::FileOpenFailed(FullFileName);
                    //
                    // Write out all the valid particles we own at the specified level.
                    // Do it grid block by grid block remembering the seek offset
                    // for the start of writing of each block of data.
                    //
                    WriteParticles(lev, ParticleFile, FileNumber, which, count, where, is_checkpoint);

                    ParticleFile.flush();

                    ParticleFile.close();

                    if (!ParticleFile.good())
                        amrex::Abort("ParticleContainer<NR, NI, NA>::Checkpoint(): problem writing ParticleFile");

                    int iBuff = 0, wakeUpPID = (MyProc + nOutFiles), tag = (MyProc % nOutFiles);

                    if (wakeUpPID < NProcs)
                    {
                        ParallelDescriptor::Send(&iBuff, 1, wakeUpPID, tag);
                    }
                }

                if (mySet == (iSet + 1))
                {
                    //
                    // Next set waits.
                    //
                    int iBuff, waitForPID = (MyProc - nOutFiles), tag = (MyProc % nOutFiles);

                    ParallelDescriptor::Recv(&iBuff, 1, waitForPID, tag);
                }
            }

            ParallelDescriptor::ReduceIntSum (which.dataPtr(), which.size(), IOProc);
            ParallelDescriptor::ReduceIntSum (count.dataPtr(), count.size(), IOProc);
            ParallelDescriptor::ReduceLongSum(where.dataPtr(), where.size(), IOProc);
        }

        if (ParallelDescriptor::IOProcessor())
        {
            for (int j = 0; j < state.size(); j++)
            {
                //
                // We now write the which file, the particle count, and the
                // file offset into which the data for each grid was written,
                // to the header file.
                //
                HdrFile << which[j] << ' ' << count[j] << ' ' << where[j] << '\n';
            }

            if (gotsome)
            {
                //
                // Unlink any zero-length data files.
                //
                Array<long> cnt(nOutFiles,0);

                for (int i = 0, N=count.size(); i < N; i++)
                    cnt[which[i]] += count[i];

                for (int i = 0, N=cnt.size(); i < N; i++)
                {
                    if (cnt[i] == 0)
                    {
                        std::string FullFileName = LevelDir;

                        FullFileName += '/';
                        FullFileName += ParticleType::DataPrefix();
                        FullFileName += amrex::Concatenate("", i, 4);

                        amrex::UnlinkFile(FullFileName.c_str());
                    }
                }
            }
        }
    }

    if (m_verbose > 1)
    {
        Real stoptime = ParallelDescriptor::second() - strttime;

        ParallelDescriptor::ReduceRealMax(stoptime,IOProc);

        if (ParallelDescriptor::IOProcessor())
        {
            HdrFile.flush();

            HdrFile.close();

            if (!HdrFile.good())
                amrex::Abort("ParticleContainer<NR, NI, NA>::Checkpoint(): problem writing HdrFile");

            std::cout << "ParticleContainer<NR, NI, NA>::Checkpoint() time: " << stoptime << '\n';
        }
    }
}

template <int NR, int NI, int NA>
void
ParticleContainer<NR, NI, NA>::WritePlotFile (const std::string& dir,
					      const std::string& name) const
{
    BL_PROFILE("ParticleContainer<NR, NI, NA>::WritePlotFile()");
    BL_ASSERT(OK());
    bool is_checkpoint = false;

    // For yt we need exactly the chk particle format so would need to set is_checkpoint = true
    // Anyway, it's not too bad to have particle ids on disk,
    // think of merger trees or backtracing of particles for nested ics
    // is_checkpoint = true; 
    Checkpoint(dir,name,is_checkpoint);
}

template <int NR, int NI, int NA>
void
ParticleContainer<NR, NI, NA>::WriteParticles (int            lev,
					       std::ofstream& ofs,
					       int            fnum,
					       Array<int>&    which,
					       Array<int>&    count,
					       Array<long>&   where,
					       bool           is_checkpoint) const
{

    BL_PROFILE("ParticleContainer<NR, NI, NA>::WriteParticles()");

    // For a each grid, the tiles it contains
    std::map<int, Array<int> > tile_map;

    for (const auto& kv : m_particles[lev])
    {
        const int grid = kv.first.first;
        const int tile = kv.first.second;
        tile_map[grid].push_back(tile);

        // Only write out valid particles.
        int cnt = 0;	
        for (const auto& p : kv.second.GetArrayOfStructs()) {
            if (p.m_idata.id > 0)
                cnt++;
	}

        count[grid] += cnt;
    }
	
    MFInfo info;
    info.SetAlloc(false);
    MultiFab state(ParticleBoxArray(lev),
		   ParticleDistributionMap(lev),
		   1,0,info);

    for (MFIter mfi(state); mfi.isValid(); ++mfi) {
      const int grid = mfi.index();
      
      which[grid] = fnum;
      where[grid] = VisMF::FileOffset(ofs);
      
      if (count[grid] == 0) continue;
      
      if (is_checkpoint) {
	// First write out the integer data in binary.
	const int iChunkSize = 2 + NI;
	Array<int> istuff(count[grid]*iChunkSize);
	int* iptr = istuff.dataPtr();

	for (unsigned i = 0; i < tile_map[grid].size(); i++) {
          const auto& pbox = m_particles[lev].at(std::make_pair(grid, tile_map[grid][i]));
	  for (const auto& p : pbox.GetArrayOfStructs()) {
	    if (p.m_idata.id > 0) {
                for (int j = 0; j < iChunkSize; j++)
                    iptr[j] = p.m_idata.arr[j];
                iptr += iChunkSize;
	    }
	  }
	}
	ofs.write((char*)istuff.dataPtr(),istuff.size()*sizeof(int));
      }
      
      // Write the Real data in binary.
      const int rChunkSize = BL_SPACEDIM + NR + NA;
      Array<typename ParticleType::RealType> rstuff(count[grid]*rChunkSize);
      typename ParticleType::RealType* rptr = rstuff.dataPtr();

      for (unsigned i = 0; i < tile_map[grid].size(); i++) {
        const auto& pbox = m_particles[lev].at(std::make_pair(grid, tile_map[grid][i]));
	int pindex = 0;
	for (const auto& p : pbox.GetArrayOfStructs()) {
	  if (p.m_idata.id > 0) {
              for (int j = 0; j < BL_SPACEDIM + NR; j++) {
                  rptr[j] = p.m_rdata.arr[j];
              }
              rptr += BL_SPACEDIM + NR;
              const auto& soa  = pbox.GetStructOfArrays();
              for (int j = 0; j < NA; j++) {
                  rptr[j] = (typename ParticleType::RealType) soa[j][pindex];
              }
              rptr += NA;
	  }
	  ++pindex;
	}
      }
      
      ofs.write((char*)rstuff.dataPtr(),rstuff.size()*sizeof(typename ParticleType::RealType));
    }
}

template <int NR, int NI, int NA>
void
ParticleContainer<NR, NI, NA>::Restart (const std::string& dir,
					const std::string& file,
					bool is_checkpoint)
{
  BL_PROFILE("ParticleContainer<NR, NI, NA>::Restart()");
  BL_ASSERT(!dir.empty());
  BL_ASSERT(!file.empty());
  
  const Real strttime = ParallelDescriptor::second();
  
  std::string fullname = dir;
  if (!fullname.empty() && fullname[fullname.size()-1] != '/')
    fullname += '/';
  fullname += file;
  std::string HdrFileName = fullname;
  if (!HdrFileName.empty() && HdrFileName[HdrFileName.size()-1] != '/')
    HdrFileName += '/';
  HdrFileName += "Header";
  
  Array<char> fileCharPtr;
  ParallelDescriptor::ReadAndBcastFile(HdrFileName, fileCharPtr);
  std::string fileCharPtrString(fileCharPtr.dataPtr());
  std::istringstream HdrFile(fileCharPtrString, std::istringstream::in);
  
  std::string version;
  HdrFile >> version;
  BL_ASSERT(!version.empty());
  
  // What do our version strings mean?
  // "Version_One_Dot_Zero" -- hard-wired to write out in double precision.
  // "Version_One_Dot_One" -- can write out either as either single or double precision.
  // Appended to the latter version string are either "_single" or "_double" to
  // indicate how the particles were written.
  std::string how;
  if (version.find("Version_One_Dot_Zero") != std::string::npos) {
    how = "double";
  }
  else if (version.find("Version_One_Dot_One") != std::string::npos) {
    if (version.find("_single") != std::string::npos) {
      how = "single";
    }
    else if (version.find("_double") != std::string::npos) {
      how = "double";
    }
    else {
      std::string msg("ParticleContainer<NR, NI, NA>::Restart(): bad version string: ");
      msg += version;
      amrex::Error(version.c_str());
    }
  }
  else {
    std::string msg("ParticleContainer<NR, NI, NA>::Restart(): unknown version string: ");
    msg += version;
    amrex::Abort(msg.c_str());
  }
  
  int dm;
  HdrFile >> dm;
  if (dm != BL_SPACEDIM)
    amrex::Abort("ParticleContainer<NR, NI, NA>::Restart(): dm != BL_SPACEDIM");
  
  int nr;
  HdrFile >> nr;
  if (nr != NR + NA)
    amrex::Abort("ParticleContainer<NR, NI, NA>::Restart(): nr != NR + NA");

  int ni;
  HdrFile >> ni;
  if (ni != NI)
    amrex::Abort("ParticleContainer<NR, NI, NA>::Restart(): ni != NI");
  
  long nparticles;
  HdrFile >> nparticles;
  BL_ASSERT(nparticles >= 0);
  
  int maxnextid;
  HdrFile >> maxnextid;
  BL_ASSERT(maxnextid > 0);
  ParticleType::NextID(maxnextid);
  
  int finest_level;
  HdrFile >> finest_level;
  BL_ASSERT(finest_level >= 0);
  
  Array<int> ngrids(finest_level+1);
  BL_ASSERT(finest_level == finestLevel());
  for (int lev = 0; lev <= finest_level; lev++) {
    HdrFile >> ngrids[lev];
    BL_ASSERT(ngrids[lev] > 0);
    BL_ASSERT(ngrids[lev] == int(ParticleBoxArray(lev).size()));
  }

  resizeData();
  
  for (int lev = 0; lev <= finest_level; lev++) {
    Array<int>  which(ngrids[lev]);
    Array<int>  count(ngrids[lev]);
    Array<long> where(ngrids[lev]);
    for (int i = 0; i < ngrids[lev]; i++) {
      HdrFile >> which[i] >> count[i] >> where[i];
    }
    
    for (MFIter mfi(*m_dummy_mf[lev]); mfi.isValid(); ++mfi) {
      const int grid = mfi.index();
      
      if (count[grid] <= 0) continue;
      
      // The file names in the header file are relative.
      std::string name = fullname;
    
      if (!name.empty() && name[name.size()-1] != '/')
	name += '/';
      
      name += "Level_";
      name += amrex::Concatenate("", lev, 1);
      name += '/';
      name += ParticleType::DataPrefix();
      name += amrex::Concatenate("", which[grid], 4);
      
      std::ifstream ParticleFile;
      
      ParticleFile.open(name.c_str(), std::ios::in);
    
      if (!ParticleFile.good())
	amrex::FileOpenFailed(name);
      
      ParticleFile.seekg(where[grid], std::ios::beg);
      
      if (how == "single") {
	ReadParticles<float>(count[grid], grid, lev, is_checkpoint, ParticleFile);
      }
      else if (how == "double") {
	ReadParticles<double>(count[grid], grid, lev, is_checkpoint, ParticleFile);
      }
      else {
	std::string msg("ParticleContainer<NR, NI, NA>::Restart(): bad parameter: ");
	msg += how;
	amrex::Error(msg.c_str());
      }
      
      ParticleFile.close();
      
      if (!ParticleFile.good())
	amrex::Abort("ParticleContainer<NR, NI, NA>::Restart(): problem reading particles");
    }
  }

  BL_ASSERT(OK());
  
  if (m_verbose > 1) {
    Real stoptime = ParallelDescriptor::second() - strttime;	
    ParallelDescriptor::ReduceRealMax(stoptime, ParallelDescriptor::IOProcessorNumber());
    amrex::Print() << "ParticleContainer<NR, NI, NA>::Restart() time: " << stoptime << '\n';
  }
}

// Read a batch of particles from the checkpoint file
template <int NR, int NI, int NA>
template <class RTYPE>
void
ParticleContainer<NR, NI, NA>::ReadParticles (int            cnt,
					      int            grd,
					      int            lev,
					      bool           is_checkpoint,
					      std::ifstream& ifs) 
{
    BL_PROFILE("ParticleContainer<NR, NI, NA>::ReadParticles()");
    BL_ASSERT(cnt > 0);
    BL_ASSERT(lev < int(m_particles.size()));
    BL_ASSERT(lev >= 0 && lev <= finestLevel());
    BL_ASSERT(grd >= 0 && grd < ParticleBoxArray(lev).size());

    // First read in the integer data in binary.  We do not store
    // the m_lev and m_grid data on disk.  We can easily recreate
    // that given the structure of the checkpoint file.
    const int iChunkSize = 2;
    Array<int> istuff(cnt*iChunkSize);
    if (is_checkpoint)
        ifs.read((char*)istuff.dataPtr(),istuff.size()*sizeof(int));

    // Then the real data in binary.
    const int rChunkSize = BL_SPACEDIM + NR + NA;
    Array<RTYPE> rstuff(cnt*rChunkSize);
    ifs.read((char*)rstuff.dataPtr(),rstuff.size()*sizeof(RTYPE));

    // Now reassemble the particles.
    int*   iptr = istuff.dataPtr();
    RTYPE* rptr = rstuff.dataPtr();

    // If we are restarting from a plotfile instead of a checkpoint file, then we do not
    //    read in the particle id's, so we need to reset the id counter to zero and renumber them
    if (!is_checkpoint) {
      int maxnextid = 1;
      ParticleType::NextID(maxnextid);
    }

    ParticleType p;
    ParticleLocData pld;
    for (int i = 0; i < cnt; i++) {
      if (is_checkpoint) {
	p.m_idata.id   = iptr[0];
	p.m_idata.cpu  = iptr[1];
      }
      else {
	p.m_idata.id   = ParticleType::NextID();
	p.m_idata.cpu  = ParallelDescriptor::MyProc();
      }

      BL_ASSERT(p.m_idata.id > 0);

      iptr += iChunkSize;

      D_TERM(p.m_rdata.pos[0] = rptr[0];,
	     p.m_rdata.pos[1] = rptr[1];,
	     p.m_rdata.pos[2] = rptr[2];);

      for (int j = 0; j < NR; j++)
	p.m_rdata.arr[BL_SPACEDIM+j] = rptr[BL_SPACEDIM+j];

      rptr += BL_SPACEDIM + NR;
      
      locateParticle(p, pld, 0, finestLevel(), 0);

      auto& ptile = m_particles[lev][std::make_pair(grd, pld.m_tile)];

      ptile.push_back(p);

      for (int j = 0; j < NA; j++) {
          ptile.push_back(j, rptr[j]);
      }

      rptr += NA;
    }
}

template <int NR, int NI, int NA>
void
ParticleContainer<NR, NI, NA>::WriteAsciiFile (const std::string& filename)
{
    BL_PROFILE("ParticleContainer<NR, NI, NA>::WriteAsciiFile()");
    BL_ASSERT(!filename.empty());

    const Real strttime = ParallelDescriptor::second();
    //
    // Count # of valid particles.
    //
    long nparticles = 0;

    for (int lev = 0; lev < m_particles.size();  lev++) {
        auto& pmap = m_particles[lev];
        for (const auto& kv : pmap) {
            const auto& aos = kv.second.GetArrayOfStructs();
            for (const auto& p : aos) {
                if (p.m_idata.id > 0)
                    //
                    // Only count (and checkpoint) valid particles.
                    //
                    nparticles++;
            }
        }
    }
    
    //
    // And send count to I/O processor.
    //
    ParallelDescriptor::ReduceLongSum(nparticles,ParallelDescriptor::IOProcessorNumber());

    if (ParallelDescriptor::IOProcessor())
    {
        //
        // Have I/O processor open file and write out particle count.
        //
        std::ofstream File;

        File.open(filename.c_str(), std::ios::out|std::ios::trunc);

        if (!File.good())
            amrex::FileOpenFailed(filename);

        File << nparticles << '\n';
            
        File.flush();

        File.close();

        if (!File.good())
            amrex::Abort("ParticleContainer<NR, NI, NA>::WriteAsciiFile(): problem writing file");
    }

    ParallelDescriptor::Barrier();

    const int MyProc = ParallelDescriptor::MyProc();

    for (int i = 0; i < ParallelDescriptor::NProcs(); i++)
    {
        if (MyProc == i)
        {
            //
            // Each CPU opens the file for appending and adds its particles.
            //
            std::ofstream File;

            VisMF::IO_Buffer io_buffer(VisMF::IO_Buffer_Size);

            File.rdbuf()->pubsetbuf(io_buffer.dataPtr(), io_buffer.size());

            File.open(filename.c_str(), std::ios::out|std::ios::app);

            File.precision(15);

            if (!File.good())
                amrex::FileOpenFailed(filename);

	    for (int lev = 0; lev < m_particles.size();  lev++) {
	      auto& pmap = m_particles[lev];
	      for (const auto& kv : pmap) {
                const auto& aos = kv.second.GetArrayOfStructs();
                const auto& soa = kv.second.GetStructOfArrays();

		int index = 0;
		for (auto it = aos.cbegin(); it != aos.cend(); ++it) {
		    if (it->m_idata.id > 0) {
		      
		      File << it->m_idata.id  << ' ';
		      File << it->m_idata.cpu << ' ';
		      
		      D_TERM(File << it->m_rdata.pos[0] << ' ',
			     << it->m_rdata.pos[1] << ' ',
			     << it->m_rdata.pos[2] << ' ');
		      
		      for (int i = 0; i < NA; i++) {
                          File << soa[i][index] << ' ';
                      }
		      index++;
		      
		      for (int i = BL_SPACEDIM; i < BL_SPACEDIM + NR; i++) {
			char ws = (i == BL_SPACEDIM + NR - 1) ? '\n' : ' ';
			File << it->m_rdata.arr[i] << ws;
		      }
		    }
		}
	      }
            }
	    
            File.flush();
	    
            File.close();

            if (!File.good())
	      amrex::Abort("ParticleContainer<NR, NI, NA>::WriteAsciiFile(): problem writing file");
	    
        }
	
        ParallelDescriptor::Barrier();
    }
    
    if (m_verbose > 1)
      {
        Real stoptime = ParallelDescriptor::second() - strttime;
	
        ParallelDescriptor::ReduceRealMax(stoptime,ParallelDescriptor::IOProcessorNumber());
	
        amrex::Print() << "ParticleContainer<NR, NI, NA>::WriteAsciiFile() time: " << stoptime << '\n';
      }
}

template <int NR, int NI, int NA>
void
ParticleContainer<NR,NI,NA>::WriteCoarsenedAsciiFile (const std::string& filename)
{
    BL_PROFILE("ParticleContainer<NR,NI,NA>::WriteCoarsenedAsciiFile()");
    BL_ASSERT(!filename.empty());

    const Real strttime = ParallelDescriptor::second();
 
    //
    // Count # of valid particles.
    //
    long nparticles = 0;

    for (int lev = 0; lev < m_particles.size();  lev++) {
        auto& pmap = m_particles[lev];
        for (const auto& kv : pmap) {
            const auto& aos = kv.second.GetArrayOfStructs();
            for (const auto& p : aos) {
                if (p.m_idata.id > 0)
                    //
                    // Only count (and checkpoint) valid particles.
                    //
                    nparticles++;
            }
        }
    }
 
    //
    // And send count to I/O processor.
    //
    ParallelDescriptor::ReduceLongSum(nparticles,ParallelDescriptor::IOProcessorNumber());

    if (ParallelDescriptor::IOProcessor())
    {
        //
        // Have I/O processor open file and write out particle count.
        //
        std::ofstream File;

        File.open(filename.c_str(), std::ios::out|std::ios::trunc);

        if (!File.good())
            amrex::FileOpenFailed(filename);

        File << nparticles << '\n';
            
        File.flush();

        File.close();

        if (!File.good())
            amrex::Abort("ParticleContainer<NR,NI,NA>::WriteCoarsenedAsciiFile(): problem writing file");
    }

    ParallelDescriptor::Barrier();

    const int MyProc = ParallelDescriptor::MyProc();

    for (int i = 0; i < ParallelDescriptor::NProcs(); i++)
    {
        if (MyProc == i)
        {
            //
            // Each CPU opens the file for appending and adds its particles.
            //
            std::ofstream File;

            VisMF::IO_Buffer io_buffer(VisMF::IO_Buffer_Size);

            File.rdbuf()->pubsetbuf(io_buffer.dataPtr(), io_buffer.size());

            File.open(filename.c_str(), std::ios::out|std::ios::app);

            File.precision(15);

            if (!File.good())
                amrex::FileOpenFailed(filename);

	    for (int lev = 0; lev < m_particles.size();  lev++) {
	      auto& pmap = m_particles[lev];
	      for (auto& kv : pmap) {
                  auto& aos = kv.second.GetArrayOfStructs();
                  auto& soa = kv.second.GetStructOfArrays();
                  
                  int index = 0;
                  ParticleLocData pld;
                  for (auto it = aos.begin(); it != aos.end(); ++it) {
                      locateParticle(*it, pld, 0, finestLevel(), 0);
                      // Only keep particles in even cells
                      if (it->id() > 0 &&
                          (pld.m_cell[0])%2 == 0 && (pld.m_cell[1])%2 == 0 && (pld.m_cell[2])%2 == 0)
                      {
                          
                          // Only keep particles in even cells               
                          if (it->m_idata.id > 0) {
                              
                              File << it->m_idata.id  << ' ';
                              File << it->m_idata.cpu << ' ';
                              
                              D_TERM(File << it->m_rdata.pos[0] << ' ',
                                     << it->m_rdata.pos[1] << ' ',
                                     << it->m_rdata.pos[2] << ' ');
                              
                              for (int i = 0; i < NA; i++) {
                                  File << soa[i][index] << ' ';
                              }
                              index++;
                              
                              for (int i = BL_SPACEDIM; i < BL_SPACEDIM + NR; i++) {
                                  char ws = (i == BL_SPACEDIM + NR - 1) ? '\n' : ' ';
                                  if (i == BL_SPACEDIM) {
                                      // Multiply mass by 8 since we are only taking 1/8 of the 
                                      // total particles and want to keep the mass in the domain the same.
                                      File << 8.0* it->m_rdata.arr[i] << ws;
                                  }
                                  else {
                                      File << it->m_rdata.arr[i] << ws;
                                  }
                              }
                          }
                      }
                  }
              }
            }

            File.flush();

            File.close();

            if (!File.good())
                amrex::Abort("ParticleContainer<NR,NI,NA>::WriteCoarsenedAsciiFile(): problem writing file");

        }

        ParallelDescriptor::Barrier();
    }

    if (m_verbose > 1)
    {
        Real stoptime = ParallelDescriptor::second() - strttime;

        ParallelDescriptor::ReduceRealMax(stoptime,ParallelDescriptor::IOProcessorNumber());

        if (ParallelDescriptor::IOProcessor())
        {
            std::cout << "ParticleContainer<NR,NI,NA>::WriteCoarsenedAsciiFile() time: " << stoptime << '\n';
        }
    }
}

template <int NR, int NI, int NA>
bool
ParticleContainer<NR, NI, NA>::CrseToFine (const BoxArray&       cfba,
					   const Array<IntVect>& cells,
					   Array<IntVect>&       cfshifts,
					   const Geometry&       gm,
					   Array<int>&           which,
					   Array<IntVect>&       pshifts) const
{
    BL_PROFILE("ParticleContainer<NR, NI, NA>::CrseToFine()");
    //
    // We're in AssignDensity(). We want to know whether or not updating
    // with a particle, will we cross a  crse->fine boundary of the level
    // with coarsened fine BoxArray "cfba".  "cells" are as calculated from
    // CIC_Cells_Fracs().
    //
    const int M = cells.size();

    which.resize(M);
    cfshifts.resize(M);

    for (int i = 0; i < M; i++)
        which[i] =  0;

    bool result = false;

    for (int i = 0; i < M; i++)
    {
        if (cfba.contains(cells[i]))
        {
            result      = true;
            which[i]    = 1;
            cfshifts[i] = IntVect::TheZeroVector();
        }
        else if (!gm.Domain().contains(cells[i]))
        {
            BL_ASSERT(gm.isAnyPeriodic());
            //
            // Can the cell be shifted into cfba?
            //
            const Box bx(cells[i],cells[i]);

            gm.periodicShift(bx, gm.Domain(), pshifts);

            if (!pshifts.empty())
            {
                BL_ASSERT(pshifts.size() == 1);

                const Box& dbx = bx - pshifts[0];

                BL_ASSERT(dbx.ok());

                if (cfba.contains(dbx))
                {
                    //
                    // Note that pshifts[0] is from the coarse perspective.
                    // We'll later need to multiply it by ref ratio to use
                    // at the fine level.
                    //
                    result      = true;
                    which[i]    = 1;
                    cfshifts[i] = pshifts[0];
                }
            }
        }
    }

    return result;
}

template <int NR, int NI, int NA>
bool
ParticleContainer<NR, NI, NA>::FineToCrse (const ParticleType&                p,
					   int                                flev,
					   const Array<IntVect>&              fcells,
					   const BoxArray&                    fvalid,
					   const BoxArray&                    compfvalid_grown,
					   Array<IntVect>&                    ccells,
					   Array<Real>&                       cfracs,
					   Array<int>&                        which,
					   Array<int>&                        cgrid,
					   Array<IntVect>&                    pshifts,
					   std::vector< std::pair<int,Box> >& isects) const
{
    BL_PROFILE("ParticleContainer<NR, NI, NA>::FineToCrse()");
    BL_ASSERT(m_gdb != 0);
    BL_ASSERT(flev > 0);
    //
    // We're in AssignDensity(). We want to know whether or not updating
    // with a particle we'll cross a fine->crse boundary.  Note that crossing
    // a periodic boundary, where the periodic shift lies in our valid region,
    // is not considered a Fine->Crse crossing.
    //
    const int M = fcells.size();

    which.resize(M);
    cgrid.resize(M);
    ccells.resize(M);
    cfracs.resize(M);

    for (int i = 0; i < M; i++)
    {
        cgrid[i] = -1;
        which[i] =  0;
    }

    ParticleLocData pld;
    Where(p, pld);

    const Box& ibx = amrex::grow(ParticleBoxArray(flev)[pld.m_grid],-1);

    BL_ASSERT(ibx.ok());

    if (ibx.contains(pld.m_cell))
        //
        // We're strictly contained in our valid box.
        // We can't cross a fine->crse boundary.
        //
        return false;

    if (!compfvalid_grown.contains(pld.m_cell))
        //
        // We're strictly contained in our "valid" region. Note that the valid
        // region contains any periodically shifted ghost cells that intersect
        // valid region.
        //
        return false;
    //
    // Otherwise ...
    //
    const Geometry& cgm = Geom(flev-1);
    const IntVect&  rr  = m_gdb->refRatio(flev-1);
    const BoxArray& cba = ParticleBoxArray(flev-1);

    Particle<NR, NI>::CIC_Cells_Fracs(p, cgm.ProbLo(), cgm.CellSize(), cfracs, ccells);

    bool result = false;

    for (int i = 0; i < M; i++)
    {
        IntVect ccell_refined = ccells[i]*rr;
        //
        // We've got to protect against the case when we're at the low
        // end of the domain because coarsening & refining don't work right
        // when indices go negative.
        //
        for (int dm = 0; dm < BL_SPACEDIM; dm++)
            ccell_refined[dm] = std::max(ccell_refined[dm], -1);

        if (!fvalid.contains(ccell_refined))
        {
            result   = true;
            which[i] = 1;

            Box cbx(ccells[i],ccells[i]);
    
            if (!cgm.Domain().contains(ccells[i]))
            {
                //
                // We must be at a periodic boundary.
                // Find valid box into which we can be periodically shifted.
                //
                BL_ASSERT(cgm.isAnyPeriodic());

                cgm.periodicShift(cbx, cgm.Domain(), pshifts);

                BL_ASSERT(pshifts.size() == 1);

                cbx -= pshifts[0];

                ccells[i] -= pshifts[0];
                BL_ASSERT(cbx.ok());
                BL_ASSERT(cgm.Domain().contains(cbx));
            }
            //
            // Which grid at the crse level do we need to update?
            //
            cba.intersections(cbx,isects,true,0);

            BL_ASSERT(!isects.empty());

            cgrid[i] = isects[0].first;  // The grid ID at crse level that we hit.
        }
    }

    return result;
}

template <int NR, int NI, int NA>
void
ParticleContainer<NR, NI, NA>::FineCellsToUpdateFromCrse (const ParticleType&                p,
						      int                                lev,
						      const IntVect&                     ccell,
						      const IntVect&                     cshift,
						      Array<int>&                        fgrid,
						      Array<Real>&                       ffrac,
						      Array<IntVect>&                    fcells,
						      std::vector< std::pair<int,Box> >& isects) const
{
    BL_PROFILE("ParticleContainer<NR, NI, NA>::FineCellsToUpdateFromCrse()");
    BL_ASSERT(lev >= 0);
    BL_ASSERT(lev < finestLevel());

    const Box&      fbx = amrex::refine(Box(ccell,ccell),m_gdb->refRatio(lev));
    const BoxArray& fba = ParticleBoxArray(lev+1);
    const Real*     plo = Geom(lev).ProbLo();
    const Real*     dx  = Geom(lev).CellSize();
    const Real*     fdx = Geom(lev+1).CellSize();

    if (cshift == IntVect::TheZeroVector())
    {
        BL_ASSERT(fba.contains(fbx));
    }
    //
    // Instead of clear()ing these we'll do a resize(0).
    // This'll preserve their capacity so that we'll only need
    // to do any memory allocation when their capacity needs to increase.
    //
    fgrid.resize(0);
    ffrac.resize(0);
    fcells.resize(0);
    //
    // Which fine cells does particle "p" (that wants to update "ccell") do we
    // touch at the finer level?
    //
    for (IntVect iv = fbx.smallEnd(); iv <= fbx.bigEnd(); fbx.next(iv))
    {
        bool touches = true;

        for (int k = 0; k < BL_SPACEDIM; k++)
        {
            const Real celllo = iv[k]  * fdx[k] + plo[k];
            const Real cellhi = celllo + fdx[k];

            if ((p.m_rdata.pos[k] < celllo) && (celllo > (p.m_rdata.pos[k] + dx[k]/2)))
                touches = false;

            if ((p.m_rdata.pos[k] > cellhi) && (cellhi < (p.m_rdata.pos[k] - dx[k]/2)))
                touches = false;
        }

        if (touches)
        {
            fcells.push_back(iv);
        }
    }

    Real sum_fine = 0;
    //
    // We need to figure out the fine fractions and the fine grid needed updating.
    //
    for (int j = 0; j < fcells.size(); j++)
    {
        IntVect& iv = fcells[j];

        Real the_frac = 1;

        for (int k = 0; k < BL_SPACEDIM; k++)
        {
            const Real celllo = (iv[k] * fdx[k] + plo[k]);

            if (p.m_rdata.pos[k] <= celllo)
            {
                const Real isecthi = p.m_rdata.pos[k] + dx[k]/2;

                the_frac *= std::min((isecthi - celllo),fdx[k]);
            }
            else
            {
                const Real cellhi  = (iv[k]+1) * fdx[k] + plo[k];
                const Real isectlo = p.m_rdata.pos[k] - dx[k]/2;

                the_frac *= std::min((cellhi - isectlo),fdx[k]);
            }
        }

        ffrac.push_back(the_frac);

        sum_fine += the_frac;

        if (cshift != IntVect::TheZeroVector())
        {
            //
            // Update to the correct fine cell needing updating.
            // Note that "cshift" is from the coarse perspective.
            //
            const IntVect& fshift = cshift * m_gdb->refRatio(lev);
            //
            // Update fcells[j] to indicate a shifted fine cell needing updating.
            //
            iv -= fshift;
        }

        fba.intersections(Box(iv,iv),isects,true,0);

        BL_ASSERT(!isects.empty());

        fgrid.push_back(isects[0].first);
    }

    BL_ASSERT(ffrac.size() == fcells.size());
    BL_ASSERT(fgrid.size() == fcells.size());
    //
    // Now adjust the fine fractions so they sum to one.
    //
    for (int j = 0; j < ffrac.size(); j++)
        ffrac[j] /= sum_fine;
}


//
// This is the multi-level version.
// The Array should be empty on input.
// There'll be finest_level+1 of them.
//
template <int NR, int NI, int NA>
void
ParticleContainer<NR, NI, NA>::AssignDensity (int rho_index, bool sub_cycle,
					      Array<std::unique_ptr<MultiFab> >& mf_to_be_filled, 
					      int lev_min, int ncomp, int finest_level) const
{
    if (rho_index != 0) amrex::Abort("AssignDensity only works if rho_index = 0");

    BL_PROFILE("ParticleContainer<NR, NI, NA>::AssignDensity()");
    BL_ASSERT(NR >= 1);
    BL_ASSERT(NR >= ncomp);
    BL_ASSERT(ncomp == 1 || ncomp == BL_SPACEDIM+1);

    if (finest_level == -1) {
      finest_level = finestLevel();
    }
    while (!m_gdb->LevelDefined(finest_level)) {
      finest_level--;
    }
    //
    // The size of the returned multifab is limited by lev_min and 
    // finest_level. In the following code, lev is the real level, 
    // lev_index is the corresponding index for mf. 
    //

    // Create the space for mf_to_be_filled, regardless of whether we'll need a temporary mf
    mf_to_be_filled.resize(finest_level+1-lev_min);
    for (int lev = lev_min; lev <= finest_level; lev++)
    { 
        const int lev_index = lev - lev_min;
        mf_to_be_filled[lev_index].reset(new MultiFab(m_gdb->boxArray(lev),
						      m_gdb->DistributionMap(lev),
						      ncomp, 1));
	mf_to_be_filled[lev_index]->setVal(0.0);
    }

    // Test whether the grid structure of the boxArray is the same
    //       as the ParticleBoxArray at all levels 
    bool all_grids_the_same = true; 
    for (int lev = lev_min; lev <= finest_level; lev++) {
        if (!OnSameGrids(lev, *mf_to_be_filled[lev-lev_min])) {
	    all_grids_the_same = false;
	    break;
	}
    }

    Array<std::unique_ptr<MultiFab> > mf_part;
    if (!all_grids_the_same)
    { 
        // Create the space for the temporary, mf_part
        mf_part.resize(finest_level+1-lev_min);
        for (int lev = lev_min; lev <= finest_level; lev++)
        {
            const int lev_index = lev - lev_min;
            mf_part[lev_index].reset(new MultiFab(ParticleBoxArray(lev), 
						  ParticleDistributionMap(lev),
						  ncomp, 1));
	    mf_part[lev_index]->setVal(0.0);
        }
    }

    auto & mf = (all_grids_the_same) ? mf_to_be_filled : mf_part;

    if (finest_level == 0)
    {
        //
        // Just use the far simpler single-level version.
        //
        AssignDensitySingleLevel(rho_index, *mf[0],0,ncomp);
        //
        // I believe that we don't need any information in ghost cells so we don't copy those.
        //
        if ( ! all_grids_the_same) {
            mf_to_be_filled[0]->copy(*mf[0],0,0,ncomp);
	}
        return;
    }
    
    //
    // This is the "data" needed by other MPI procs.
    //
    std::map<int, Array<ParticleCommData> > data;

    const Real stime = ParallelDescriptor::second();
    //
    // Minimum M required.
    //
    const int M = D_TERM(2,+2,+4);

    Array<int>     cgrid(M);
    Array<int>    cwhich(M),  fwhich(M);
    Array<Real>    fracs(M),  cfracs(M);
    Array<IntVect> cells(M),  ccells(M), cfshifts(M);

    ParticleCommData pb;
    //
    // I'm going to allocate these badboys here & pass'm into routines that use'm.
    // This should greatly cut down on memory allocation/deallocation.
    //
    Array<IntVect>                    pshifts(27);
    std::vector< std::pair<int,Box> > isects;
    Array<int>                        fgrid(M);
    Array<Real>                       ffracs(M);
    Array<IntVect>                    fcells;
    //
    // "fvalid" contains all the valid region of the MultiFab at this level, together
    // with any ghost cells lying outside the domain, that can be periodically shifted into the
    // valid region.  "compfvalid" is the complement of the "fvalid", while "compfvalid_grown" is 
    // "compfvalid" grown by one.  Using these we can figure out whether or not a cell is in the
    // valid region of our MultiFab as well as whether or not we're at a Fine->Crse boundary.
    //
    for (int lev = lev_min; lev <= finest_level; lev++)
    {
        const Geometry& gm        = Geom(lev);
        const Geometry& gm_fine   = (lev < finest_level) ? Geom(lev+1) : gm;
        const Geometry& gm_coarse = (lev > 0) ? Geom(lev-1) : gm;
        const Box&      dm        = gm.Domain();
        const Real*     dx        = gm.CellSize();
        const Real*     plo       = gm.ProbLo();
        const Real*     dx_fine   = (lev < finest_level) ? Geom(lev+1).CellSize() : dx;
        const Real*     dx_coarse = (lev > 0) ? Geom(lev-1).CellSize() : dx;
        const int       lev_index = lev - lev_min;
        const BoxArray& grids     = mf[lev_index]->boxArray();
        const int       dgrow     = (lev == 0) ? 1 : m_gdb->MaxRefRatio(lev-1);

        BoxArray compfvalid, compfvalid_grown, fvalid = mf[lev_index]->boxArray();
        //
        // Do we have Fine->Crse overlap on a periodic boundary?
        // We want to add all ghost cells that can be shifted into valid region.
        //
        BoxList valid;

        for (int i = 0; i < grids.size(); i++)
        {
            if (gm.isAnyPeriodic())
            {
                const Box& dest = amrex::grow(grids[i],dgrow);

                if ( ! dm.contains(dest))
                {
                    for (int j = 0; j < grids.size(); j++)
                    {
                        BL_ASSERT(dm.contains(grids[j]));

                        gm.periodicShift(dest, grids[j], pshifts);

			for (const auto& kiv : pshifts)
                        {
                            const Box& sbx = grids[j] + kiv;
                            const Box& dbx = dest & sbx;

                            BL_ASSERT(dbx.ok());

                            valid.push_back(dbx);
                        }
                    }
                }
            }
        }
        if (valid.isNotEmpty())
        {
            //
            // We've got some Fine->Crse periodic overlap.
            // Don't forget to add the valid boxes too.
            //
            for (int i = 0; i < grids.size(); i++) {
                valid.push_back(grids[i]);
	    }
            fvalid = BoxArray(valid);
            fvalid.removeOverlap();
        }
        //
        // If we're at a lev < finestLevel, this is the coarsened fine BoxArray.
        // We use this for figuring out Crse->Fine issues.
        //
        BoxArray ccba;
        if (lev > 0)
        {
            ccba = m_gdb->boxArray(lev);
            ccba.coarsen(m_gdb->refRatio(lev-1));
        }
        BoxArray cfba;
        if (lev < finest_level)
        {
            cfba = m_gdb->boxArray(lev+1);
            cfba.coarsen(m_gdb->refRatio(lev));

            BL_ASSERT(mf[lev_index]->boxArray().contains(cfba));
        }
        //
        // This is cfba with any shifted ghost cells.
        //
        BoxArray cfvalid = cfba;

        if (lev < finest_level)
        {
            BoxList cvalid;

            const BoxArray& cgrids = mf[lev_index]->boxArray();

            for (int i = 0; i < cfba.size(); i++)
            {
                if (gm.isAnyPeriodic())
                {
                    const Box& dest = amrex::grow(cfba[i],mf[lev_index]->nGrow());

                    if ( ! dm.contains(dest))
                   { 
                        for (int j = 0; j < cgrids.size(); j++)
                        {
                            BL_ASSERT(dm.contains(cgrids[j]));

                            gm.periodicShift(dest, cgrids[j], pshifts);

			    for (const auto& kiv : pshifts)
                            {
                                const Box& sbx = cfba[i] - kiv;

                                cvalid.push_back(sbx);
                            }
                        }
                    }
                }
            }
            if (cvalid.isNotEmpty())
            {
                //
                // We've got some Fine->Crse periodic overlap.
                // Don't forget to add the valid boxes too.
                //
                for (int i = 0; i < cfba.size(); i++) {
                    cvalid.push_back(cfba[i]);
		}
                cfvalid = BoxArray(cvalid);
                cfvalid.removeOverlap();
            }
        }
        //
        // The "+1" is so we enclose the valid region together with any
        //  ghost cells that can be periodically shifted into valid.
        //
        compfvalid = amrex::complementIn(amrex::grow(dm,dgrow+1), fvalid);

        compfvalid_grown = compfvalid;
        compfvalid_grown.grow(1);
        compfvalid_grown.removeOverlap();
            
        if (gm.isAnyPeriodic() && ! gm.isAllPeriodic())
        {
            amrex::Error("AssignDensity: problem must be periodic in no or all directions");
        }
        //
        // If we're at a lev > 0, this is the coarsened BoxArray.
        // We use this for figuring out Fine->Crse issues.
        //
        BoxArray cba;
        if (lev > 0)
        {
            cba = m_gdb->boxArray(lev);
            cba.coarsen(m_gdb->refRatio(lev-1));
        }
        //
        // Do the grids at this level cover the full domain? If they do
        // there can be no Fine->Crse interactions at this level.
        //
        const bool GridsCoverDomain = fvalid.contains(Geom(lev).Domain());

	const auto& pmap = m_particles[lev];
	for (const auto& kv : pmap) {
	  const int grid = kv.first.first;
	  const auto& aos = kv.second.GetArrayOfStructs();
	  FArrayBox&  fab = (*mf[lev_index])[grid];
	  for (const auto& p : aos)
            {
                if (p.m_idata.id <= 0) {
		  continue;
		}
                //
                // Get "fracs" and "cells" for the particle "p" at this level.
                //
                const int M = ParticleType::CIC_Cells_Fracs(p, plo, dx, fracs, cells);
                //
                // If this is not fully periodic then we have to be careful that no
                // particle's support leaves the domain. We test this by checking the low
                // and high corners respectively.
                //
                if ( ! gm.isAllPeriodic() && ! allow_particles_near_boundary) {
                    if ( ! gm.Domain().contains(cells[0]) || ! gm.Domain().contains(cells[M-1])) {
                        amrex::Error("AssignDensity: if not periodic, all particles must stay away from the domain boundary");
		    }
		}
                //
                // This section differs based on whether we subcycle.
                // Without subcycling we use the "stretchy" support for particles.
                // With subcycling a particles support is strictly defined 
                // by its resident level.
                //
                if (sub_cycle)
                {
                    bool isFiner    = false;
                    bool isBoundary = false;
                    //
                    // First sum the mass in the valid region
                    //
                    for (int i = 0; i < M; i++)
                    {
                        if (cfvalid.contains(cells[i]))
                        {
                            //
                            // Some part of the particle's mass lies in a 
                            // finer region; we'll deal with it shortly.
                            //
                            isFiner    = true;
                            isBoundary = true;
                            continue;
                        }
                        if ( ! fvalid.contains(cells[i]))
                        {
                            //
                            // We're out of the valid region.
                            //
                            isBoundary = true;
                            continue;
                        }
                        //
                        // Sum up mass in first component.
                        //
                        {
                            fab(cells[i],0) += p.m_rdata.arr[BL_SPACEDIM] * fracs[i];
                        }
                        //
                        // Sum up momenta in next components.
                        //

                        // If the domain is not periodic and we want to let particles
                        //    live near the boundary but "throw away" the contribution that 
                        //    does not fall into the domain ...
                        if ( ! gm.isAllPeriodic() && allow_particles_near_boundary &&
			     ! gm.Domain().contains(cells[i]))
			{
			  continue;
			}

                        for (int n = 1; n < ncomp; n++) {
                            fab(cells[i],n) += p.m_rdata.arr[BL_SPACEDIM + n] * p.m_rdata.arr[BL_SPACEDIM] * fracs[i];
			}
                    }
                    //
                    // Deal with mass that doesn't belong at this level.
                    // Here we assume proper nesting so that only one special case can
                    // be true for a given particle.
                    //
                    if (isBoundary)
                    {
                        if (isFiner)
                        {
                            BL_ASSERT(lev < finest_level);
                            //
                            // We're at a coarse->fine interface
                            //
                            // get fine cells/fracs
                            //
                            const int MF = ParticleType::CIC_Cells_Fracs(p, plo, dx_fine ,dx, ffracs, fcells);

                            for (int j = 0; j < MF; j++)
                            {
                                //
                                // Make sure this fine cell is valid. Check for periodicity.
                                //
                                const Box bx(fcells[j],fcells[j]);
                                gm_fine.periodicShift(bx, gm_fine.Domain(), pshifts);
                                if ( ! pshifts.empty())
                                {
                                    BL_ASSERT(int(pshifts.size()) == 1);
                                    fcells[j] = fcells[j] - pshifts[0];
                                }
                                mf[lev_index + 1]->boxArray().intersections(Box(fcells[j],fcells[j]),isects,true,0);
                                if (isects.size() == 0) {
                                    continue;
				}
                                const int grid = isects[0].first; 
                                const int who  = mf[lev_index+1]->DistributionMap()[grid];

                                if (who == ParallelDescriptor::MyProc())
                                {
                                    //
                                    // Sum up mass in first component.
                                    //
                                    {
                                        (*mf[lev_index+1])[grid](fcells[j],0) += p.m_rdata.arr[BL_SPACEDIM] * ffracs[j];
                                    }
                                    //
                                    // Sum up momenta in next components.
                                    //
                                    for (int n = 1; n < ncomp; n++) {
                                        (*mf[lev_index+1])[grid](fcells[j],n) += p.m_rdata.arr[BL_SPACEDIM+n] * p.m_rdata.arr[BL_SPACEDIM] * ffracs[j];
				    }
                                }
                                else
                                {

				  pb.m_lev  = lev+1;
				  pb.m_grid = grid;
				  pb.m_cell = fcells[j];

				  //
				  // Sum up mass in first component.
				  //
				  {
				    pb.m_data[0] = p.m_rdata.arr[BL_SPACEDIM] *  ffracs[j];
				  }
				  
				  //
				  // Sum up momenta in next components.
				  //
				  for (int n = 1; n < ncomp; n++) {
				    pb.m_data[n] = p.m_rdata.arr[BL_SPACEDIM+n] * p.m_rdata.arr[BL_SPACEDIM] * ffracs[j];
				  }
				  
				  data[who].push_back(pb);
                                }
                            }
                        }
                        else if (lev_index > 0)
                        {
                            //
                            // We must be at a fine->coarse interface.
                            //
                            const int MC = ParticleType::CIC_Cells_Fracs(p, plo, dx_coarse, dx, cfracs, ccells);
                            for (int j = 0; j < MC; j++)
                            {
                                //
                                // Make sure this coarse cell isn't in this level's valid region.
                                // This may not matter.
                                //
                                if (cba.contains(ccells[j]))
                                    continue;
                                //
                                // Check for periodicity.
                                //
                                const Box bx(ccells[j],ccells[j]);
                                gm_coarse.periodicShift(bx, gm_coarse.Domain(), pshifts);

                                if ( ! pshifts.empty())
                                {
                                    BL_ASSERT(int(pshifts.size()) == 1);
                                    ccells[j] = ccells[j] - pshifts[0]; 
                                }
                                //
                                // Find its resident grid.
                                //
                                mf[lev_index - 1]->boxArray().intersections(Box(ccells[j],ccells[j]),isects,true,0);
                                if (isects.size() == 0) {
                                    continue;
				}
                                const int grid = isects[0].first;
                                const int who  = mf[lev_index-1]->DistributionMap()[grid];
                                if (who == ParallelDescriptor::MyProc())
                                {
                                    //
                                    // Sum up mass in first component.
                                    //
                                    {
                                        (*mf[lev_index-1])[grid](ccells[j],0) += p.m_rdata.arr[BL_SPACEDIM] * cfracs[j];
                                    }
                                    //
                                    // Sum up momenta in next components.
                                    //
                                    for (int n = 1; n < ncomp; n++) {
                                        (*mf[lev_index-1])[grid](ccells[j],n) += p.m_rdata.arr[BL_SPACEDIM+n] * p.m_rdata.arr[BL_SPACEDIM] * cfracs[j];
				    }
                                }
                                else
                                {

				  pb.m_lev  = lev-1;
				  pb.m_grid = grid;
				  pb.m_cell = ccells[j];

                                  //
				  // Sum up mass in first component.
				  //
				  {
				    pb.m_data[0] = p.m_rdata.arr[BL_SPACEDIM] * cfracs[j];
				  }
                                  
				  //
				  // Sum up momenta in next components.
				  //
				  for (int n = 1; n < ncomp; n++) {
				    pb.m_data[n] = p.m_rdata.arr[BL_SPACEDIM+n] * p.m_rdata.arr[BL_SPACEDIM] * cfracs[j];
				  }
				  
				  data[who].push_back(pb);
                                }
                            }
                        }
                        else
                        {
                            // The mass is below levels we care about. Ignore it.
                        }
                    }
                }
                else 
                {
                    bool AnyCrseToFine = false;
                    if (lev < finest_level) {
                        AnyCrseToFine = CrseToFine(cfba,cells,cfshifts,gm,cwhich,pshifts);
		    }
                    //
                    // lev_index > 0 means that we don't do F->C for lower levels
                    // This may mean that the mass fraction is off.
                    //
                    bool AnyFineToCrse = false;
                    if (lev_index > 0 && !GridsCoverDomain)
                        AnyFineToCrse = FineToCrse(p,lev,cells,fvalid,compfvalid_grown,ccells,cfracs,fwhich,cgrid,pshifts,isects);

                    BL_ASSERT(!(AnyCrseToFine && AnyFineToCrse));

                    if ( ! AnyCrseToFine && ! AnyFineToCrse)
                    {
                        //
                        // By far the most common case.  Just do it!
                        //
                        for (int i = 0; i < M; i++)
                        {

                            // If the domain is not periodic and we want to let particles
                            //    live near the boundary but "throw away" the contribution that 
                            //    does not fall into the domain ...
                            if (! gm.isAllPeriodic() && allow_particles_near_boundary && ! gm.Domain().contains(cells[i]))
			    {
			      continue;
			    }
                            //
                            // Sum up mass in first component.
                            //
                            {
                                fab(cells[i],0) += p.m_rdata.arr[BL_SPACEDIM] * fracs[i];
                            }
                            //
                            // Sum up momenta in next components.
                            //
                            for (int n = 1; n < ncomp; n++) {
                                fab(cells[i],n) += p.m_rdata.arr[BL_SPACEDIM+n] * p.m_rdata.arr[BL_SPACEDIM] * fracs[i];
			    }
                        }
                    }
                    else if (AnyFineToCrse)
                    {
                        Real sum_crse = 0, sum_fine = 0;

                        for (int i = 0; i < M; i++)
                        {
                            if (fwhich[i])
                            {
                                //
                                // We're at a Fine->Crse boundary.
                                //
                                BL_ASSERT(cgrid[i] >= 0);
                                BL_ASSERT(cgrid[i] < mf[lev_index-1]->size());
                                //
                                // Here we need to update the crse region.  The coarse
                                // region is always going to be updated if we have a
                                // particle in a cell bordering a Fine->Crse boundary.
                                //
                                const int who = mf[lev_index-1]->DistributionMap()[cgrid[i]];

                                if (who == ParallelDescriptor::MyProc())
                                {
                                    if ( ! (*mf[lev_index-1])[cgrid[i]].box().contains(ccells[i])) {
				      continue;
				    }

                                    // If the domain is not periodic and we want to let particles
                                    //    live near the boundary but "throw away" the contribution that 
                                    //    does not fall into the domain ...
                                    if (! gm_coarse.isAllPeriodic() && allow_particles_near_boundary &&
				        ! gm_coarse.Domain().contains(ccells[i]))
				    {
				      continue;
				    }

                                    //
                                    // Sum up mass in first component.
                                    //
                                    {
                                        (*mf[lev_index-1])[cgrid[i]](ccells[i],0) += p.m_rdata.arr[BL_SPACEDIM] * cfracs[i];
                                    }
                                    //
                                    // Sum up momenta in next components.
                                    //
                                    for (int n = 1; n < ncomp; n++) {
                                        (*mf[lev_index-1])[cgrid[i]](ccells[i],n) += p.m_rdata.arr[BL_SPACEDIM+n] * p.m_rdata.arr[BL_SPACEDIM] * cfracs[i];
				    }
                                }
                                else
                                {
				  pb.m_lev  = lev-1;
				  pb.m_grid = cgrid[i];
				  pb.m_cell = ccells[i];

                                  //
				  // Sum up mass in first component.
				  //
				  {
				    pb.m_data[0] = p.m_rdata.arr[BL_SPACEDIM] * cfracs[i];
				  }

				  //
				  // Sum up momenta in next components.
				  //
				  for (int n = 1; n < ncomp; n++) {
				    pb.m_data[n] = p.m_rdata.arr[BL_SPACEDIM+n] * p.m_rdata.arr[BL_SPACEDIM] * cfracs[i];
				  }
				  data[who].push_back(pb);
                                }

                                sum_crse += cfracs[i];
                            }
                        }
                        //
                        // We've updated the Crse cells.  Now we have to update the fine
                        // cells in such a way that the total amount of mass we move
                        // around is precisely p.m_rdata.arr[BL_SPACEDIM]. In other words, the fractions
                        // we use at crse and fine have to sum to zero.  In the fine
                        // case, we have to account for the case where one or more of the
                        // cell indices is not in the valid region of the box containing 
                        // the particle.
                        //
                        sum_fine = 0;
                        for (int i = 0; i < M; i++) 
                        {
                            //
                            // Reusing "fwhich" to indicate fine cells that need massaging.
                            //
                            fwhich[i] = true;

                            if ( ! compfvalid_grown.contains(cells[i]))
                            {
                                //
                                // Go ahead and add the full correct amount to these cells.
                                // They can't touch a Fine->Crse boundary.
                                //
                                sum_fine += fracs[i];
                                //
                                // Sum up mass in first component.
                                //
                                {
                                    fab(cells[i],0) += p.m_rdata.arr[BL_SPACEDIM] * fracs[i];
                                }
                                //
                                // Sum up momenta in next components.
                                //
                                for (int n = 1; n < ncomp; n++) {
                                    fab(cells[i],n) += p.m_rdata.arr[BL_SPACEDIM+n] * p.m_rdata.arr[BL_SPACEDIM] * fracs[i];
				}
                                fwhich[i] = false;
                            }
                            else if (compfvalid.contains(cells[i]))
                            {
                                fwhich[i] = false;
                            }
                        }

                        const Real sum_so_far = sum_crse + sum_fine; 

                        BL_ASSERT(sum_so_far > 0);
                        BL_ASSERT(sum_so_far < 1);

                        sum_fine = 0;
                        for (int i = 0; i < M; i++) 
                        {       
                            if (fwhich[i])
                                //
                                // Got to weight cells in this direction differently.
                                //
                                sum_fine += fracs[i];
                        }

                        const Real mult = (1 - sum_so_far) / sum_fine;
                        //
                        // Now add the weighted amount to the fine cells touching the c-f interface.
                        //
                        sum_fine = 0;
                        for (int i = 0; i < M; i++)
                        {
                            if (fwhich[i])
                            {
                                //
                                // Sum up mass in first component.
                                //
                                {
                                    fab(cells[i],0) += p.m_rdata.arr[BL_SPACEDIM] * fracs[i] * mult;
                                }
                                //
                                // Sum up momenta in next components.
                                //
                                for (int n = 1; n < ncomp; n++) {
                                    fab(cells[i],n) += p.m_rdata.arr[BL_SPACEDIM+n] * p.m_rdata.arr[BL_SPACEDIM] * fracs[i] * mult;
				}

                                sum_fine += fracs[i] * mult;
                            }
                        }

                        BL_ASSERT(std::abs(1-(sum_fine+sum_so_far)) < 1.e-9);
                    }
                    else if (AnyCrseToFine)
                    {
                        Real sum = 0;

                        for (int i = 0; i < M; i++)
                        {
                            if (!cwhich[i])
                            {
                                // If the domain is not periodic and we want to let particles
                                //    live near the boundary but "throw away" the contribution that 
                                //    does not fall into the domain ...
                                if ( ! gm.isAllPeriodic() && allow_particles_near_boundary &&
				     ! gm.Domain().contains(ccells[i]))
				{
				  continue;
				}
                                //
                                // Sum up mass in first component.
                                //
                                {
                                    fab(cells[i],0) += p.m_rdata.arr[BL_SPACEDIM] * fracs[i];
                                }
                                //
                                // Sum up momenta in next components.
                                //
                                for (int n = 1; n < ncomp; n++) {
                                    fab(cells[i],n) += p.m_rdata.arr[BL_SPACEDIM+n] * p.m_rdata.arr[BL_SPACEDIM] * fracs[i];
				}

                                sum += fracs[i];
                            }
                            else
                            {
                                //
                                // We're at a Crse->Fine boundary.
                                //
                                FineCellsToUpdateFromCrse(p,lev,cells[i],cfshifts[i],fgrid,ffracs,fcells,isects);

                                for (int j = 0, nfcells = fcells.size(); j < nfcells; j++)
                                {
                                    const int who = mf[lev_index+1]->DistributionMap()[fgrid[j]];

                                    if (who == ParallelDescriptor::MyProc())
                                    {
                                        //
                                        // Sum up mass in first component.
                                        //
                                        {
                                            (*mf[lev_index+1])[fgrid[j]](fcells[j],0) += p.m_rdata.arr[BL_SPACEDIM] * fracs[i] * ffracs[j];
                                        }
                                        //
                                        // Sum up momenta in next components.
                                        //
                                        for (int n = 1; n < ncomp; n++) {
                                            (*mf[lev_index+1])[fgrid[j]](fcells[j],n) += p.m_rdata.arr[BL_SPACEDIM+n] * p.m_rdata.arr[BL_SPACEDIM] * fracs[i] * ffracs[j];
					}
                                    }
                                    else
                                    {
				      pb.m_lev  = lev+1;
				      pb.m_grid = fgrid[j];
				      pb.m_cell = fcells[j];

                                      //
				      // Sum up mass in first component.
				      //
				      {
					pb.m_data[0] = p.m_rdata.arr[BL_SPACEDIM] * fracs[i] * ffracs[j];
				      }

				      //
				      // Sum up momenta in next components.
				      //
				      for (int n = 1; n < ncomp; n++) {
					pb.m_data[0] = p.m_rdata.arr[BL_SPACEDIM+n] * p.m_rdata.arr[BL_SPACEDIM] * fracs[i] * ffracs[j];
					}

                                        data[who].push_back(pb);
                                    }

                                    sum += fracs[i] * ffracs[j];
                                }
                            }
                        }

                        BL_ASSERT(std::abs(1-sum) < 1.e-9);
                    }
                }
            }
        }
    }

    //
    // Send any needed data to other MPI processes.
    // This "may" touch ghost cells so we want to do it before
    // the SumBoundary() stuff.
    //
    AssignDensityDoit(rho_index, mf, data, ncomp, lev_min);

    for (int lev = lev_min; lev <= finest_level; lev++)
    {
        const int       lev_index = lev - lev_min;
        const Geometry& gm        = Geom(lev);
        const Real*     dx        = gm.CellSize();
        const Real      vol       = D_TERM(dx[0], *dx[1], *dx[2]);

        mf[lev_index]->SumBoundary(gm.periodicity());
        //
        // If ncomp > 1, first divide the momenta (component n) 
        // by the mass (component 0) in order to get velocities.
        // Be careful not to divide by zero.
        //
        for (int n = 1; n < ncomp; n++)
        {
            for (MFIter mfi(*mf[lev_index]); mfi.isValid(); ++mfi)
            {
                (*mf[lev_index])[mfi].protected_divide((*mf[lev_index])[mfi],0,n,1);
            }
        }
        //
        // Only multiply the first component by (1/vol) because this converts mass
        // to density. If there are additional components (like velocity), we don't
        // want to divide those by volume.
        //
        mf[lev_index]->mult(1/vol,0,1);
    }

    //
    // The size of the returned multifab is limited by lev_min and 
    // finest_level. In the following code, lev is the real level,  
    // lev_index is the corresponding index for mf. 
    //
    // I believe that we don't need any information in ghost cells so we don't copy those.
    //
    if ( ! all_grids_the_same)
        for (int lev = lev_min; lev <= finest_level; lev++)
        {
            const int lev_index = lev - lev_min;
            mf_to_be_filled[lev_index]->copy(*mf_part[lev_index],0,0,1);
        }
    
    if (m_verbose > 1)
    {
        Real etime = ParallelDescriptor::second() - stime;

        ParallelDescriptor::ReduceRealMax(etime,ParallelDescriptor::IOProcessorNumber());

        amrex::Print() << "ParticleContainer<NR, NI, NA>::AssignDensity(multi-level) time: " << etime << '\n';
    }
}

//
// Used by AssignDensity (Array<std::unique_ptr<MultiFab> >& mf).
//
// Passes data needed by Crse->Fine or Fine->Crse to CPU that needs it.
//
// We store the data that needs to be sent in "data". Note that m_lev is the
// real particle level, while mf may start at a fine level (e.g. lvls 1 and 2).
// Consequently, we must subtract lev_min from m_lev to get the mf lev.
//

template <int NR, int NI, int NA>
void
ParticleContainer<NR, NI, NA>::AssignDensityDoit (int               rho_index,
					       Array<std::unique_ptr<MultiFab> >&             mf,
					       std::map<int, Array<ParticleCommData> >& data,
					       int               ncomp,
					       int               lev_min) const
{
    if (rho_index != 0) amrex::Abort("AssignDensityDoit only works if rho_index = 0");

    BL_PROFILE("ParticleContainer<NR, NI, NA>::AssignDensityDoit()");
    BL_ASSERT(NR >= ncomp);

    const int NProcs = ParallelDescriptor::NProcs();

    if (NProcs == 1)
    {
      BL_ASSERT(data.empty());
      return;
    }

#if BL_USE_MPI
    //
    // We may have data that needs to be sent to another CPU.
    //
    const int MyProc = ParallelDescriptor::MyProc();

    Array<int> Snds(NProcs,0), Rcvs(NProcs,0);

    int NumSnds = 0, NumRcvs = 0;

    for (const auto& kv : data)
    {
        NumSnds       += kv.second.size();
        Snds[kv.first] = kv.second.size();
    }

    ParallelDescriptor::ReduceIntMax(NumSnds);

    if (NumSnds == 0) {
        //
        // There's no parallel work to do.
        //
        return;
    }

    BL_COMM_PROFILE(BLProfiler::Alltoall, sizeof(int),
                    ParallelDescriptor::MyProc(), BLProfiler::BeforeCall());

    BL_MPI_REQUIRE( MPI_Alltoall(Snds.dataPtr(),
                                 1,
                                 ParallelDescriptor::Mpi_typemap<int>::type(),
                                 Rcvs.dataPtr(),
                                 1,
                                 ParallelDescriptor::Mpi_typemap<int>::type(),
                                 ParallelDescriptor::Communicator()) );
    BL_ASSERT(Rcvs[MyProc] == 0);

    BL_COMM_PROFILE(BLProfiler::Alltoall, sizeof(int),
                    ParallelDescriptor::MyProc(), BLProfiler::AfterCall());

    typedef std::map<int,int> IntIntMap;

    IntIntMap SndCnts, RcvCnts, rOffset;

    for (int i = 0; i < NProcs; i++) {
        if (Snds[i] > 0) {
            SndCnts[i] = Snds[i];
	}
    }

    for (int i = 0; i < NProcs; i++)
    {
        if (Rcvs[i] > 0)
        {
            RcvCnts[i] = Rcvs[i];
            rOffset[i] = NumRcvs;
            NumRcvs   += Rcvs[i];
        }
    }
    //
    // Don't need these anymore.
    //
    Array<int>().swap(Snds);
    Array<int>().swap(Rcvs);
    //
    // The data we want to receive.
    //
    const int iChunkSize = 2 + BL_SPACEDIM;
    const int rChunkSize = ncomp;

    Array<int>                    irecvdata (NumRcvs*iChunkSize);
    Array<typename ParticleType::RealType> rrecvdata (NumRcvs*rChunkSize);

    Array<int>         index(2*RcvCnts.size());
    Array<MPI_Status>  stats(2*RcvCnts.size());
    Array<MPI_Request> rreqs(2*RcvCnts.size());

    const int SeqNumI = ParallelDescriptor::SeqNum();
    const int SeqNumR = ParallelDescriptor::SeqNum();
    //
    // Post the receives.
    //
    int idx = 0;
    for (auto it = RcvCnts.cbegin(); it != RcvCnts.cend(); ++it, ++idx)
    {
        const int Who  = it->first;
        const int iCnt = it->second   * iChunkSize;
        const int rCnt = it->second   * rChunkSize;
        const int iIdx = rOffset[Who] * iChunkSize;
        const int rIdx = rOffset[Who] * rChunkSize;

        BL_ASSERT(Who >= 0 && Who < NProcs);
        BL_ASSERT(iCnt > 0);
        BL_ASSERT(rCnt > 0);
        BL_ASSERT(iCnt < std::numeric_limits<int>::max());
        BL_ASSERT(rCnt < std::numeric_limits<int>::max());

        rreqs[2*idx+0] = ParallelDescriptor::Arecv(&irecvdata[iIdx],iCnt,Who,SeqNumI).req();
        rreqs[2*idx+1] = ParallelDescriptor::Arecv(&rrecvdata[rIdx],rCnt,Who,SeqNumR).req();
    }
    //
    // Send the data.
    //
    Array<int>                             isenddata;
    Array<typename ParticleType::RealType> rsenddata;

    for (const auto& kv : SndCnts)
    {
        const int Who  = kv.first;
        const int iCnt = kv.second * iChunkSize;
        const int rCnt = kv.second * rChunkSize;

        BL_ASSERT(iCnt > 0);
        BL_ASSERT(rCnt > 0);
        BL_ASSERT(Who >= 0 && Who < NProcs);
        BL_ASSERT(iCnt < std::numeric_limits<int>::max());
        BL_ASSERT(rCnt < std::numeric_limits<int>::max());

        isenddata.resize(iCnt);
        rsenddata.resize(rCnt);

	auto& pbox = data[Who];

        int ioff = 0, roff = 0;
	for (const auto& p : pbox)
        {
	  isenddata[ioff+0] = p.m_lev  - lev_min;
	  isenddata[ioff+1] = p.m_grid;

	  D_TERM(isenddata[ioff+2] = p.m_cell[0];,
		 isenddata[ioff+3] = p.m_cell[1];,
		 isenddata[ioff+4] = p.m_cell[2];);

	  ioff += iChunkSize;

	  for (int n = 0; n < ncomp; n++) {
	    rsenddata[roff+n] = p.m_data[n];
	  }

	  roff += ncomp;
        }

	Array<ParticleCommData>().swap(pbox);

        ParallelDescriptor::Send(isenddata.dataPtr(),iCnt,Who,SeqNumI);
        ParallelDescriptor::Send(rsenddata.dataPtr(),rCnt,Who,SeqNumR);
    }
    //
    // Receive the data.
    //
    for (int NWaits = rreqs.size(), completed; NWaits > 0; NWaits -= completed)
    {
        ParallelDescriptor::Waitsome(rreqs, completed, index, stats);
    }
    //
    // Now update "mf".
    //
    if (NumRcvs > 0)
    {
        const int*                             idata = irecvdata.dataPtr();
        const typename ParticleType::RealType* rdata = rrecvdata.dataPtr();

        for (int i = 0; i < NumRcvs; i++)
        {
            const int     lev  = idata[0];
            const int     grd  = idata[1];
            const IntVect cell (D_DECL(idata[2],idata[3],idata[4]));

            BL_ASSERT((*mf[lev]).DistributionMap()[grd] == MyProc);
	    BL_ASSERT((*mf[lev])[grd].box().contains(cell));

            for (int n = 0; n < ncomp; n++) {
                (*mf[lev])[grd](cell,n) += rdata[n];
	    }

            idata += iChunkSize;
            rdata += rChunkSize;
        }
    }

#endif /*BL_USE_MPI*/
}

template <int NR, int NI, int NA>
void
ParticleContainer<NR, NI, NA>::AssignDensityFort (int rho_index,
                                                  Array<std::unique_ptr<MultiFab> >& mf_to_be_filled, 
                                                  int lev_min, int ncomp, int finest_level) const
{

  BL_PROFILE("ParticleContainer<NR, NI, NA>::AssignDensityFort()");

  PhysBCFunct cphysbc, fphysbc;
  int lo_bc[] = {INT_DIR, INT_DIR, INT_DIR}; // periodic boundaries
  int hi_bc[] = {INT_DIR, INT_DIR, INT_DIR};
  Array<BCRec> bcs(1, BCRec(lo_bc, hi_bc));
  CellConservativeLinear mapper;
    
  Array<std::unique_ptr<MultiFab> > tmp(finest_level+1);
  for (int lev = lev_min; lev <= finest_level; ++lev) {
      const BoxArray& ba = mf_to_be_filled[lev]->boxArray();
      const DistributionMapping& dm = mf_to_be_filled[lev]->DistributionMap();
      tmp[lev].reset(new MultiFab(ba, dm, 1, 0));
      tmp[lev]->setVal(0.0);
  }

  for (int lev = lev_min; lev <= finest_level; ++lev) {
      AssignCellDensitySingleLevelFort(rho_index, *mf_to_be_filled[lev], lev, 1, 0);

      if (lev < finest_level) {
          amrex::InterpFromCoarseLevel(*tmp[lev+1], 0.0, *mf_to_be_filled[lev],
                                       rho_index, rho_index, ncomp, 
                                       m_gdb->Geom(lev), m_gdb->Geom(lev+1),
                                       cphysbc, fphysbc,
                                       m_gdb->refRatio(lev), &mapper, bcs);
      }

      if (lev > lev_min) {
          // Note - this will double count the mass on the coarse level in 
          // regions covered by the fine level, but this will be corrected
          // below in the call to average_down.
          amrex::sum_fine_to_coarse(*mf_to_be_filled[lev],
                                    *mf_to_be_filled[lev-1],
                                    rho_index, 1, m_gdb->refRatio(lev-1),
                                    m_gdb->Geom(lev-1), m_gdb->Geom(lev));
      }

      mf_to_be_filled[lev]->plus(*tmp[lev], rho_index, ncomp, 0);
  }

  for (int lev = finest_level - 1; lev >= lev_min; --lev) {
      amrex::average_down(*mf_to_be_filled[lev+1], 
                          *mf_to_be_filled[lev], rho_index, ncomp, m_gdb->refRatio(lev));
  }
}

//
// This is the single-level version -- it takes either cell-centered or node-centered MF's
//
template <int NR, int NI, int NA>
void
ParticleContainer<NR, NI, NA>::AssignDensitySingleLevel (int rho_index,
							 MultiFab& mf_to_be_filled,
							 int       lev,
							 int       ncomp,
							 int       particle_lvl_offset) const
{
  BL_PROFILE("ParticleContainer<NR, NI, NA>::AssignDensitySingleLevel()");
  BL_ASSERT(NR >= 1);
  BL_ASSERT(ncomp == 1 || ncomp == BL_SPACEDIM+1);
  
  if (lev >= int(m_particles.size()))
    {
      // Don't do anything if there are no particles at this level.
      return;
    }

  // Keep the same external interface to the applications, but if the
  if (mf_to_be_filled.is_nodal()) {
    NodalDepositionSingleLevel(rho_index, mf_to_be_filled,lev,ncomp,particle_lvl_offset);
  }
  else if (mf_to_be_filled.boxArray().ixType().cellCentered()) {
    AssignCellDensitySingleLevel(rho_index, mf_to_be_filled,lev,ncomp,particle_lvl_offset);
  }
  else {
    amrex::Abort("AssignCellDensitySingleLevel: mixed type not supported");
  }
}

// This is the single-level version for cell-centered density
template <int NR, int NI, int NA>
void
ParticleContainer<NR, NI, NA>::AssignCellDensitySingleLevelFort (int rho_index,
								 MultiFab& mf_to_be_filled,
								 int       lev,
								 int       ncomp,
								 int       particle_lvl_offset) const
{
    BL_PROFILE("ParticleContainer<NR, NI, NA>::AssignCellDensitySingleLevelFort()");

    if (rho_index != 0) amrex::Abort("AssignCellDensitySingleLevel only works if rho_index = 0");

    MultiFab* mf_pointer;

    if (OnSameGrids(lev, mf_to_be_filled)) {
      // If we are already working with the internal mf defined on the 
      // particle_box_array, then we just work with this.
      mf_pointer = &mf_to_be_filled;
    }
    else {
      // If mf_to_be_filled is not defined on the particle_box_array, then we need 
      // to make a temporary here and copy into mf_to_be_filled at the end.
      mf_pointer = new MultiFab(ParticleBoxArray(lev), 
				ParticleDistributionMap(lev),
				ncomp, mf_to_be_filled.nGrow());
    }

    // We must have ghost cells for each FAB so that a particle in one grid can spread 
    // its effect to an adjacent grid by first putting the value into ghost cells of its
    // own grid.  The mf->sumBoundary call then adds the value from one grid's ghost cell
    // to another grid's valid region.
    if (mf_pointer->nGrow() < 1) 
       amrex::Error("Must have at least one ghost cell when in AssignDensitySingleLevel");

    const Real      strttime    = ParallelDescriptor::second();
    const Geometry& gm          = Geom(lev);
    const Real*     plo         = gm.ProbLo();
    const Real*     dx_particle = Geom(lev + particle_lvl_offset).CellSize();
    const Real*     dx          = gm.CellSize();
    const auto&     pmap        = m_particles[lev];

    if (gm.isAnyPeriodic() && ! gm.isAllPeriodic()) {
      amrex::Error("AssignDensity: problem must be periodic in no or all directions");
    }
    
    for (MFIter mfi(*mf_pointer); mfi.isValid(); ++mfi) {
        (*mf_pointer)[mfi].setVal(0);
    }

    for (const auto& kv : pmap) {
      const int grid = kv.first.first;
      const auto& pbx = kv.second.GetArrayOfStructs();
      FArrayBox& fab = (*mf_pointer)[grid];
      const Box& box = fab.box();
      auto N = pbx.size();

      int nstride = pbx.dataShape().first;
      deposit(pbx.data(), nstride, N, fab.dataPtr(), box.loVect(), box.hiVect(), plo, dx);
    }
    
    mf_pointer->SumBoundary(gm.periodicity());
    
    // If ncomp > 1, first divide the momenta (component n) 
    // by the mass (component 0) in order to get velocities.
    // Be careful not to divide by zero.
    for (int n = 1; n < ncomp; n++){
      for (MFIter mfi(*mf_pointer); mfi.isValid(); ++mfi) {
	(*mf_pointer)[mfi].protected_divide((*mf_pointer)[mfi],0,n,1);
      }
    }

    // Only multiply the first component by (1/vol) because this converts mass
    // to density. If there are additional components (like velocity), we don't
    // want to divide those by volume.
    const Real vol = D_TERM(dx[0], *dx[1], *dx[2]);

    mf_pointer->mult(1.0/vol, 0, 1, mf_pointer->nGrow());

    // If mf_to_be_filled is not defined on the particle_box_array, then we need
    // to copy here from mf_pointer into mf_to_be_filled. I believe that we don't
    // need any information in ghost cells so we don't copy those.
    if (mf_pointer != &mf_to_be_filled) {
      mf_to_be_filled.copy(*mf_pointer,0,0,ncomp);
      delete mf_pointer;
    }
    
    if (m_verbose > 1) {
      Real stoptime = ParallelDescriptor::second() - strttime;
      
      ParallelDescriptor::ReduceRealMax(stoptime,ParallelDescriptor::IOProcessorNumber());
      
      amrex::Print() << "ParticleContainer<NR, NI, NA>::AssignDensity(single-level) time: " << stoptime << '\n';
    }
}

// This is the single-level version for cell-centered density
template <int NR, int NI, int NA>
void
ParticleContainer<NR, NI, NA>::AssignCellDensitySingleLevel (int rho_index,
							     MultiFab& mf_to_be_filled,
							     int       lev,
							     int       ncomp,
							     int       particle_lvl_offset) const
{
    BL_PROFILE("ParticleContainer<NR, NI, NA>::AssignCellDensitySingleLevel()");
    if (rho_index != 0) amrex::Abort("AssignCellDensitySingleLevel only works if rho_index = 0");

    MultiFab* mf_pointer;

    if (OnSameGrids(lev, mf_to_be_filled)) {
      // If we are already working with the internal mf defined on the 
      // particle_box_array, then we just work with this.
      mf_pointer = &mf_to_be_filled;
    }
    else {
      // If mf_to_be_filled is not defined on the particle_box_array, then we need 
      // to make a temporary here and copy into mf_to_be_filled at the end.
      mf_pointer = new MultiFab(ParticleBoxArray(lev), 
				ParticleDistributionMap(lev),
				ncomp, mf_to_be_filled.nGrow());
    }

    // We must have ghost cells for each FAB so that a particle in one grid can spread 
    // its effect to an adjacent grid by first putting the value into ghost cells of its
    // own grid.  The mf->sumBoundary call then adds the value from one grid's ghost cell
    // to another grid's valid region.
    if (mf_pointer->nGrow() < 1) 
       amrex::Error("Must have at least one ghost cell when in AssignDensitySingleLevel");

    const Real      strttime    = ParallelDescriptor::second();
    const Geometry& gm          = Geom(lev);
    const Real*     plo         = gm.ProbLo();
    const Real*     dx_particle = Geom(lev + particle_lvl_offset).CellSize();
    const Real*     dx          = gm.CellSize();
    const auto&     pmap        = m_particles[lev];

    if (gm.isAnyPeriodic() && ! gm.isAllPeriodic()) {
      amrex::Error("AssignDensity: problem must be periodic in no or all directions");
    }
    
    for (MFIter mfi(*mf_pointer); mfi.isValid(); ++mfi) {
        (*mf_pointer)[mfi].setVal(0);
    }

    for (const auto& kv : pmap) {
      const int grid = kv.first.first;
      const auto& pbx = kv.second.GetArrayOfStructs();
      FArrayBox& fab = (*mf_pointer)[grid];
      auto N = pbx.size();
	
        Array<Real>    fracs;
        Array<IntVect> cells;
	
#ifdef _OPENMP
#pragma omp parallel for default(none) private(fracs,cells) shared(N,plo,dx,dx_particle,gm,fab,ncomp,pbx)
#endif
	for (size_t ip = 0; ip < N; ++ip) {
	  const ParticleType& p = pbx[ip];
	  
	  if (p.m_idata.id <= 0)
	    continue;
	    
	  const int M = ParticleType::CIC_Cells_Fracs(p, plo, dx, dx_particle, fracs, cells);

	  // If this is not fully periodic then we have to be careful that the
	  // particle's support leaves the domain unless we specifically want to ignore
	  // any contribution outside the boundary (i.e. if allow_particles_near_boundary = true). 
	  // We test this by checking the low and high corners respectively.
	  if ( ! gm.isAllPeriodic() && ! allow_particles_near_boundary) {
	    if ( ! gm.Domain().contains(cells[0]) || ! gm.Domain().contains(cells[M-1])) {
	      amrex::Error("AssignDensity: if not periodic, all particles must stay away from the domain boundary");
	    }
	  }
	  
	  for (int i = 0; i < M; i++) {
	    if ( !fab.box().contains(cells[i]) )
	      continue;

	    // If the domain is not periodic and we want to let particles
	    // live near the boundary but "throw away" the contribution that 
	    // does not fall into the domain ...
	    if ( ! gm.isAllPeriodic() && allow_particles_near_boundary && ! gm.Domain().contains(cells[i])) {
	      continue;
	    }
	    //
	    // Sum up mass in first component.
	    //
	    {
#ifdef _OPENMP
#pragma omp atomic
#endif
	      fab(cells[i],0) += p.m_rdata.arr[BL_SPACEDIM] * fracs[i];
	    }
	    // 
	    // Sum up momenta in next components.
	    //
	    for (int n = 1; n < ncomp; n++)
#ifdef _OPENMP
#pragma omp atomic
#endif
	      fab(cells[i],n) += p.m_rdata.arr[BL_SPACEDIM+n] * p.m_rdata.arr[BL_SPACEDIM] * fracs[i];
	  }
        }
    }
    
    mf_pointer->SumBoundary(gm.periodicity());

    // If ncomp > 1, first divide the momenta (component n) 
    // by the mass (component 0) in order to get velocities.
    // Be careful not to divide by zero.
    for (int n = 1; n < ncomp; n++){
      for (MFIter mfi(*mf_pointer); mfi.isValid(); ++mfi) {
	(*mf_pointer)[mfi].protected_divide((*mf_pointer)[mfi],0,n,1);
      }
    }

    // Only multiply the first component by (1/vol) because this converts mass
    // to density. If there are additional components (like velocity), we don't
    // want to divide those by volume.
    const Real vol = D_TERM(dx[0], *dx[1], *dx[2]);

    mf_pointer->mult(1/vol, 0, 1);

    // If mf_to_be_filled is not defined on the particle_box_array, then we need
    // to copy here from mf_pointer into mf_to_be_filled.   I believe that we don't
    // need any information in ghost cells so we don't copy those.
    if (mf_pointer != &mf_to_be_filled) {
      mf_to_be_filled.copy(*mf_pointer,0,0,ncomp);
      delete mf_pointer;
    }
    
    if (m_verbose > 1) {
      Real stoptime = ParallelDescriptor::second() - strttime;
      
      ParallelDescriptor::ReduceRealMax(stoptime,ParallelDescriptor::IOProcessorNumber());
      
      amrex::Print() << "ParticleContainer<NR, NI, NA>::AssignDensity(single-level) time: " << stoptime << '\n';
    }
}

//
// This is the single-level version for nodal density
//
template <int NR, int NI, int NA>
void
ParticleContainer<NR, NI, NA>::NodalDepositionSingleLevel (int rho_index,
						      MultiFab& mf_to_be_filled,
					              int       lev,
           					      int       ncomp,
	           				      int       particle_lvl_offset) const
{
    MultiFab* mf_pointer;

    if (OnSameGrids(lev, mf_to_be_filled))
    {
        // If we are already working with the internal mf defined on the 
        // particle_box_array, then we just work with this.
        mf_pointer = &mf_to_be_filled;
    }
    else
    {
        // If mf_to_be_filled is not defined on the particle_box_array, then we need 
        // to make a temporary here and copy into mf_to_be_filled at the end.
        mf_pointer = new MultiFab(amrex::convert(ParticleBoxArray(lev),
						  mf_to_be_filled.boxArray().ixType()),
				  ParticleDistributionMap(lev),
				  ncomp, mf_to_be_filled.nGrow());
    }

    const Real      strttime    = ParallelDescriptor::second();
    const Geometry& gm          = Geom(lev);
    const Real*     dx          = gm.CellSize();
    const auto&     pmap        = m_particles[lev];

    if (gm.isAnyPeriodic() && ! gm.isAllPeriodic()) 
        amrex::Error("AssignDensity: problem must be periodic in no or all directions");

    mf_pointer->setVal(0.0);

    Array<IntVect> cells;
    cells.resize(8);

    Array<Real> fracs;
    fracs.resize(8);

#if (BL_SPACEDIM > 1)
    Array<Real> sx;
    sx.resize(2);
    Array<Real> sy;
    sy.resize(2);
#endif
#if (BL_SPACEDIM > 2)
    Array<Real> sz;
    sz.resize(2);
#endif

    ParticleLocData pld;

    for (const auto& kv : pmap) {
      const auto& pbx = kv.second.GetArrayOfStructs();
      const int grid = kv.first.first;
      FArrayBox& fab = (*mf_pointer)[grid];

      for (const auto& p : pbx)
        {
            if (p.m_idata.id <= 0) {
	      continue;
	    }
	    
	    Where(p, pld);

#if (BL_SPACEDIM == 1)
            cells[0] = pld.m_cell;
            cells[1] = pld.m_cell+IntVect(1);

            Real x = p.m_rdata.pos[0] / dx[0];

            int i = pld.m_cell[0];

            Real xint = x - i;

            for (int i = 0; i < 2; i++)
            {
               fab(cells[0],0) += p.m_rdata.arr[BL_SPACEDIM+rho_index] * (1.0 - xint);
               fab(cells[1],0) += p.m_rdata.arr[BL_SPACEDIM+rho_index] *        xint ;
            }
#elif (BL_SPACEDIM == 2)
            cells[0] = pld.m_cell;
            cells[1] = pld.m_cell+IntVect(1,0);
            cells[2] = pld.m_cell+IntVect(0,1);
            cells[3] = pld.m_cell+IntVect(1,1);

            Real x = p.m_rdata.pos[0] / dx[0];
            Real y = p.m_rdata.pos[1] / dx[1];

            int i = pld.m_cell[0];
            int j = pld.m_cell[1];

            Real xint = x - i;
            Real yint = y - j;

            sx[0] = 1.0-xint;
            sx[1] = xint;
            sy[0] = 1.0-yint;
            sy[1] = yint;

            fracs[0] = sx[0] * sy[0];
            fracs[1] = sx[1] * sy[0];
            fracs[2] = sx[0] * sy[1];
            fracs[3] = sx[1] * sy[1];

            for (int i = 0; i < 4; i++)
            {
               fab(cells[i],0) += p.m_rdata.arr[BL_SPACEDIM+rho_index] * fracs[i];
            }
#else
            cells[0] = pld.m_cell;
            cells[1] = pld.m_cell+IntVect(1,0,0);
            cells[2] = pld.m_cell+IntVect(0,1,0);
            cells[3] = pld.m_cell+IntVect(1,1,0);
            cells[4] = pld.m_cell+IntVect(0,0,1);
            cells[5] = pld.m_cell+IntVect(1,0,1);
            cells[6] = pld.m_cell+IntVect(0,1,1);
            cells[7] = pld.m_cell+IntVect(1,1,1);

            Real x = p.m_rdata.pos[0] / dx[0];
            Real y = p.m_rdata.pos[1] / dx[1];
            Real z = p.m_rdata.pos[2] / dx[2];

            int i = pld.m_cell[0];
            int j = pld.m_cell[1];
            int k = pld.m_cell[2];

            Real xint = x - i;
            Real yint = y - j;
            Real zint = z - k;

            sx[0] = 1.0-xint;
            sx[1] = xint;
            sy[0] = 1.0-yint;
            sy[1] = yint;
            sz[0] = 1.0-zint;
            sz[1] = zint;

            fracs[0] = sx[0] * sy[0] * sz[0];
            fracs[1] = sx[1] * sy[0] * sz[0];
            fracs[2] = sx[0] * sy[1] * sz[0];
            fracs[3] = sx[1] * sy[1] * sz[0];
            fracs[4] = sx[0] * sy[0] * sz[1];
            fracs[5] = sx[1] * sy[0] * sz[1];
            fracs[6] = sx[0] * sy[1] * sz[1];
            fracs[7] = sx[1] * sy[1] * sz[1];

            for (int i = 0; i < 8; i++)
            {
               fab(cells[i],0) += p.m_rdata.arr[BL_SPACEDIM+rho_index] * fracs[i];
            }
#endif
        }
    }

    mf_pointer->SumBoundary(gm.periodicity());

    //
    // Only multiply the first component by (1/vol) because this converts mass
    // to density. If there are additional components (like velocity), we don't
    // want to divide those by volume.
    //
    const Real vol = D_TERM(dx[0], *dx[1], *dx[2]);

    mf_pointer->mult(1/vol,0,1);

    // If mf_to_be_filled is not defined on the particle_box_array, then we need
    // to copy here from mf_pointer into mf_to_be_filled.   I believe that we don't
    // need any information in ghost cells so we don't copy those.
    if (mf_pointer != &mf_to_be_filled)
    {
        mf_to_be_filled.copy(*mf_pointer,0,0,ncomp);
	delete mf_pointer;
    }

    if (m_verbose > 1)
    {
        Real stoptime = ParallelDescriptor::second() - strttime;

        ParallelDescriptor::ReduceRealMax(stoptime,ParallelDescriptor::IOProcessorNumber());

        amrex::Print() << "ParticleContainer<N>::NodalDepositionSingleLevel time: " << stoptime << '\n';
    }
}

//
// This version takes as input the acceleration vector at cell centers, and has the option of
// returning the acceleration at the particle location in the data array, starting at
// component start_comp_for_accel
//
template <int NR, int NI, int NA>
void
ParticleContainer<NR, NI, NA>::moveKick (MultiFab&       acceleration,
					 int             lev,
					 Real            dt,
					 Real            a_new,
					 Real            a_half, 
					 int             start_comp_for_accel)
{
    BL_PROFILE("ParticleContainer::moveKick()");
    BL_ASSERT(NR >= BL_SPACEDIM+1);
    BL_ASSERT(lev >= 0 && lev < int(m_particles.size()));

    const Real strttime  = ParallelDescriptor::second();
    const Real half_dt   = Real(0.5) * dt;
    const Real a_new_inv = 1 / a_new;
    auto&      pmap      = m_particles[lev];

    MultiFab* ac_pointer;
    if (OnSameGrids(lev,acceleration))
    {
        ac_pointer = &acceleration;
    }
    else 
    {
        ac_pointer = new MultiFab(ParticleBoxArray(lev),
				  ParticleDistributionMap(lev),
				  acceleration.nComp(),acceleration.nGrow());
        for (MFIter mfi(*ac_pointer); mfi.isValid(); ++mfi)
            ac_pointer->setVal(0.);
        ac_pointer->copy(acceleration,0,0,acceleration.nComp());
        ac_pointer->FillBoundary(); // DO WE NEED GHOST CELLS FILLED ???
    }

    ParticleLocData pld;

    for (auto& kv : pmap) {
      auto& pbox = kv.second.GetArrayOfStructs();
      const int grid = kv.first.first;
      const int n = pbox.size();
      const FArrayBox& gfab = (*ac_pointer)[grid];

#ifdef _OPENMP
#pragma omp parallel for private(pld)
#endif
      for (int i = 0; i < n; i++)
        {
	  ParticleType& p = pbox[i];

	  if (p.m_idata.id > 0)
            {

	      Where(p, pld);

	      //
	      // Note: rdata.arr[BL_SPACEDIM] is mass, BL_SPACEDIM+1 is v_x, ...
	      //
	      Real grav[BL_SPACEDIM];

	      ParticleType::GetGravity(gfab, Geom(pld.m_lev), p, grav);
	      //
	      // Define (a u)^new = (a u)^half + dt/2 grav^new
	      //
	      D_TERM(p.m_rdata.arr[BL_SPACEDIM+1] *= a_half;,
		     p.m_rdata.arr[BL_SPACEDIM+2] *= a_half;,
		     p.m_rdata.arr[BL_SPACEDIM+3] *= a_half;);

	      D_TERM(p.m_rdata.arr[BL_SPACEDIM+1] += half_dt * grav[0];,
		     p.m_rdata.arr[BL_SPACEDIM+2] += half_dt * grav[1];,
		     p.m_rdata.arr[BL_SPACEDIM+3] += half_dt * grav[2];);

	      D_TERM(p.m_rdata.arr[BL_SPACEDIM+1] *= a_new_inv;,
		     p.m_rdata.arr[BL_SPACEDIM+2] *= a_new_inv;,
		     p.m_rdata.arr[BL_SPACEDIM+3] *= a_new_inv;);

	      if (start_comp_for_accel > BL_SPACEDIM)
                {
		  D_TERM(p.m_rdata.arr[BL_SPACEDIM + start_comp_for_accel  ] = grav[0];,
			 p.m_rdata.arr[BL_SPACEDIM + start_comp_for_accel+1] = grav[1];,
			 p.m_rdata.arr[BL_SPACEDIM + start_comp_for_accel+2] = grav[2];);
                }
            }
        }
    }

    
    if (ac_pointer != &acceleration) delete ac_pointer;

    if (m_verbose > 1)
    {
        Real stoptime = ParallelDescriptor::second() - strttime;

        ParallelDescriptor::ReduceRealMax(stoptime,ParallelDescriptor::IOProcessorNumber());

        amrex::Print() << "ParticleContainer<NR, NI, NA>::moveKick() time: " << stoptime << '\n';
    }
    //
    // No need for Redistribute(), we only change the velocity.
    //
}<|MERGE_RESOLUTION|>--- conflicted
+++ resolved
@@ -204,17 +204,10 @@
 
 template <int NR, int NI, int NA>
 bool
-<<<<<<< HEAD
 ParticleContainer<NR, NI, NA>::SingleLevelWhere (const ParticleType&         p,
                                                  ParticleLocData&            pld,
                                                  int                         lev,
                                                  int                         nGrow) const
-=======
-ParticleContainer<NR, NI, NA>::SingleLevelGrownWhere (const ParticleType&         p,
-                                                      ParticleLocData&            pld,
-                                                      int                         lev,
-                                                      int                         nGrow) const
->>>>>>> 97ea54b9
 {
     BL_ASSERT(m_gdb != 0);
 
@@ -227,11 +220,7 @@
         if (0 <= pld.m_grid && pld.m_grid < ba.size())
         {
             const Box&  bx = ba.getCellCenteredBox(pld.m_grid);
-<<<<<<< HEAD
             const Box& gbx = amrex::grow(bx,nGrow);
-=======
-            const Box& gbx = amrex::grow(bx, nGrow);
->>>>>>> 97ea54b9
             if (gbx.contains(iv))
             {
                 pld.m_cell = iv;
@@ -245,11 +234,7 @@
     }
     
     std::vector< std::pair<int,Box> > isects;
-<<<<<<< HEAD
     ba.intersections(Box(iv,iv),isects,true,nGrow);
-=======
-    ba.intersections(Box(iv,iv), isects, true, nGrow);
->>>>>>> 97ea54b9
     
     if (!isects.empty())
     {
