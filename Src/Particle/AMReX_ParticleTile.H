#ifndef AMREX_PARTICLETILE_H_
#define AMREX_PARTICLETILE_H_

#include <AMReX_Particle.H>
#include <AMReX_ArrayOfStructs.H>
#include <AMReX_StructOfArrays.H>
#include <AMReX_Vector.H>

#include <array>

namespace amrex {

template <int NStructReal, int NStructInt, int NArrayReal, int NArrayInt>
struct ParticleTileData
{
    static constexpr int NAR = NArrayReal;
    static constexpr int NAI = NArrayInt;    
    using ParticleType = Particle<NStructReal, NStructInt>;
    using SuperParticleType = Particle<NStructReal+NArrayReal, NStructInt+NArrayInt>;

    Long m_size;
    ParticleType* AMREX_RESTRICT m_aos;
    GpuArray<ParticleReal* AMREX_RESTRICT, NArrayReal> m_rdata;
    GpuArray<int* AMREX_RESTRICT, NArrayInt> m_idata;    

    int m_num_runtime_real;
    int m_num_runtime_int;
    ParticleReal* AMREX_RESTRICT * AMREX_RESTRICT m_runtime_rdata;
    int* AMREX_RESTRICT * AMREX_RESTRICT m_runtime_idata;

    AMREX_GPU_HOST_DEVICE AMREX_FORCE_INLINE
<<<<<<< HEAD
    void packParticleData (char* buffer, int src_index, std::size_t dst_offset,
                           const int* comm_real, const int * comm_int) const noexcept
=======
    void packParticleData (char* buffer, int src_index, int dst_index,
                           const int* comm_real, const int * comm_int, Long psize) const noexcept
>>>>>>> 2d2d0c02
    {
        AMREX_ASSERT(src_index < m_size);
        auto dst = buffer + dst_offset;
        memcpy(dst, m_aos + src_index, sizeof(ParticleType));
        dst += sizeof(ParticleType);
        for (int i = 0; i < NArrayReal; ++i)
        {
            if (comm_real[i])
            {
                memcpy(dst, m_rdata[i] + src_index, sizeof(ParticleReal));
                dst += sizeof(ParticleReal);
            }
        }
        for (int i = 0; i < m_num_runtime_real; ++i)
        {
            if (comm_real[NArrayReal+i])
            {
                memcpy(dst, m_runtime_rdata[i] + src_index, sizeof(ParticleReal));
                dst += sizeof(ParticleReal);
            }
        }
        for (int i = 0; i < NArrayInt; ++i)
        {
            if (comm_int[i])
            {
                memcpy(dst, m_idata[i] + src_index, sizeof(int));
                dst += sizeof(int);
            }
        }
        for (int i = 0; i < m_num_runtime_int; ++i)
        {
            if (comm_int[NArrayInt+i])
            {
                memcpy(dst, m_runtime_idata[i] + src_index, sizeof(int));
                dst += sizeof(int);
            }
        }        
    }

    AMREX_GPU_HOST_DEVICE AMREX_FORCE_INLINE
<<<<<<< HEAD
    void unpackParticleData (const char* buffer, long src_offset, int dst_index,
                             const int* comm_real, const int* comm_int) const noexcept
=======
    void unpackParticleData (const char* buffer, int src_index, int dst_index,
                             const int* comm_real, const int * comm_int, Long psize) const noexcept
>>>>>>> 2d2d0c02
    {
        AMREX_ASSERT(dst_index < m_size);
        auto src = buffer + src_offset;
        memcpy(m_aos + dst_index, src, sizeof(ParticleType));
        src += sizeof(ParticleType);
        for (int i = 0; i < NArrayReal; ++i)
        {
            if (comm_real[i])
            {
                memcpy(m_rdata[i] + dst_index, src, sizeof(ParticleReal));
                src += sizeof(ParticleReal);
            }
        }
        for (int i = 0; i < m_num_runtime_real; ++i)
        {
            if (comm_real[NArrayReal+i])
            {
                memcpy(m_runtime_rdata[i] + dst_index, src, sizeof(ParticleReal));
                src += sizeof(ParticleReal);
            }
        }
        for (int i = 0; i < NArrayInt; ++i)
        {
            if (comm_int[i])
            {
                memcpy(m_idata[i] + dst_index, src, sizeof(int));
                src += sizeof(int);
            }
        }
        for (int i = 0; i < m_num_runtime_int; ++i)
        {
            if (comm_int[NArrayInt+i])
            {
                memcpy(m_runtime_idata[i] + dst_index, src, sizeof(int));
                src += sizeof(int);
            }
        }
    }

    AMREX_GPU_HOST_DEVICE AMREX_FORCE_INLINE
    SuperParticleType getSuperParticle (int index) const noexcept
    {
        AMREX_ASSERT(index < m_size);
        SuperParticleType sp;
        for (int i = 0; i < NStructReal+AMREX_SPACEDIM; ++i)
            sp.m_rdata.arr[i] = m_aos[index].m_rdata.arr[i];
        for (int i = 0; i < NArrayReal; ++i)
            sp.m_rdata.arr[NStructReal+AMREX_SPACEDIM+i] = m_rdata[i][index];
        for (int i = 0; i < NStructInt+2; ++i)
            sp.m_idata.arr[i] = m_aos[index].m_idata.arr[i];
        for (int i = 0; i < NArrayInt; ++i)
            sp.m_idata.arr[NStructInt+2+i] = m_idata[i][index];
        return sp;
    }

    AMREX_GPU_HOST_DEVICE AMREX_FORCE_INLINE
    void setSuperParticle (const SuperParticleType& sp, int index) const noexcept
    {
        for (int i = 0; i < NStructReal+AMREX_SPACEDIM; ++i)
            m_aos[index].m_rdata.arr[i] = sp.m_rdata.arr[i];
        for (int i = 0; i < NArrayReal; ++i)
            m_rdata[i][index] = sp.m_rdata.arr[NStructReal+AMREX_SPACEDIM+i];
        for (int i = 0; i < NStructInt+2; ++i)
            m_aos[index].m_idata.arr[i] = sp.m_idata.arr[i];
        for (int i = 0; i < NArrayInt; ++i)
            m_idata[i][index] = sp.m_idata.arr[NStructInt+2+i];
    }
};

template <int NStructReal, int NStructInt, int NArrayReal, int NArrayInt>
struct ConstParticleTileData
{
    static constexpr int NAR = NArrayReal;
    static constexpr int NAI = NArrayInt;
    using ParticleType = Particle<NStructReal, NStructInt>;
    using SuperParticleType = Particle<NStructReal+NArrayReal, NStructInt+NArrayInt>;

    Long m_size;
    const ParticleType* AMREX_RESTRICT m_aos;
    GpuArray<const ParticleReal* AMREX_RESTRICT, NArrayReal> m_rdata;
    GpuArray<const int* AMREX_RESTRICT, NArrayInt > m_idata;    

    int m_num_runtime_real;
    int m_num_runtime_int;
    const ParticleReal* AMREX_RESTRICT * AMREX_RESTRICT m_runtime_rdata;
    const int* AMREX_RESTRICT * AMREX_RESTRICT m_runtime_idata;

    AMREX_GPU_HOST_DEVICE AMREX_FORCE_INLINE
<<<<<<< HEAD
    void packParticleData(char* buffer, int src_index, long dst_offset,
                          const int* comm_real, const int * comm_int) const noexcept
=======
    void packParticleData(char* buffer, int src_index, int dst_index,
                          const int* comm_real, const int * comm_int, Long psize) const noexcept
>>>>>>> 2d2d0c02
    {
        AMREX_ASSERT(src_index < m_size);
        auto dst = buffer + dst_offset;
        memcpy(dst, m_aos + src_index, sizeof(ParticleType));
        dst += sizeof(ParticleType);
        for (int i = 0; i < NArrayReal; ++i)
        {
            if (comm_real[i])
            {
                memcpy(dst, m_rdata[i] + src_index, sizeof(ParticleReal));
                dst += sizeof(ParticleReal);
            }
        }
        for (int i = 0; i < m_num_runtime_real; ++i)
        {
            if (comm_real[NArrayReal+i])
            {
                memcpy(dst, m_runtime_rdata[i] + src_index, sizeof(ParticleReal));
                dst += sizeof(ParticleReal);
            }
        }
        for (int i = 0; i < NArrayInt; ++i)
        {
            if (comm_int[i])
            {
                memcpy(dst, m_idata[i] + src_index, sizeof(int));
                dst += sizeof(int);
            }
        }
        for (int i = 0; i < m_num_runtime_int; ++i)
        {
            if (comm_int[NArrayInt+i])
            {
                memcpy(dst, m_runtime_idata[i] + src_index, sizeof(int));
                dst += sizeof(int);
            }
        }        
    }

    AMREX_GPU_HOST_DEVICE
    SuperParticleType getSuperParticle (int index) const
    {
        AMREX_ASSERT(index < m_size);
        SuperParticleType sp;
        for (int i = 0; i < NStructReal+AMREX_SPACEDIM; ++i)
            sp.m_rdata.arr[i] = m_aos[index].m_rdata.arr[i];
        for (int i = 0; i < NArrayReal; ++i)
            sp.m_rdata.arr[NStructReal+AMREX_SPACEDIM+i] = m_rdata[i][index];
        for (int i = 0; i < NStructInt+2; ++i)
            sp.m_idata.arr[i] = m_aos[index].m_idata.arr[i];
        for (int i = 0; i < NArrayInt; ++i)
            sp.m_idata.arr[NStructInt+2+i] = m_idata[i][index];
        return sp;
    }
};

template <int NStructReal, int NStructInt, int NArrayReal, int NArrayInt>
struct ParticleTile
{
    using ParticleType = Particle<NStructReal, NStructInt>;
    static constexpr int NAR = NArrayReal;
    static constexpr int NAI = NArrayInt;

    using AoS = ArrayOfStructs<NStructReal, NStructInt>;
    using ParticleVector = typename AoS::ParticleVector;

    using SoA = StructOfArrays<NArrayReal, NArrayInt>;
    using RealVector = typename SoA::RealVector;
    using IntVector = typename SoA::IntVector;

    using ParticleTileDataType = ParticleTileData<NStructReal, NStructInt, NArrayReal, NArrayInt>;
    using ConstParticleTileDataType = ConstParticleTileData<NStructReal, NStructInt, NArrayReal, NArrayInt>;

    ParticleTile()
        : m_defined(false)
        {}

    void define (int a_num_runtime_real, int a_num_runtime_int)
    {
        m_defined = true;
        GetStructOfArrays().define(a_num_runtime_real, a_num_runtime_int);
        m_runtime_r_ptrs.resize(a_num_runtime_real);
        m_runtime_i_ptrs.resize(a_num_runtime_int);
        m_runtime_r_cptrs.resize(a_num_runtime_real);
        m_runtime_i_cptrs.resize(a_num_runtime_int);
    }
    
    AoS&       GetArrayOfStructs ()       { return m_aos_tile; }
    const AoS& GetArrayOfStructs () const { return m_aos_tile; }

    SoA&       GetStructOfArrays ()       { return m_soa_tile; }
    const SoA& GetStructOfArrays () const { return m_soa_tile; }

    bool empty () const { return m_aos_tile.empty(); }
    
    /**
    * \brief Returns the total number of particles (real and neighbor)
    *
    */

    std::size_t size () const { return m_aos_tile.size(); }

    /**
    * \brief Returns the number of real particles (excluding neighbors)
    *
    */
    int numParticles () const { return m_aos_tile.numParticles(); }

    /**
    * \brief Returns the number of real particles (excluding neighbors)
    *
    */
    int numRealParticles () const { return m_aos_tile.numRealParticles(); }

    /**
    * \brief Returns the number of neighbor particles (excluding reals)
    *
    */
    int numNeighborParticles () const { return m_aos_tile.numNeighborParticles(); }    

    /**
    * \brief Returns the total number of particles, real and neighbor
    *
    */
    int numTotalParticles () const { return m_aos_tile.numTotalParticles() ; }

    void setNumNeighbors (int num_neighbors) 
    {
        m_soa_tile.setNumNeighbors(num_neighbors);
        m_aos_tile.setNumNeighbors(num_neighbors);
    }

    int getNumNeighbors () 
    {
        AMREX_ASSERT( m_soa_tile.getNumNeighbors() == m_aos_tile.getNumNeighbors() );
        return m_aos_tile.getNumNeighbors();
    }

    void resize (std::size_t count)
    {
        m_aos_tile.resize(count);
        m_soa_tile.resize(count);
    }

    ///
    /// Add one particle to this tile.
    ///
    void push_back (const ParticleType& p) { m_aos_tile().push_back(p); }

    ///
    /// Add a Real value to the struct-of-arrays at index comp.
    /// This sets the data for one particle.
    ///
    void push_back_real (int comp, ParticleReal v) { 
        m_soa_tile.GetRealData(comp).push_back(v);
    }

    ///
    /// Add Real values to the struct-of-arrays, for all comps at once.
    /// This sets the data for one particle.
    ///
    void push_back_real (const std::array<ParticleReal, NArrayReal>& v) { 
        for (int i = 0; i < NArrayReal; ++i) {
            m_soa_tile.GetRealData(i).push_back(v[i]);
        }
    }

    ///
    /// Add a range of Real values to the struct-of-arrays for the given comp.
    /// This sets the data for several particles at once.
    ///
    void push_back_real (int comp, const ParticleReal* beg, const ParticleReal* end) {
        auto it = m_soa_tile.GetRealData(comp).end();
        m_soa_tile.GetRealData(comp).insert(it, beg, end);
    }

    ///
    /// Add npar copies of the Real value v to the struct-of-arrays for the given comp.
    /// This sets the data for several particles at once.
    ///
    void push_back_real (int comp, std::size_t npar, ParticleReal v) {
        auto new_size = m_soa_tile.GetRealData(comp).size() + npar;
        m_soa_tile.GetRealData(comp).resize(new_size, v);
    }

    ///
    /// Add an int value to the struct-of-arrays at index comp.
    /// This sets the data for one particle.
    ///
    void push_back_int (int comp, int v) { 
        m_soa_tile.GetIntData(comp).push_back(v);
    }
    
    ///
    /// Add int values to the struct-of-arrays, for all comps at once.
    /// This sets the data for one particle.
    ///
    void push_back_int (const std::array<int, NArrayInt>& v) { 
        for (int i = 0; i < NArrayInt; ++i) {
            m_soa_tile.GetIntData(i).push_back(v[i]);
        }
    }
    
    ///
    /// Add a range of int values to the struct-of-arrays for the given comp.
    /// This sets the data for several particles at once.
    ///
    void push_back_int (int comp, const int* beg, const int* end) {
        auto it = m_soa_tile.GetIntData(comp).end();
        m_soa_tile.GetIntData(comp).insert(it, beg, end);
    }
    
    ///
    /// Add npar copies of the int value v to the struct-of-arrays for the given comp.
    /// This sets the data for several particles at once.
    ///
    void push_back_int (int comp, std::size_t npar, int v) {
        auto new_size = m_soa_tile.GetIntData(comp).size() + npar;
        m_soa_tile.GetIntData(comp).resize(new_size, v);
    }

    int NumRealComps () const noexcept { return m_soa_tile.NumRealComps(); }

    int NumIntComps () const noexcept { return m_soa_tile.NumIntComps(); }

    int NumRuntimeRealComps () const noexcept { return m_runtime_r_ptrs.size(); }

    int NumRuntimeIntComps () const noexcept { return m_runtime_i_ptrs.size(); }
    
    void shrink_to_fit () 
    {
        m_aos_tile().shrink_to_fit();
        for (int j = 0; j < NumRealComps(); ++j)
        {
            auto& rdata = GetStructOfArrays().GetRealData(j);
            rdata.shrink_to_fit();
        }
        
        for (int j = 0; j < NumIntComps(); ++j)
        {
            auto& idata = GetStructOfArrays().GetIntData(j);
            idata.shrink_to_fit();
        }        
    }

    Long capacity () const
    {
        Long nbytes = 0;
        nbytes += m_aos_tile().capacity() * sizeof(ParticleType);
        for (int j = 0; j < NumRealComps(); ++j)
        {
            auto& rdata = GetStructOfArrays().GetRealData(j);
            nbytes += rdata.capacity() * sizeof(ParticleReal);
        }
        
        for (int j = 0; j < NumIntComps(); ++j)
        {
            auto& idata = GetStructOfArrays().GetIntData(j);
            nbytes += idata.capacity()*sizeof(int);
        }
        return nbytes;
    }

    void swap (ParticleTile<NStructReal, NStructInt, NArrayReal, NArrayInt>& other)
    {
        m_aos_tile().swap(other.GetArrayOfStructs()());
        for (int j = 0; j < NumRealComps(); ++j)
        {
            auto& rdata = GetStructOfArrays().GetRealData(j);
            rdata.swap(other.GetStructOfArrays().GetRealData(j));
        }
        
        for (int j = 0; j < NumIntComps(); ++j)
        {
            auto& idata = GetStructOfArrays().GetIntData(j);
            idata.swap(other.GetStructOfArrays().GetIntData(j));
        }
    }

    ParticleTileDataType getParticleTileData ()
    {
        for (int i = 0; i < m_runtime_r_ptrs.size(); ++i) {
            m_runtime_r_ptrs[i] = m_soa_tile.GetRealData(NArrayReal + i).dataPtr();
        }
        for (int i = 0; i < m_runtime_i_ptrs.size(); ++i) 
            m_runtime_i_ptrs[i] = m_soa_tile.GetIntData(NArrayInt + i).dataPtr();

        ParticleTileDataType ptd;
        ptd.m_aos = m_aos_tile().dataPtr();
        for (int i = 0; i < NArrayReal; ++i)
            ptd.m_rdata[i] = m_soa_tile.GetRealData(i).dataPtr();
        for (int i = 0; i < NArrayInt; ++i)
            ptd.m_idata[i] = m_soa_tile.GetIntData(i).dataPtr();
        ptd.m_size = size();
        ptd.m_num_runtime_real = m_runtime_r_ptrs.size();
        ptd.m_num_runtime_int = m_runtime_i_ptrs.size();
        ptd.m_runtime_rdata = m_runtime_r_ptrs.dataPtr();
        ptd.m_runtime_idata = m_runtime_i_ptrs.dataPtr();
        return ptd;
    }

    ConstParticleTileDataType getConstParticleTileData () const
    {
        for (int i = 0; i < m_runtime_r_ptrs.size(); ++i) {
            m_runtime_r_cptrs[i] = m_soa_tile.GetRealData(NArrayReal + i).dataPtr();
        }
        for (int i = 0; i < m_runtime_i_ptrs.size(); ++i) 
            m_runtime_i_cptrs[i] = m_soa_tile.GetIntData(NArrayInt + i).dataPtr();

        ConstParticleTileDataType ptd;
        ptd.m_aos = m_aos_tile().dataPtr();
        for (int i = 0; i < NArrayReal; ++i)
            ptd.m_rdata[i] = m_soa_tile.GetRealData(i).dataPtr();
        for (int i = 0; i < NArrayInt; ++i)
            ptd.m_idata[i] = m_soa_tile.GetIntData(i).dataPtr();
        ptd.m_size = size();
        ptd.m_num_runtime_real = m_runtime_r_cptrs.size();
        ptd.m_num_runtime_int = m_runtime_i_cptrs.size();
        ptd.m_runtime_rdata = m_runtime_r_cptrs.dataPtr();
        ptd.m_runtime_idata = m_runtime_i_cptrs.dataPtr();
        return ptd;
    }

private:

    AoS m_aos_tile;
    SoA m_soa_tile;

    bool m_defined;

    Gpu::DeviceVector<ParticleReal*> m_runtime_r_ptrs;
    Gpu::DeviceVector<int*> m_runtime_i_ptrs;

    mutable Gpu::DeviceVector<const ParticleReal*> m_runtime_r_cptrs;
    mutable Gpu::DeviceVector<const int*> m_runtime_i_cptrs;
};

} // namespace amrex;

#endif // AMREX_PARTICLETILE_H_<|MERGE_RESOLUTION|>--- conflicted
+++ resolved
@@ -29,13 +29,8 @@
     int* AMREX_RESTRICT * AMREX_RESTRICT m_runtime_idata;
 
     AMREX_GPU_HOST_DEVICE AMREX_FORCE_INLINE
-<<<<<<< HEAD
     void packParticleData (char* buffer, int src_index, std::size_t dst_offset,
                            const int* comm_real, const int * comm_int) const noexcept
-=======
-    void packParticleData (char* buffer, int src_index, int dst_index,
-                           const int* comm_real, const int * comm_int, Long psize) const noexcept
->>>>>>> 2d2d0c02
     {
         AMREX_ASSERT(src_index < m_size);
         auto dst = buffer + dst_offset;
@@ -76,13 +71,8 @@
     }
 
     AMREX_GPU_HOST_DEVICE AMREX_FORCE_INLINE
-<<<<<<< HEAD
     void unpackParticleData (const char* buffer, long src_offset, int dst_index,
                              const int* comm_real, const int* comm_int) const noexcept
-=======
-    void unpackParticleData (const char* buffer, int src_index, int dst_index,
-                             const int* comm_real, const int * comm_int, Long psize) const noexcept
->>>>>>> 2d2d0c02
     {
         AMREX_ASSERT(dst_index < m_size);
         auto src = buffer + src_offset;
@@ -171,13 +161,8 @@
     const int* AMREX_RESTRICT * AMREX_RESTRICT m_runtime_idata;
 
     AMREX_GPU_HOST_DEVICE AMREX_FORCE_INLINE
-<<<<<<< HEAD
     void packParticleData(char* buffer, int src_index, long dst_offset,
                           const int* comm_real, const int * comm_int) const noexcept
-=======
-    void packParticleData(char* buffer, int src_index, int dst_index,
-                          const int* comm_real, const int * comm_int, Long psize) const noexcept
->>>>>>> 2d2d0c02
     {
         AMREX_ASSERT(src_index < m_size);
         auto dst = buffer + dst_offset;
