#ifndef AMREX_PARTICLECOMMUNICATION_H_
#define AMREX_PARTICLECOMMUNICATION_H_

#include <AMReX_Gpu.H>
#include <AMReX_GpuContainers.H>
#include <AMReX_IntVect.H>
#include <AMReX_ParticleBufferMap.H>
#include <AMReX_MFIter.H>
#include <AMReX_TypeTraits.H>

#include <map>

namespace amrex {

struct NeighborUnpackPolicy
{
    template <class PTile> 
    void resizeTiles (std::vector<PTile*>& tiles, const std::vector<int>& sizes, std::vector<int>& offsets) const
    {
        for(int i = 0; i < static_cast<int>(sizes.size()); ++i)
        {
            int offset = tiles[i]->numTotalParticles();
            int nn = tiles[i]->getNumNeighbors();
            tiles[i]->setNumNeighbors(nn + sizes[i]);
            offsets.push_back(offset);
        }
    }
};

struct RedistributeUnpackPolicy
{
    template <class PTile> 
    void resizeTiles (std::vector<PTile*>& tiles, const std::vector<int>& sizes, std::vector<int>& offsets) const
    {        
        int N = static_cast<int>(sizes.size());

        std::map<PTile*, int> tile_sizes;
        for(int i = 0; i < N; ++i)
            tile_sizes[tiles[i]] = tiles[i]->numParticles();

        for(int i = 0; i < N; ++i)
        {
            offsets.push_back(tile_sizes[tiles[i]]);
            tile_sizes[tiles[i]] += sizes[i];
        }

        for (auto& kv : tile_sizes)
            kv.first->resize(kv.second);
    }
};

struct ParticleCopyOp 
{
    Vector<std::map<int, Gpu::DeviceVector<int> > > m_boxes;
    Vector<std::map<int, Gpu::DeviceVector<int> > > m_levels;
    Vector<std::map<int, Gpu::DeviceVector<int> > > m_src_indices;
    Vector<std::map<int, Gpu::DeviceVector<IntVect> > > m_periodic_shift;

    void clear ();

    void setNumLevels (const int num_levels);

    void resize (const int gid, const int lev, const int size);

    int numCopies (const int gid, const int lev) const 
    { 
        if (m_boxes.size() <= lev) return 0;
        return m_boxes[lev].at(gid).size(); 
    }
};
    
struct ParticleCopyPlan 
{
    Vector<std::map<int, Gpu::DeviceVector<int> > > m_dst_indices;
    
    Gpu::DeviceVector<unsigned int> m_box_counts;
    Gpu::DeviceVector<unsigned int> m_box_offsets;

    Gpu::DeviceVector<int> m_rcv_box_counts;
    Gpu::DeviceVector<int> m_rcv_box_offsets;
    Gpu::DeviceVector<int> m_rcv_box_ids;
    Gpu::DeviceVector<int> m_rcv_box_pids;
    Gpu::DeviceVector<int> m_rcv_box_levs;

    Long m_NumSnds;
    int m_nrcvs;
    mutable Vector<MPI_Status> m_build_stats;
    mutable Vector<MPI_Request> m_build_rreqs;

    mutable Vector<MPI_Status> m_particle_stats;
    mutable Vector<MPI_Request> m_particle_rreqs;

    Vector<Long> m_snd_num_particles;
    Vector<Long> m_rcv_num_particles;

    Vector<int> m_neighbor_procs;
        
    Vector<Long> m_Snds;
    Vector<Long> m_Rcvs;
    Vector<int> m_RcvProc;
    Vector<std::size_t> m_rOffset;
    Gpu::HostVector<int> m_rcv_data;

    Vector<std::size_t> m_snd_offsets;
    Vector<std::size_t> m_snd_counts;

    Vector<std::size_t> m_snd_pad_correction_h;
    Gpu::DeviceVector<std::size_t> m_snd_pad_correction_d;

    Vector<std::size_t> m_rcv_pad_correction_h;
    Gpu::DeviceVector<std::size_t> m_rcv_pad_correction_d;
    
    template <class PC, EnableIf_t<IsParticleContainer<PC>::value, int> foo = 0>
    void build (const PC& pc, const ParticleCopyOp& op, bool local)
    {
        BL_PROFILE("ParticleCopyPlan::build");
        
        m_local = local;

        const int ngrow = 1;  // note - fix

        const int num_levels = pc.BufferMap().numLevels();
        const int num_buckets = pc.BufferMap().numBuckets();

        if (m_local) 
        {
            m_neighbor_procs = pc.NeighborProcs(ngrow);
        }
        else 
        {
            m_neighbor_procs.resize(ParallelDescriptor::NProcs());
            std::iota(m_neighbor_procs.begin(), m_neighbor_procs.end(), 0);
        }

        m_box_counts.resize(0);
        m_box_counts.resize(num_buckets+1, 0);
        m_box_offsets.resize(num_buckets+1);
        auto p_dst_box_counts = m_box_counts.dataPtr();
        auto p_lev_offsets = pc.BufferMap().levelOffsetsPtr();
        auto p_box_perm = pc.BufferMap().levGridToBucketPtr();

        constexpr unsigned int max_unsigned_int = std::numeric_limits<unsigned int>::max();
                
        m_dst_indices.resize(num_levels);
        for (int lev = 0; lev < num_levels; ++lev)
        {
            for (const auto& kv : pc.GetParticles(lev))
            {
                int gid = kv.first.first;
                int num_copies = op.numCopies(gid, lev);
                if (num_copies == 0) continue;
                m_dst_indices[lev][gid].resize(num_copies);
            
                auto p_boxes = op.m_boxes[lev].at(gid).dataPtr();
                auto p_levs = op.m_levels[lev].at(gid).dataPtr();
                auto p_dst_indices = m_dst_indices[lev][gid].dataPtr();
                
                AMREX_FOR_1D ( num_copies, i,
                {
                    int dst_box = p_boxes[i];
                    int dst_lev = p_levs[i];
                    if (dst_box < 0) continue;
                    int index = Gpu::Atomic::Inc(
                        &p_dst_box_counts[p_box_perm[p_lev_offsets[dst_lev]+dst_box]], max_unsigned_int);
                    p_dst_indices[i] = index;
                });
            }
        }

        amrex::Gpu::exclusive_scan(m_box_counts.begin(), m_box_counts.end(), m_box_offsets.begin());

        m_snd_pad_correction_h.resize(0);
        m_snd_pad_correction_h.resize(ParallelDescriptor::NProcs()+1, 0);

        m_snd_pad_correction_d.resize(m_snd_pad_correction_h.size());
        Gpu::copy(Gpu::hostToDevice, m_snd_pad_correction_h.begin(), m_snd_pad_correction_h.end(),
                  m_snd_pad_correction_d.begin());
        
        buildMPIStart(pc.BufferMap(), pc.superParticleSize());
    }

    void clear ();

    void buildMPIFinish (const ParticleBufferMap& map);

private:
    
    void buildMPIStart (const ParticleBufferMap& map, long psize);

    //
    // Snds - a Vector with the number of bytes that is process will send to each proc.
    // Rcvs - a Vector that, after calling this method, will contain the
    //        number of bytes this process will reveive from each proc.
    //
    void doHandShake (const Vector<Long>& Snds, Vector<Long>& Rcvs) const;

    //
    // In the local version of this method, each proc knows which other
    // procs it could possibly receive messages from, meaning we can do
    // this purely with point-to-point communication.
    //
    void doHandShakeLocal (const Vector<Long>& Snds, Vector<Long>& Rcvs) const;
    
    //
    // In the global version, we don't know who we'll receive from, so we
    // need to do some collective communication first.
    //
    void doHandShakeGlobal (const Vector<Long>& Snds, Vector<Long>& Rcvs) const;

    //
    // Another version of the above that is implemented using MPI All-to-All
    //    
    void doHandShakeAllToAll (const Vector<Long>& Snds, Vector<Long>& Rcvs) const;

    bool m_local;
};

struct GetSendBufferOffset
{
    const unsigned int* m_box_offsets;        
    const std::size_t* m_pad_correction;

    const int* m_lev_offsets;
    const int* m_box_perm;
    const int* m_buck_to_pid;

    GetSendBufferOffset (const ParticleCopyPlan& plan, const ParticleBufferMap& map)
        : m_box_offsets(plan.m_box_offsets.dataPtr()),
          m_pad_correction(plan.m_snd_pad_correction_d.dataPtr()),
          m_lev_offsets(map.levelOffsetsPtr()),
          m_box_perm(map.levGridToBucketPtr()),
          m_buck_to_pid(map.bucketToPIDPtr())
    {}
    
    AMREX_FORCE_INLINE AMREX_GPU_HOST_DEVICE
    long operator() (int dst_box, int dst_lev, std::size_t psize, int i) const
    {
        int dst_pid = m_buck_to_pid[m_box_perm[m_lev_offsets[dst_lev]+dst_box]];
        long dst_offset = psize*(m_box_offsets[m_box_perm[m_lev_offsets[dst_lev]+dst_box]] + i);
        dst_offset += m_pad_correction[dst_pid];
        return dst_offset;
    }
};

template <class PC, class Buffer, EnableIf_t<IsParticleContainer<PC>::value, int> foo = 0>
void packBuffer (const PC& pc, const ParticleCopyOp& op, const ParticleCopyPlan& plan,
                 Buffer& snd_buffer)
{
    BL_PROFILE("amrex::packBuffer");

    using ParticleType = typename PC::ParticleType;

    Long psize = pc.superParticleSize();

    int num_levels = pc.BufferMap().numLevels();
    int num_buckets = pc.BufferMap().numBuckets();
<<<<<<< HEAD
    long total_buffer_size = (plan.m_snd_offsets.size() == 0) ? plan.m_box_offsets[num_buckets]*psize : plan.m_snd_offsets.back();
=======
    Long total_buffer_size = plan.m_box_offsets[num_buckets]*psize;
>>>>>>> 2d2d0c02
    snd_buffer.resize(total_buffer_size);

    auto p_comm_real = pc.communicate_real_comp.dataPtr();
    auto p_comm_int  = pc.communicate_int_comp.dataPtr();

    for (int lev = 0; lev < num_levels; ++lev)
    {       
        const auto& geom = pc.Geom(lev);
        auto& plev = pc.GetParticles(lev);
        auto& ba = pc.ParticleBoxArray(lev);
        const auto plo = geom.ProbLoArray();
        const auto phi = geom.ProbHiArray();
        const auto is_per = geom.isPeriodicArray();

        for (auto& kv : plev)
        {
            int gid = kv.first.first;
            int tid = kv.first.second;
            auto index = std::make_pair(gid, tid);
            
            auto& src_tile = plev.at(index);
            auto& aos   = src_tile.GetArrayOfStructs();
            const auto ptd = src_tile.getConstParticleTileData();
            
            int num_copies = op.numCopies(gid, lev);
            if (num_copies == 0) continue;
            
            auto p_boxes = op.m_boxes[lev].at(gid).dataPtr();
            auto p_levels = op.m_levels[lev].at(gid).dataPtr();
            auto p_src_indices = op.m_src_indices[lev].at(gid).dataPtr();
            auto p_periodic_shift = op.m_periodic_shift[lev].at(gid).dataPtr();
            auto p_dst_indices = plan.m_dst_indices[lev].at(gid).dataPtr();           
            auto p_snd_buffer = snd_buffer.dataPtr();
            GetSendBufferOffset get_offset(plan, pc.BufferMap());

            AMREX_FOR_1D ( num_copies, i,
            {
                int dst_box = p_boxes[i];
                if (dst_box < 0) continue;
                int dst_lev = p_levels[i];
                auto dst_offset = get_offset(dst_box, dst_lev, psize, p_dst_indices[i]); 
                int src_index = p_src_indices[i];
                ptd.packParticleData(p_snd_buffer, src_index, dst_offset, p_comm_real, p_comm_int);
                
                ParticleType* p = (ParticleType*) &p_snd_buffer[dst_offset];
                const IntVect& pshift = p_periodic_shift[i];
                for (int idim = 0; idim < AMREX_SPACEDIM; ++idim)
                {
                    if (not is_per[idim]) continue;
                    if (pshift[idim] > 0) 
                        p->pos(idim) += phi[idim] - plo[idim]; 
                    else if (pshift[idim] < 0)
                        p->pos(idim) -= phi[idim] - plo[idim];
                }
            });
        }
    }
}

template <class PC, class Buffer, class UnpackPolicy,
          EnableIf_t<IsParticleContainer<PC>::value, int> foo = 0>
void unpackBuffer (PC& pc, const ParticleCopyPlan& plan, const Buffer& snd_buffer, const UnpackPolicy policy)
{
    BL_PROFILE("amrex::unpackBuffer");

    using PTile = typename PC::ParticleTileType;

    int num_levels = pc.BufferMap().numLevels();
    int num_buckets = pc.BufferMap().numBuckets();

    Long psize = pc.superParticleSize();

    // count how many particles we have to add to each tile
    std::vector<int> sizes;
    std::vector<PTile*> tiles;
    for (int lev = 0; lev < num_levels; ++lev)
    {       
        for(MFIter mfi = pc.MakeMFIter(lev); mfi.isValid(); ++mfi)
        {
            int gid = mfi.index();
            int tid = mfi.LocalTileIndex();
            auto& tile = pc.DefineAndReturnParticleTile(lev, gid, tid);
            int num_copies = plan.m_box_counts[pc.BufferMap().gridAndLevToBucket(gid, lev)];
            sizes.push_back(num_copies);
            tiles.push_back(&tile);
        }
    }

    // resize the tiles and compute offsets
    std::vector<int> offsets;
    policy.resizeTiles(tiles, sizes, offsets);

    auto p_comm_real = pc.communicate_real_comp.dataPtr();
    auto p_comm_int  = pc.communicate_int_comp.dataPtr();

    // local unpack
    int uindex = 0;
    auto p_dst_box_counts = plan.m_box_counts.dataPtr();
    for (int lev = 0; lev < num_levels; ++lev)
    {       
        auto& plev  = pc.GetParticles(lev);
        for(MFIter mfi = pc.MakeMFIter(lev); mfi.isValid(); ++mfi)
        {
            int gid = mfi.index();
            int tid = mfi.LocalTileIndex();
            auto index = std::make_pair(gid, tid);
            
            auto& tile = plev[index];
            auto& aos   = tile.GetArrayOfStructs();

            GetSendBufferOffset get_offset(plan, pc.BufferMap());
            auto p_snd_buffer = snd_buffer.dataPtr();
            
            int offset = offsets[uindex];
            int size = sizes[uindex];
            ++uindex;
        
            auto ptd = tile.getParticleTileData();
            AMREX_FOR_1D ( size, i,
            {
                auto src_offset = get_offset(gid, lev, psize, i);
                int dst_index = offset + i;
                ptd.unpackParticleData(p_snd_buffer, src_offset, dst_index, p_comm_real, p_comm_int);
            });
        }
    }
}

template <class PC, class Buffer,
          EnableIf_t<IsParticleContainer<PC>::value, int> foo = 0>
void communicateParticlesStart (const PC& pc, ParticleCopyPlan& plan, const Buffer& snd_buffer, Buffer& rcv_buffer)
{
    BL_PROFILE("amrex::communicateParticlesStart");
    
    Long psize = pc.superParticleSize();

#ifdef AMREX_USE_MPI
    const int NProcs = ParallelDescriptor::NProcs();
    const int MyProc = ParallelDescriptor::MyProc();
    
    if (NProcs == 1) return;

    Vector<int> RcvProc;
<<<<<<< HEAD
    Vector<long> rOffset;

    plan.m_rcv_pad_correction_h.resize(0);
    plan.m_rcv_pad_correction_h.push_back(0);

    long TotRcvBytes = 0;
=======
    Vector<Long> rOffset;    
    Long TotRcvParticles = 0;
>>>>>>> 2d2d0c02
    for (int i = 0; i < NProcs; ++i) {
        if (plan.m_rcv_num_particles[i] > 0) {
            RcvProc.push_back(i);
            rOffset.push_back(TotRcvBytes);
            long nbytes = plan.m_rcv_num_particles[i]*psize;
            std::size_t acd = ParallelDescriptor::alignof_comm_data(nbytes);
            TotRcvBytes = amrex::aligned_size(acd, TotRcvBytes);
            TotRcvBytes += amrex::aligned_size(acd, nbytes);
            plan.m_rcv_pad_correction_h.push_back(plan.m_rcv_pad_correction_h.back() + nbytes);
        }
    }

    for (int i = 0; i < plan.m_nrcvs; ++i)
    {
        plan.m_rcv_pad_correction_h[i] = rOffset[i] - plan.m_rcv_pad_correction_h[i];
    }

    plan.m_rcv_pad_correction_d.resize(plan.m_rcv_pad_correction_h.size());
    Gpu::copy(Gpu::hostToDevice, plan.m_rcv_pad_correction_h.begin(), plan.m_rcv_pad_correction_h.end(),
              plan.m_rcv_pad_correction_d.begin());
    
    rcv_buffer.resize(TotRcvBytes);

    plan.m_nrcvs = RcvProc.size();

    plan.m_particle_stats.resize(0);
    plan.m_particle_stats.resize(plan.m_nrcvs);

    plan.m_particle_rreqs.resize(0);
    plan.m_particle_rreqs.resize(plan.m_nrcvs);
    
    const int SeqNum = ParallelDescriptor::SeqNum();

    // Post receives.
    for (int i = 0; i < plan.m_nrcvs; ++i) {
        const auto Who    = RcvProc[i];
        const auto offset = rOffset[i];
        long nbytes       = plan.m_rcv_num_particles[Who]*psize;
        std::size_t acd   = ParallelDescriptor::alignof_comm_data(nbytes);
        const auto Cnt    = amrex::aligned_size(acd, nbytes) / acd;

        AMREX_ASSERT(Cnt > 0);
        AMREX_ASSERT(Cnt < std::numeric_limits<int>::max());
        AMREX_ASSERT(Who >= 0 && Who < NProcs);
        AMREX_ASSERT(amrex::aligned_size(acd, nbytes) % acd == 0);

        const int comm_data_type = ParallelDescriptor::select_comm_data_type(nbytes);
        if (comm_data_type == 1) {
            plan.m_particle_rreqs[i] = 
                ParallelDescriptor::Arecv((char*) (rcv_buffer.dataPtr() + offset), Cnt, Who, SeqNum).req();
        } else if (comm_data_type == 2) {
            plan.m_particle_rreqs[i] = 
                ParallelDescriptor::Arecv((unsigned long long*) (rcv_buffer.dataPtr() + offset), Cnt, Who, SeqNum).req();
        } else if (comm_data_type == 3) {
            plan.m_particle_rreqs[i] = 
                ParallelDescriptor::Arecv((ParallelDescriptor::lull_t *) (rcv_buffer.dataPtr() + offset), Cnt, Who, SeqNum).req();
        } else {
            amrex::Abort("TODO: message size is too big");
        }
    }

    if (plan.m_NumSnds == 0) return;
    
    // Send.
    for (int i = 0; i < NProcs; ++i)
    {
        if (i == MyProc) continue;
        const auto Who  = i;
        long nbytes     = plan.m_snd_num_particles[i]*psize;
        std::size_t acd = ParallelDescriptor::alignof_comm_data(nbytes);
        const auto Cnt  = plan.m_snd_counts[i] / acd;
        if (Cnt == 0) continue;

        auto snd_offset = plan.m_snd_offsets[i];
        AMREX_ASSERT(plan.m_snd_counts[i] % acd == 0);
        AMREX_ASSERT(Who >= 0 && Who < NProcs);
        AMREX_ASSERT(Cnt < std::numeric_limits<int>::max());
        AMREX_ASSERT(snd_offset % acd == 0);
        
        const int comm_data_type = ParallelDescriptor::select_comm_data_type(nbytes);
        if (comm_data_type == 1) {
            ParallelDescriptor::Send((char*)(snd_buffer.dataPtr()+snd_offset), Cnt, Who, SeqNum);
        } else if (comm_data_type == 2) {
            ParallelDescriptor::Send((unsigned long long*)(snd_buffer.dataPtr()+snd_offset), Cnt, Who, SeqNum);
        } else if (comm_data_type == 3) {
            ParallelDescriptor::Send((ParallelDescriptor::lull_t *)(snd_buffer.dataPtr()+snd_offset), Cnt, Who, SeqNum);
        } else {
            amrex::Abort("TODO: message size is too big");
        }
    }
#endif // MPI
}

void communicateParticlesFinish (const ParticleCopyPlan& plan);

template <class PC, class Buffer, class UnpackPolicy,
          EnableIf_t<IsParticleContainer<PC>::value, int> foo = 0>
void unpackRemotes (PC& pc, const ParticleCopyPlan& plan, Buffer& rcv_buffer, const UnpackPolicy& policy)
{
    BL_PROFILE("amrex::unpackRemotes");
    
#ifdef AMREX_USE_MPI
    const int NProcs = ParallelDescriptor::NProcs();
    if (NProcs == 1) return;

    const int MyProc = ParallelDescriptor::MyProc();
    using PTile = typename PC::ParticleTileType;

    if (plan.m_nrcvs > 0)
    {
        auto p_comm_real = pc.communicate_real_comp.dataPtr();
        auto p_comm_int  = pc.communicate_int_comp.dataPtr();

	auto p_rcv_box_pids = plan.m_rcv_box_pids.dataPtr();
	auto p_rcv_buffer = rcv_buffer.dataPtr();

        std::vector<int> sizes;
        std::vector<PTile*> tiles;
	for (int i = 0; i < plan.m_rcv_box_counts.size(); ++i)
	{
            int copy_size = plan.m_rcv_box_counts[i];
            int lev = plan.m_rcv_box_levs[i];
            int gid = plan.m_rcv_box_ids[i];
            int tid = 0;
            auto& tile = pc.DefineAndReturnParticleTile(lev, gid, tid);
            sizes.push_back(copy_size);
            tiles.push_back(&tile);
        }

        Vector<int> offsets;
        policy.resizeTiles(tiles, sizes, offsets);
        Gpu::Device::synchronize();
        int uindex = 0;
        int procindex = 0, rproc = plan.m_rcv_box_pids[0];
	for (int i = 0; i < plan.m_rcv_box_counts.size(); ++i)
	{
            int lev = plan.m_rcv_box_levs[i];
            int gid = plan.m_rcv_box_ids[i];
            int tid = 0;
            auto offset = plan.m_rcv_box_offsets[i];
            procindex = (rproc == plan.m_rcv_box_pids[i]) ? procindex : procindex+1;
            rproc = plan.m_rcv_box_pids[i];

            auto& tile = pc.DefineAndReturnParticleTile(lev, gid, tid);
            auto ptd = tile.getParticleTileData();

            AMREX_ASSERT(MyProc == pc.ParticleDistributionMap(lev)[gid]);

            int dst_offset = offsets[uindex];
            int size = sizes[uindex];
            ++uindex;

<<<<<<< HEAD
            long psize = pc.superParticleSize();
            auto p_pad_adjust = plan.m_rcv_pad_correction_d.dataPtr();            
            
=======
            Long psize = pc.superParticleSize();

>>>>>>> 2d2d0c02
            AMREX_FOR_1D ( size, ip,
	    {
                long src_offset = psize*(offset + ip) + p_pad_adjust[procindex];
                int dst_index = dst_offset + ip;
                ptd.unpackParticleData(p_rcv_buffer, src_offset, dst_index,
                                       p_comm_real, p_comm_int);
            });
	}
    }    
#endif // MPI
}

} // namespace amrex

#endif // AMREX_PARTICLECOMMUNICATION_H_<|MERGE_RESOLUTION|>--- conflicted
+++ resolved
@@ -254,11 +254,7 @@
 
     int num_levels = pc.BufferMap().numLevels();
     int num_buckets = pc.BufferMap().numBuckets();
-<<<<<<< HEAD
-    long total_buffer_size = (plan.m_snd_offsets.size() == 0) ? plan.m_box_offsets[num_buckets]*psize : plan.m_snd_offsets.back();
-=======
-    Long total_buffer_size = plan.m_box_offsets[num_buckets]*psize;
->>>>>>> 2d2d0c02
+    Long total_buffer_size = (plan.m_snd_offsets.size() == 0) ? plan.m_box_offsets[num_buckets]*psize : plan.m_snd_offsets.back();
     snd_buffer.resize(total_buffer_size);
 
     auto p_comm_real = pc.communicate_real_comp.dataPtr();
@@ -402,17 +398,12 @@
     if (NProcs == 1) return;
 
     Vector<int> RcvProc;
-<<<<<<< HEAD
-    Vector<long> rOffset;
+    Vector<Long> rOffset;
 
     plan.m_rcv_pad_correction_h.resize(0);
     plan.m_rcv_pad_correction_h.push_back(0);
 
-    long TotRcvBytes = 0;
-=======
-    Vector<Long> rOffset;    
-    Long TotRcvParticles = 0;
->>>>>>> 2d2d0c02
+    Long TotRcvBytes = 0;
     for (int i = 0; i < NProcs; ++i) {
         if (plan.m_rcv_num_particles[i] > 0) {
             RcvProc.push_back(i);
@@ -565,14 +556,9 @@
             int size = sizes[uindex];
             ++uindex;
 
-<<<<<<< HEAD
-            long psize = pc.superParticleSize();
+            Long psize = pc.superParticleSize();
             auto p_pad_adjust = plan.m_rcv_pad_correction_d.dataPtr();            
             
-=======
-            Long psize = pc.superParticleSize();
-
->>>>>>> 2d2d0c02
             AMREX_FOR_1D ( size, ip,
 	    {
                 long src_offset = psize*(offset + ip) + p_pad_adjust[procindex];
