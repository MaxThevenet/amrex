--- conflicted
+++ resolved
@@ -808,14 +808,10 @@
 
     static bool do_tiling;
     static IntVect tile_size;
-<<<<<<< HEAD
-=======
     
     void SetLevelDirectoriesCreated(bool tf) {
       levelDirectoriesCreated = tf;
     }
-
->>>>>>> 085004c8
 
 protected:
 
