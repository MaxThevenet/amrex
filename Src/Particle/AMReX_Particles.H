--- conflicted
+++ resolved
@@ -941,19 +941,13 @@
         : ParIterBase<false,NStructReal,NStructInt, NArrayReal, NArrayInt>(pc,level)
         {}
 
-<<<<<<< HEAD
     ParIter (ContainerType& pc, int level, MFItInfo& info)
         : ParIterBase<false,NStructReal,NStructInt,NArrayReal,NArrayInt>(pc,level,info)
         {}
 
-    void SetPosition (AMREX_D_DECL(const Array<Real>& x,
-                                   const Array<Real>& y,
-                                   const Array<Real>& z)) const;
-=======
     void SetPosition (AMREX_D_DECL(const Vector<Real>& x,
                                    const Vector<Real>& y,
                                    const Vector<Real>& z)) const;
->>>>>>> ef248e1a
 };
 
 template <int NStructReal, int NStructInt=0, int NArrayReal=0, int NArrayInt=0>
