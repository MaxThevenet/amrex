#ifndef _PARTICLES_H_
#define _PARTICLES_H_ 

#include <cstring>
#include <map>
#include <deque>
#include <vector>
#include <fstream>
#include <iostream>
#include <numeric>
#include <algorithm>
#include <array>
#include <memory>
#include <limits>
#include <utility>
#include <tuple>
#include <type_traits>
#include <random>

#include <AMReX_ParmParse.H>
#include <AMReX_ParGDB.H>
#include <AMReX_REAL.H>
#include <AMReX_IntVect.H>
#include <AMReX_Array.H>
#include <AMReX_Vector.H>
#include <AMReX_Utility.H>
#include <AMReX_Geometry.H>
#include <AMReX_VisMF.H>
#include <AMReX_RealBox.H>
#include <AMReX_Print.H>
#include <AMReX_MultiFabUtil.H>
#include <AMReX_Interpolater.H>
#include <AMReX_FillPatchUtil.H>
#include <AMReX_NFiles.H>

#include <AMReX_Particles_F.H>

#ifdef BL_LAZY
#include <AMReX_Lazy.H>
#endif

#ifdef _OPENMP
#include <omp.h>
#endif

#if CUDA
#include "AMReX_CudaManagedAllocator.H"
#endif

namespace amrex {
  
namespace
{
    std::string   aggregation_type   = "";
    int           aggregation_buffer = 1;
    constexpr int GhostParticleID    = std::numeric_limits<int>::max();
    constexpr int VirtualParticleID  = std::numeric_limits<int>::max()-1;
    constexpr int LastParticleID     = std::numeric_limits<int>::max()-2;
}

//
// A struct used for communicating particle data accross processes
// during multi-level operations.
//
struct ParticleCommData
{
#ifdef BL_SINGLE_PRECISION_PARTICLES
    typedef float RealType;
#else
    typedef double RealType;
#endif
  int     m_lev;
  int     m_grid;
  IntVect m_cell;
  RealType m_data[1 + BL_SPACEDIM];
};


//
// A struct used for storing a particle's position in the AMR hierarchy.
//
struct ParticleLocData
{
  int     m_lev  = -1;
  int     m_grid = -1;
  int     m_tile = -1;
  IntVect m_cell {AMREX_D_DECL(-1,-1,-1)};
  Box     m_gridbox;
  Box     m_tilebox;
};


//
// The struct used to store particles.
//
template<int NReal, int NInt=0>
struct Particle
{
    //
    // The floating point type used for the particles.
    //
#ifdef BL_SINGLE_PRECISION_PARTICLES
    typedef float RealType;
#else
    typedef double RealType;
#endif

    //
    // The real data. We always have SPACEDIM position coordinates,
    // and optionally we have NReal additional real attributes.
    //
    union rm_t
    {
      RealType pos[BL_SPACEDIM];
      RealType arr[BL_SPACEDIM+NReal];
    };

    //
    // The integer data. We always have id and cpu, and optionally we
    // have NInt additional integer attributes.
    //
    union im_t
    {
      struct {int id; int cpu;};
      int arr[2+NInt];
    };

    rm_t m_rdata;
    im_t m_idata;

    static int the_next_id;

    int&  id()       & {return m_idata.id;}
    int   id() const & {return m_idata.id;}
    int& cpu()       & {return m_idata.cpu;}
    int  cpu() const & {return m_idata.cpu;}

    RealType& pos(int index)       & {return m_rdata.pos[index];}
    RealType  pos(int index) const & {return m_rdata.pos[index];}

    RealType& rdata(int index)       & {return m_rdata.arr[BL_SPACEDIM + index];}
    RealType  rdata(int index) const & {return m_rdata.arr[BL_SPACEDIM + index];}

    int& idata(int index)       & {return m_idata.arr[2 + index];}
    int  idata(int index) const & {return m_idata.arr[2 + index];}

    static Real InterpDoit (const FArrayBox& fab, const Real* fracs, const IntVect* cells, int comp);

    static Real InterpDoit (const FArrayBox& fab, const IntVect& hi, const Real* frac, int comp);

    static void Interp (const Particle<NReal, NInt>& prt, const Geometry& geom, const FArrayBox& fab, const int* idx, Real* val, int cnt);

    static const std::string& Version ();

    static const std::string& DataPrefix ();

    static void GetGravity (const FArrayBox& gfab, const Geometry& geom, const Particle<NReal, NInt>& p, Real* grav);

    static int MaxReaders ();

    static long MaxParticlesPerRead ();

    //
    // Returns the next particle ID for this processor.
    // Particle IDs start at 1 and are never reused.
    // The pair, consisting of the ID and the CPU on which the particle is "born",
    // is a globally unique identifier for a particle.  The maximum of this value
    // across all processors must be checkpointed and then restored on restart
    // so that we don't reuse particle IDs.
    //
    static int NextID ();

    // This version can only be used inside omp critical.
    static int UnprotectedNextID ();

    //
    // Reset on restart.
    //
    static void NextID (int nextid);

    static void CIC_Fracs (const Real* frac, Real* fracs);

    static void CIC_Cells (const IntVect& hicell, IntVect* cells);

    //
    // Old, *-based CIC for use in Interp.
    //
    static void CIC_Cells_Fracs_Basic (const Particle<NReal, NInt>& p,
                                       const Real*                  plo,
                                       const Real*                  dx,
                                       Real*                        fracs,
                                       IntVect*                     cells);

    //
    // Wraps the arbitrary dx function.
    //
    static int CIC_Cells_Fracs (const Particle<NReal, NInt>& p,
                                const Real*                  plo,
                                const Real*                  dx,
                                Vector<Real>&                 fracs,
                                Vector<IntVect>&              cells);
    //
    // Does CIC computations for arbitrary particle/grid dx's.
    //
    static int CIC_Cells_Fracs (const Particle<NReal, NInt>& p,
                                const Real*                  plo,
                                const Real*                  dx_geom,
                                const Real*                  dx_part,
                                Vector<Real>&                 fracs,
                                Vector<IntVect>&              cells);
};

template <int NReal, int NInt>
class ArrayOfStructs {
public:
    using ParticleType  = Particle<NReal, NInt>;
    using RealType      = typename ParticleType::RealType;
    using Iterator      = typename Vector<ParticleType>::iterator;
    using ConstIterator = typename Vector<ParticleType>::const_iterator;

#if CUDA
    using ParticleArray = Array<ParticleType, CudaManagedAllocator<ParticleType> >;
#else
    using ParticleArray = Array<ParticleType>;
#endif

    static constexpr int SizeInReal = sizeof(ParticleType) / sizeof(RealType);

<<<<<<< HEAD
    const ParticleArray& operator()() const { return m_data; }
          ParticleArray& operator()()       { return m_data; }
=======
    const Vector<ParticleType>& operator()() const { return m_data; }
    Vector      <ParticleType>& operator()()       { return m_data; }
>>>>>>> 945759d4

    std::size_t size () const { return m_data.size(); }
    int numParticles () const { return m_data.size(); }

    bool empty () const { return m_data.empty(); }

    const RealType* data () const { return &(m_data[0].m_rdata.arr[0]); }
    RealType*       data ()       { return &(m_data[0].m_rdata.arr[0]); }

    std::pair<int,int> dataShape () const {
	return std::make_pair(SizeInReal, static_cast<int>(m_data.size()));
    }

    void push_back (const ParticleType& p) { return m_data.push_back(p); }
    void pop_back() {m_data.pop_back(); }
    bool empty() {return m_data.empty(); }

    const ParticleType& back() const {return m_data.back(); }
    ParticleType      & back()       {return m_data.back(); }

    const ParticleType& operator[] (int i) const { return m_data[i]; }
    ParticleType      & operator[] (int i)       { return m_data[i]; }
    
    Iterator erase( ConstIterator first, ConstIterator second) { return m_data.erase(first, second); }

    template< class InputIt >
    void insert( Iterator pos, InputIt first, InputIt last ) { m_data.insert(pos, first, last); }

    typename Vector<ParticleType>::iterator begin () { return m_data.begin(); }
    typename Vector<ParticleType>::const_iterator begin () const { return m_data.begin(); }
    typename Vector<ParticleType>::const_iterator cbegin () const { return m_data.cbegin(); }
        
<<<<<<< HEAD
    typename ParticleArray::iterator end () { return m_data.end(); }
    typename ParticleArray::const_iterator end () const { return m_data.end(); }
    typename ParticleArray::const_iterator cend () const { return m_data.cend(); }

private:
    ParticleArray m_data;
=======
    typename Vector<ParticleType>::iterator end () { return m_data.end(); }
    typename Vector<ParticleType>::const_iterator end () const { return m_data.end(); }
    typename Vector<ParticleType>::const_iterator cend () const { return m_data.cend(); }

private:
    Vector<ParticleType> m_data;
>>>>>>> 945759d4
};
template <int NReal, int NInt> constexpr int ArrayOfStructs<NReal, NInt>::SizeInReal;


template <int NReal, int NInt>
struct StructOfArrays {
  
<<<<<<< HEAD
#if CUDA
    using RealArray = Array<Real, CudaManagedAllocator<Real>>;
    using  IntArray = Array<int , CudaManagedAllocator<int >>;
#else
    using RealArray = Array<Real>;
    using  IntArray = Array<int >;
#endif

    std::array<RealArray, NReal>& GetRealData () { return m_rdata; }
    std::array< IntArray,   NInt>& GetIntData  () { return m_idata; }

    const std::array<RealArray, NReal>& GetRealData () const { return m_rdata; }
    const std::array< IntArray,  NInt>& GetIntData  () const { return m_idata; }

    RealArray& GetRealData (const int index) {
=======
    std::array<Vector<Real>, NReal>& GetRealData () { return m_rdata; }
    std::array<Vector<int>,   NInt>& GetIntData  () { return m_idata; }

    const std::array<Vector<Real>, NReal>& GetRealData () const { return m_rdata; }
    const std::array<Vector<int>,   NInt>& GetIntData  () const { return m_idata; }

    Vector<Real>& GetRealData (const int index) {
>>>>>>> 945759d4
        BL_ASSERT(index < NReal);
        return m_rdata[index];
    }
    
<<<<<<< HEAD
    const RealArray& GetRealData (const int index) const {
=======
    const Vector<Real>& GetRealData (const int index) const {
>>>>>>> 945759d4
        BL_ASSERT(index < NReal);
        return m_rdata[index];
    }

<<<<<<< HEAD
    IntArray& GetIntData (const int index) {
=======
    Vector<int>& GetIntData (const int index) {
>>>>>>> 945759d4
        BL_ASSERT(index < NInt);
        return m_idata[index];
    }
    
<<<<<<< HEAD
    const IntArray& GetIntData (const int index) const {
=======
    const Vector<int>& GetIntData (const int index) const {
>>>>>>> 945759d4
        BL_ASSERT(index < NInt);
        return m_idata[index];
    }

    int numParticles () const { 
        if (NReal > 0)
            return m_rdata[0].size();
        else if (NInt > 0) 
            return m_idata[0].size();
        else
            return 0;
    }

private:
<<<<<<< HEAD
    std::array<RealArray, NReal> m_rdata;
    std::array< IntArray,  NInt> m_idata;    
=======

    std::array<Vector<Real>, NReal> m_rdata;
    std::array<Vector<int>,  NInt>  m_idata;
>>>>>>> 945759d4
};


template <int NStructReal, int NStructInt, int NArrayReal, int NArrayInt>
struct ParticleTile
{
    using ParticleType = Particle<NStructReal, NStructInt>;
    using AoS = ArrayOfStructs<NStructReal, NStructInt>;
    using SoA = StructOfArrays<NArrayReal, NArrayInt>;

    AoS&       GetArrayOfStructs ()       { return m_aos_tile; }
    const AoS& GetArrayOfStructs () const { return m_aos_tile; }

    SoA&       GetStructOfArrays ()       { return m_soa_tile; }
    const SoA& GetStructOfArrays () const { return m_soa_tile; }

    bool empty () const { return m_aos_tile.empty(); }
    
    std::size_t size () const { return m_aos_tile.size(); }

    int numParticles () const { return m_aos_tile.numParticles(); }

    ///
    /// Add one particle to this tile.
    ///
    void push_back (const ParticleType& p) { m_aos_tile().push_back(p); }

    ///
    /// Add a Real value to the struct-of-arrays at index comp.
    /// This sets the data for one particle.
    ///
    void push_back_real (int comp, Real v) { 
        m_soa_tile.GetRealData(comp).push_back(v);
    }

    ///
    /// Add Real values to the struct-of-arrays, for all comps at once.
    /// This sets the data for one particle.
    ///
    void push_back_real (const std::array<Real, NArrayReal>& v) { 
        for (int i = 0; i < NArrayReal; ++i) {
            m_soa_tile.GetRealData(i).push_back(v[i]);
        }
    }

    ///
    /// Add a range of Real values to the struct-of-arrays for the given comp.
    /// This sets the data for several particles at once.
    ///
    void push_back_real (int comp, const Real* beg, const Real* end) {
        auto it = m_soa_tile.GetRealData(comp).end();
        m_soa_tile.GetRealData(comp).insert(it, beg, end);
    }

    ///
    /// Add npar copies of the Real value v to the struct-of-arrays for the given comp.
    /// This sets the data for several particles at once.
    ///
    void push_back_real (int comp, std::size_t npar, Real v) {
        auto new_size = m_soa_tile.GetRealData(comp).size() + npar;
        m_soa_tile.GetRealData(comp).resize(new_size, v);
    }

    ///
    /// Add an int value to the struct-of-arrays at index comp.
    /// This sets the data for one particle.
    ///
    void push_back_int (int comp, int v) { 
        m_soa_tile.GetIntData(comp).push_back(v);
    }
    
    ///
    /// Add int values to the struct-of-arrays, for all comps at once.
    /// This sets the data for one particle.
    ///
    void push_back_int (const std::array<int, NArrayInt>& v) { 
        for (int i = 0; i < NArrayInt; ++i) {
            m_soa_tile.GetIntData(i).push_back(v[i]);
        }
    }
    
    ///
    /// Add a range of int values to the struct-of-arrays for the given comp.
    /// This sets the data for several particles at once.
    ///
    void push_back_int (int comp, const int* beg, const int* end) {
        auto it = m_soa_tile.GetIntData(comp).end();
        m_soa_tile.GetIntData(comp).insert(it, beg, end);
    }
    
    ///
    /// Add npar copies of the int value v to the struct-of-arrays for the given comp.
    /// This sets the data for several particles at once.
    ///
    void push_back_int (int comp, std::size_t npar, int v) {
        auto new_size = m_soa_tile.GetIntData(comp).size() + npar;
        m_soa_tile.GetIntData(comp).resize(new_size, v);
    }

private:

    AoS m_aos_tile;
    SoA m_soa_tile;
};

///
/// This struct is used to pass initial data into the various Init methods
/// of the particle container. That data should be initialized in the order
/// real struct data, int struct data, real array data, int array data. 
/// If fewer components are specified than the template parameters specify for,
/// a given component, then the extra values will be set to zero. If more components 
/// are specified, it is a compile-time error.
///
/// Example usage:
///
///     ParticleInitType<0, 2, 4, 1> pdata = {{}, {7, 9}, {1.5, 2.5, 3.5, 4.5}, {11}}; 
///
template<int NStructReal, int NStructInt, int NArrayReal, int NArrayInt>
struct ParticleInitType
    {
        std::array<double, NStructReal> real_struct_data;
        std::array<int,    NStructInt > int_struct_data;
        std::array<double, NArrayReal > real_array_data;
        std::array<int,    NArrayInt  > int_array_data;
    };

template <bool is_const, int NStructReal, int NStructInt, int NArrayReal, int NArrayInt> class ParIterBase;

template <int NStructReal, int NStructInt=0, int NArrayReal=0, int NArrayInt=0>
class ParticleContainer
{
    friend class ParIterBase<true,NStructReal, NStructInt, NArrayReal, NArrayInt>;
    friend class ParIterBase<false,NStructReal, NStructInt, NArrayReal, NArrayInt>;

public:
    //
    // The type of Particles we hold.
    //
    using ParticleType = Particle<NStructReal, NStructInt>;
    using RealType = typename Particle<NStructReal, NStructInt>::RealType;

    using ParticleTileType = ParticleTile<NStructReal, NStructInt, NArrayReal, NArrayInt>;
    using ParticleInitData = ParticleInitType<NStructReal, NStructInt, NArrayReal, NArrayInt>;

    // A single level worth of particles is indexed (grid id, tile id)
    // for both SoA and AoS data.
    using ParticleLevel = std::map<std::pair<int, int>, ParticleTileType>;
    using AoS = typename ParticleTileType::AoS;
    using SoA = typename ParticleTileType::SoA;

    using RealArray     = typename SoA::RealArray;
    using  IntArray     = typename SoA::IntArray;
    using ParticleArray = typename AoS::ParticleArray;


    ParticleContainer ()
      : 
      communicate_real_comp(NArrayReal, true),
      communicate_int_comp(NArrayInt, true),
      m_verbose(0), 
      m_gdb(nullptr),
      allow_particles_near_boundary(false)
    {
        Initialize ();
    }

    ParticleContainer (ParGDBBase* gdb)
        :
        communicate_real_comp(NArrayReal, true),
        communicate_int_comp(NArrayInt, true),
	m_verbose(0),
	m_gdb(gdb), 
	allow_particles_near_boundary(false)
    {
        Initialize ();
        reserveData();
        resizeData();
    }
  
    ParticleContainer (const Geometry            & geom, 
		       const DistributionMapping & dmap,
		       const BoxArray            & ba)
	:
        communicate_real_comp(NArrayReal, true),
        communicate_int_comp(NArrayInt, true),
        m_verbose(0), 
	allow_particles_near_boundary(false),
	m_gdb_object(geom,dmap,ba)
    {
        Initialize ();
        m_gdb = & m_gdb_object;
        reserveData();
        resizeData();
    }

    ParticleContainer (const Vector<Geometry>            & geom, 
		       const Vector<DistributionMapping> & dmap,
		       const Vector<BoxArray>            & ba,
		       const Vector<int>                 & rr)
	:
        communicate_real_comp(NArrayReal, true),
        communicate_int_comp(NArrayInt, true),
        m_verbose(0), 
	allow_particles_near_boundary(false),
	m_gdb_object(geom,dmap,ba,rr)
    {
        Initialize ();
        m_gdb = & m_gdb_object;
        reserveData();
        resizeData();
    }

    ~ParticleContainer () {}

    void Define (ParGDBBase* gdb)
    {
        m_gdb = gdb;
        reserveData();
        resizeData();
    }

    void Define (const Geometry            & geom, 
		 const DistributionMapping & dmap,
		 const BoxArray            & ba)
  {
      m_gdb_object = ParGDB(geom, dmap, ba);
      m_gdb = &m_gdb_object;
      reserveData();
      resizeData();
  }

    void Define (const Vector<Geometry>            & geom, 
		 const Vector<DistributionMapping> & dmap,
		 const Vector<BoxArray>            & ba,
		 const Vector<int>                 & rr)
    {
	m_gdb_object = ParGDB(geom, dmap, ba, rr);
	m_gdb = &m_gdb_object;
        reserveData();
	resizeData();
    }

    void SetParticleBoxArray (int lev, const BoxArray& new_ba)
	{ m_gdb->SetParticleBoxArray(lev, new_ba); }

    void SetParticleDistributionMap (int lev, const DistributionMapping& new_dmap)
	{ m_gdb->SetParticleDistributionMap(lev, new_dmap); }

    const BoxArray& ParticleBoxArray (int lev) const 
	{ return m_gdb->ParticleBoxArray(lev); }

    const DistributionMapping& ParticleDistributionMap (int lev) const 
	{ return m_gdb->ParticleDistributionMap(lev); }

    const Geometry& Geom (int lev) const { return m_gdb->Geom(lev); }

    int finestLevel () const { return m_gdb->finestLevel(); }
    int maxLevel ()    const { return m_gdb->maxLevel(); }
    
    int numLocalTilesAtLevel (int lev) const { return m_particles[lev].size(); }

    const ParGDBBase* GetParGDB () const { return m_gdb; }

    void reserveData();
    void resizeData();

    void RedefineDummyMF (int lev);

    void InitFromAsciiFile (const std::string& file, int extradata, const IntVect* Nrep = 0);
    void InitFromBinaryFile (const std::string& file, int extradata);
    void InitFromBinaryMetaFile (const std::string& file, int extradata);
    
    ///
    /// This initializes the particle container with icount randomly distributed 
    /// particles. If serialize is true, then the particles will all be generated
    /// on the IO Process, and the particle positions will be broadcast to all 
    /// other process. If serialize is false, then the particle positions will be
    /// randomly generated in parallel, which each process using the random seed
    /// iseed + MyProc. The particles can be constrained to lie within the RealBox
    /// bx, if so desired. The default is the full domain.
    ///
    void InitRandom (long icount, unsigned long iseed, 
                     const ParticleInitData& mass,
                     bool serialize = false, RealBox bx = RealBox());

    ///
    /// This initializes the container with icount randomly distributed particles
    /// per box, using the random seed iseed. All the particles have the same data
    /// and attributes, which are passed using the pdata struct.
    ///
    /// This routine is used when we want to replicate a box for a scaling study -- 
    /// within each box the distribution is random but the particle data is replicated 
    /// across all boxes in the container. The boxes are assumed to be those 
    /// on the coarsest level.
    ///
    void InitRandomPerBox (long icount, unsigned long iseed, const ParticleInitData& pdata);
    
    ///
    /// This initializes the particle container with one particle per cell, 
    /// where the other particle data and attributes are all contant. The 
    /// coarsest level is used to generate the particle positions. The particle
    /// variable values are passed in through the pdata struct. The parameters
    /// x_off, y_off, and z_off represent offsets between 0 and 1 that show
    /// where inside the cells to place the particles. 0.5 means cell centered.
    ///
    void InitOnePerCell (Real x_off, Real y_off, Real z_off,
                         const ParticleInitData& pdata);

    ///
    /// This initializes the particle container with n_per_cell randomly
    /// distributed particles per cell, where the other particle data and
    /// and attributes are all constant. The cells on the coarsest level 
    /// are used to generate the particle positions. The particle variable
    /// values are passed in through the pdata struct.
    ///
    void InitNRandomPerCell (int n_per_cell, const ParticleInitData& pdata);

    void GetParticleIDs        (Vector<int> & part_ids);
    void GetParticleCPU        (Vector<int> & part_cpu);
    void GetParticleLocations  (Vector<Real>& part_locs);
    void GetParticleData       (Vector<Real>& part_data, int start_comp, int num_comp);
    void GetArrayData          (Vector<Real>& part_data, int start_comp, int num_comp);

    void SetParticleLocations  (Vector<Real>& part_locs);

    void MoveRandom ();
    void MoveRandom (int level);

    void Increment (MultiFab& mf, int level);
    long IncrementWithTotal (MultiFab& mf, int level, bool local = false);

    // rho_index: rho index in rdata
    Real sumParticleMass (int rho_index, int level, bool local = false) const;

    // Set the flag that allows particles to live near the domain boundary and throw away 
    //     the part of their contribution in AssignDensity that is outside the domain.
    void SetAllowParticlesNearBoundary(bool value);
 
    void Redistribute (int lev_min = 0, int lev_max = -1, int nGrow = 0);
    //
    // OK checks that all particles are in the right places (for some value of right)
    //
    // These flags are used to do proper checking for subcycling particles
    // the default values are fine for non-subcycling methods
    //
    bool OK (int lev_min = 0, int lev_max = -1, int nGrow = 0) const;

    void ByteSpread () const;
    //
    // Returns # of particles at specified the level.
    //
    // If "only_valid" is true it only counts valid particles.
    //
    long NumberOfParticlesAtLevel (int level, bool only_valid = true, bool only_local = false) const;
    Vector<long> NumberOfParticlesInGrid  (int level, bool only_valid = true, bool only_local = false) const;
    //
    // Returns # of particles at all levels
    //
    // If "only_valid" is true it only counts valid particles.
    //
    long TotalNumberOfParticles (bool only_valid=true, bool only_local=false) const;

    //
    // The Following methods are for managing Virtual and Ghost Particles.
    //
    // Removes all particles at a given level
    //
    void RemoveParticlesAtLevel (int level);
    // 
    void RemoveParticlesNotAtFinestLevel ();
    //
    // Creates virtual particles for a given level that represent
    // in some capacity all particles at finer levels
    //
    void CreateVirtualParticles (int level, AoS& virts) const;
    // 
    // Create ghost particles for a given level that are copies of particles
    // near coarse->fine boundaries in level-1
    //
    void CreateGhostParticles (int level, int ngrow, AoS& ghosts) const;
    //
    // Add particles from a pbox to the grid at this level
    //
    void AddParticlesAtLevel (AoS& particles, int level, int nGrow=0);

    void Checkpoint (const std::string& dir, const std::string& name, bool is_checkpoint = true,
                     const Vector<std::string>& real_comp_names = Vector<std::string>(),
                     const Vector<std::string>&  int_comp_names = Vector<std::string>()) const;

    void Restart (const std::string& dir, const std::string& file, bool is_checkpoint = true);

    void WritePlotFile (const std::string& dir, const std::string& name, 
                        const Vector<std::string>& real_comp_names = Vector<std::string>(),
                        const Vector<std::string>&  int_comp_names = Vector<std::string>()) const;

    void WriteAsciiFile (const std::string& file);

    void WriteCoarsenedAsciiFile (const std::string& filename);

    int Verbose () { return m_verbose; }

    void SetVerbose (int verbose) { m_verbose = verbose; }

    const Vector<ParticleLevel>& GetParticles () const { return m_particles; }
    Vector      <ParticleLevel>& GetParticles ()       { return m_particles; }

    const ParticleLevel& GetParticles (int lev) const { return m_particles[lev]; }
    ParticleLevel      & GetParticles (int lev)       { return m_particles[lev]; }

    const ParticleTileType& ParticlesAt (int lev, int grid, int tile) const 
        { return m_particles[lev].at(std::make_pair(grid,tile)); }
    ParticleTileType&       ParticlesAt (int lev, int grid, int tile)
        { return m_particles[lev].at(std::make_pair(grid, tile)); }

    // 
    // Functions depending the layout of the data.  Use with caution.
    //
    // Multi-level version
    void AssignDensity (int rho_index, bool sub_cycle, Vector<std::unique_ptr<MultiFab> >& mf, 
			int lev_min = 0, int ncomp = 1, int finest_level = -1) const;
    // Single-level version
    void AssignDensitySingleLevel (int rho_index, MultiFab& mf, int level,
				   int ncomp=1, int particle_lvl_offset = 0) const;
    
    void AssignDensityFort (int rho_index,
                            Vector<std::unique_ptr<MultiFab> >& mf_to_be_filled, 
                            int lev_min, int ncomp, int finest_level) const;

    void InterpolateFort (Vector<std::unique_ptr<MultiFab> >& mesh_data, 
                          int lev_min, int lev_max);

    void InterpolateSingleLevelFort (MultiFab& mesh_data, int lev);

    void AssignCellDensitySingleLevelFort (int rho_index, MultiFab& mf, int level,
					   int ncomp=1, int particle_lvl_offset = 0) const;
    void AssignCellDensitySingleLevel (int rho_index, MultiFab& mf, int level,
				       int ncomp=1, int particle_lvl_offset = 0) const;
    void NodalDepositionSingleLevel   (int rho_index, MultiFab& mf, int level,
				       int ncomp=1, int particle_lvl_offset = 0) const;
    //
    void moveKick (MultiFab& acceleration, int level, Real timestep, 
		   Real a_new = 1.0, Real a_half = 1.0,
		   int start_comp_for_accel = -1);

    IntVect Index (const Particle<NStructReal, NStructInt>& p, int lev) const;

    //
    // Updates a particle's location (Where), tries to periodic shift any particles
    // that have left the domain. May need work (see inline comments)
    //

    ParticleLocData Reset (ParticleType& prt, bool update, bool verbose=true) const; 

    //
    // Returns true if the particle was shifted.
    //
    bool PeriodicShift (ParticleType& prt) const;

    //
    // Used by AssignDensity.
    //
    bool CrseToFine (const BoxArray&       cfba, 
		     const Vector<IntVect>& cells, 
		     Vector<IntVect>&       cfshifts, 
		     const Geometry&       gm, 
		     Vector<int>&           which, 
		     Vector<IntVect>&       pshifts) const;

    bool FineToCrse (const ParticleType&                p,
		     int                                flev,
		     const Vector<IntVect>&              fcells,
		     const BoxArray&                    fvalid,
		     const BoxArray&                    compfvalid_grown,
		     Vector<IntVect>&                    ccells,
		     Vector<Real>&                       cfracs,
		     Vector<int>&                        which,
		     Vector<int>&                        cgrid,
		     Vector<IntVect>&                    pshifts,
		     std::vector< std::pair<int,Box> >& isects) const;

    void FineCellsToUpdateFromCrse (const ParticleType&                p,
				    int                                lev,
				    const IntVect&                     ccell,
				    const IntVect&                     cshift,
				    Vector<int>&                        fgrid,
				    Vector<Real>&                       ffrac,
				    Vector<IntVect>&                    fcells,
				    std::vector< std::pair<int,Box> >& isects) const;

    MFIter MakeMFIter (int lev) const {
        BL_ASSERT(m_dummy_mf[lev] != nullptr);
        return MFIter(*m_dummy_mf[lev], do_tiling ? tile_size : IntVect::TheZeroVector());
    }

    // struct-of-array stuff
    std::vector<bool> communicate_real_comp;
    std::vector<bool> communicate_int_comp;
    int num_real_soa_comps, num_int_soa_comps;

    static bool do_tiling;
    static IntVect tile_size;
    
protected:

    //
    // Checks a particle's location on levels lev_min and higher.
    // Returns false if the particle does not exist on that level.
    // Only if lev_min == lev_max, nGrow can be > 0 (i.e., including
    // nGrow ghost cells).
    //
    bool Where (const ParticleType& prt, ParticleLocData& pld, 
		int lev_min = 0, int lev_max = -1, int nGrow=0) const;

    //
    // Checks whether the particle has crossed a periodic boundary in such a way
    // that it is on levels lev_min and higher.
    //
    bool EnforcePeriodicWhere (ParticleType& prt, ParticleLocData& pld,
                               int lev_min = 0, int lev_max = -1) const;

    bool OnSameGrids (int level, const MultiFab& mf) const { return m_gdb->OnSameGrids(level, mf); }


    // Helper function for Checkpoint() and WritePlotFile().
    void WriteParticles (int            level,
                         std::ofstream& ofs,
                         int            fnum,
                         Vector<int>&    which,
                         Vector<int>&    count,
                         Vector<long>&   where,
                         bool           is_checkpoint) const;

    template <class RTYPE>
    void ReadParticles (int            cnt,
			int            grd,
			int            lev,
			bool           is_checkpoint,
			std::ifstream& ifs);

    //
    // The member data.
    //
    int         m_verbose;
    ParGDBBase* m_gdb;
    bool        allow_particles_near_boundary;
    ParGDB      m_gdb_object;
    
private:
    void AssignDensityDoit (int rho_index, 
			    Vector<std::unique_ptr<MultiFab> >& mf, 
			    std::map<int, Vector<ParticleCommData> >& data,
			    int ncomp, int lev_min = 0) const;

    std::pair<long,long> StartIndexInGlobalArray () const;

    void RedistributeMPI (std::map<int, Vector<char> >& not_ours,
			  int lev_min = 0, int lev_max = 0, int nGrow = 0);

    void locateParticle(ParticleType& p, ParticleLocData& pld,
                        int lev_min, int lev_max, int nGrow) const;

    static int getTileIndex(const IntVect& iv, const Box& box, Box& tbx);

    void Initialize ();

    size_t particle_size, superparticle_size;
    int num_real_comm_comps, num_int_comm_comps;
    Vector<ParticleLevel> m_particles;
    Vector<std::unique_ptr<MultiFab> > m_dummy_mf;
};


template <bool is_const, int NStructReal, int NStructInt=0, int NArrayReal=0, int NArrayInt=0>
class ParIterBase
    : public MFIter
{
private:
    using PCType = ParticleContainer<NStructReal, NStructInt, NArrayReal, NArrayInt>;
    using ContainerRef    = typename std::conditional<is_const, PCType const&, PCType&>::type;
    using ParticleTileRef = typename std::conditional
        <is_const, typename PCType::ParticleTileType const&, typename PCType::ParticleTileType &>::type;
    using ParticleTilePtr = typename std::conditional
        <is_const, typename PCType::ParticleTileType const*, typename PCType::ParticleTileType *>::type;
    using AoSRef          = typename std::conditional
        <is_const, typename PCType::AoS const&, typename PCType::AoS&>::type;
    using SoARef          = typename std::conditional
        <is_const, typename PCType::SoA const&, typename PCType::SoA&>::type;

public:
    ParIterBase (ContainerRef pc, int level);

    void operator++ () {
        ++m_pariter_index;
        currentIndex = m_valid_index[m_pariter_index];
    }
    
    ParticleTileRef GetParticleTile () const { return *m_particle_tiles[m_pariter_index]; }

    AoSRef GetArrayOfStructs () const { return GetParticleTile().GetArrayOfStructs(); }

    SoARef GetStructOfArrays () const { return GetParticleTile().GetStructOfArrays(); }


    void GetPosition (AMREX_D_DECL(Vector<Real>& x,
                                   Vector<Real>& y,
                                   Vector<Real>& z)) const;

    int numParticles () const { return GetArrayOfStructs().numParticles(); }    
protected:
    int m_level;
    int m_pariter_index;
    Vector<int> m_valid_index;
    Vector<ParticleTilePtr> m_particle_tiles;
};


template <int NStructReal, int NStructInt=0, int NArrayReal=0, int NArrayInt=0>
class ParIter
    : public ParIterBase<false,NStructReal,NStructInt, NArrayReal, NArrayInt>
{
public:
    using ContainerType    = ParticleContainer<NStructReal, NStructInt, NArrayReal, NArrayInt>;
    using ParticleTileType = typename ContainerType::ParticleTileType;
    using AoS              = typename ContainerType::AoS;
    using SoA              = typename ContainerType::SoA;
    using ParticleType     = typename ContainerType::ParticleType;

    ParIter (ContainerType& pc, int level)
        : ParIterBase<false,NStructReal,NStructInt, NArrayReal, NArrayInt>(pc,level)
        {}

    void SetPosition (AMREX_D_DECL(const Vector<Real>& x,
                                   const Vector<Real>& y,
                                   const Vector<Real>& z)) const;
};

template <int NStructReal, int NStructInt=0, int NArrayReal=0, int NArrayInt=0>
class ParConstIter
    : public ParIterBase<true,NStructReal,NStructInt, NArrayReal, NArrayInt>
{
public:
    using ContainerType    = ParticleContainer<NStructReal, NStructInt, NArrayReal, NArrayInt>;
    using ParticleTileType = typename ContainerType::ParticleTileType;
    using AoS              = typename ContainerType::AoS;
    using SoA              = typename ContainerType::SoA;
    using ParticleType     = typename ContainerType::ParticleType;

    ParConstIter (ContainerType const& pc, int level)
        : ParIterBase<true,NStructReal,NStructInt, NArrayReal, NArrayInt>(pc,level)
        {}
};


#include "AMReX_ParticleI.H"
#include "AMReX_ParticleInit.H"
#include "AMReX_ParticleContainerI.H"
#include "AMReX_ParIterI.H"

}

#endif /*_PARTICLES_H_*/<|MERGE_RESOLUTION|>--- conflicted
+++ resolved
@@ -219,20 +219,15 @@
     using ConstIterator = typename Vector<ParticleType>::const_iterator;
 
 #if CUDA
-    using ParticleArray = Array<ParticleType, CudaManagedAllocator<ParticleType> >;
+    using ParticleVector = Vector<ParticleType, CudaManagedAllocator<ParticleType> >;
 #else
-    using ParticleArray = Array<ParticleType>;
+    using ParticleVector = Vector<ParticleType>;
 #endif
 
     static constexpr int SizeInReal = sizeof(ParticleType) / sizeof(RealType);
 
-<<<<<<< HEAD
-    const ParticleArray& operator()() const { return m_data; }
-          ParticleArray& operator()()       { return m_data; }
-=======
-    const Vector<ParticleType>& operator()() const { return m_data; }
-    Vector      <ParticleType>& operator()()       { return m_data; }
->>>>>>> 945759d4
+    const ParticleVector& operator()() const { return m_data; }
+          ParticleVector& operator()()       { return m_data; }
 
     std::size_t size () const { return m_data.size(); }
     int numParticles () const { return m_data.size(); }
@@ -265,80 +260,49 @@
     typename Vector<ParticleType>::const_iterator begin () const { return m_data.begin(); }
     typename Vector<ParticleType>::const_iterator cbegin () const { return m_data.cbegin(); }
         
-<<<<<<< HEAD
-    typename ParticleArray::iterator end () { return m_data.end(); }
-    typename ParticleArray::const_iterator end () const { return m_data.end(); }
-    typename ParticleArray::const_iterator cend () const { return m_data.cend(); }
+    typename ParticleVector::iterator end () { return m_data.end(); }
+    typename ParticleVector::const_iterator end () const { return m_data.end(); }
+    typename ParticleVector::const_iterator cend () const { return m_data.cend(); }
 
 private:
-    ParticleArray m_data;
-=======
-    typename Vector<ParticleType>::iterator end () { return m_data.end(); }
-    typename Vector<ParticleType>::const_iterator end () const { return m_data.end(); }
-    typename Vector<ParticleType>::const_iterator cend () const { return m_data.cend(); }
-
-private:
-    Vector<ParticleType> m_data;
->>>>>>> 945759d4
+    ParticleVector m_data;
 };
 template <int NReal, int NInt> constexpr int ArrayOfStructs<NReal, NInt>::SizeInReal;
 
 
 template <int NReal, int NInt>
 struct StructOfArrays {
-  
-<<<<<<< HEAD
+
 #if CUDA
-    using RealArray = Array<Real, CudaManagedAllocator<Real>>;
-    using  IntArray = Array<int , CudaManagedAllocator<int >>;
+    using RealVector = Vector<Real, CudaManagedAllocator<Real>>;
+    using  IntVector = Vector<int , CudaManagedAllocator<int >>;
 #else
-    using RealArray = Array<Real>;
-    using  IntArray = Array<int >;
+    using RealVector = Vector<Real>;
+    using  IntVector = Vector<int >;
 #endif
 
-    std::array<RealArray, NReal>& GetRealData () { return m_rdata; }
-    std::array< IntArray,   NInt>& GetIntData  () { return m_idata; }
-
-    const std::array<RealArray, NReal>& GetRealData () const { return m_rdata; }
-    const std::array< IntArray,  NInt>& GetIntData  () const { return m_idata; }
-
-    RealArray& GetRealData (const int index) {
-=======
-    std::array<Vector<Real>, NReal>& GetRealData () { return m_rdata; }
-    std::array<Vector<int>,   NInt>& GetIntData  () { return m_idata; }
-
-    const std::array<Vector<Real>, NReal>& GetRealData () const { return m_rdata; }
-    const std::array<Vector<int>,   NInt>& GetIntData  () const { return m_idata; }
-
-    Vector<Real>& GetRealData (const int index) {
->>>>>>> 945759d4
+    std::array<RealVector, NReal>& GetRealData () { return m_rdata; }
+    std::array< IntVector,   NInt>& GetIntData  () { return m_idata; }
+
+    const std::array<RealVector, NReal>& GetRealData () const { return m_rdata; }
+    const std::array< IntVector,  NInt>& GetIntData  () const { return m_idata; }
+
+    RealVector& GetRealData (const int index) {
         BL_ASSERT(index < NReal);
         return m_rdata[index];
     }
     
-<<<<<<< HEAD
-    const RealArray& GetRealData (const int index) const {
-=======
-    const Vector<Real>& GetRealData (const int index) const {
->>>>>>> 945759d4
+    const RealVector& GetRealData (const int index) const {
         BL_ASSERT(index < NReal);
         return m_rdata[index];
     }
 
-<<<<<<< HEAD
-    IntArray& GetIntData (const int index) {
-=======
-    Vector<int>& GetIntData (const int index) {
->>>>>>> 945759d4
+    IntVector& GetIntData (const int index) {
         BL_ASSERT(index < NInt);
         return m_idata[index];
     }
     
-<<<<<<< HEAD
-    const IntArray& GetIntData (const int index) const {
-=======
-    const Vector<int>& GetIntData (const int index) const {
->>>>>>> 945759d4
+    const IntVector& GetIntData (const int index) const {
         BL_ASSERT(index < NInt);
         return m_idata[index];
     }
@@ -353,14 +317,8 @@
     }
 
 private:
-<<<<<<< HEAD
-    std::array<RealArray, NReal> m_rdata;
-    std::array< IntArray,  NInt> m_idata;    
-=======
-
-    std::array<Vector<Real>, NReal> m_rdata;
-    std::array<Vector<int>,  NInt>  m_idata;
->>>>>>> 945759d4
+    std::array<RealVector, NReal> m_rdata;
+    std::array< IntVector,  NInt> m_idata;    
 };
 
 
