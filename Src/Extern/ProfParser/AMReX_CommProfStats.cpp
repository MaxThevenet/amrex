// ----------------------------------------------------------------------
//  CommProfStats.cpp
// ----------------------------------------------------------------------
#include <cstdio>
#include <iostream>
#include <fstream>
#include <string>
#include <utility>
#include <map>
#include <unordered_map>
#include <vector>
#include <algorithm>
#include <limits>
#include <iomanip>
#include <set>
#include <sys/time.h>

using std::cout;
using std::endl;
using std::flush;
using std::string;
using std::ifstream;
using std::map;
using std::unordered_map;
using std::unordered_multimap;
using std::vector;
using std::pair;

#include <AMReX_CommProfStats.H>
#include <AMReX_Utility.H>
#include <AMReX_IntVect.H>
#include <AMReX_Box.H>
#include <AMReX_FArrayBox.H>
#include <AMReX_ParallelDescriptor.H>
#include <AMReX_BLProfUtilities.H>

using namespace amrex;

#ifdef _OPENMP
#include <omp.h>
#endif

#define SHOWVAL(val) { cout << #val << " = " << val << endl; }

const int XDIR(0);
const int YDIR(1);
const int ZDIR(2);

//Vector<Vector<Real> > barrierExitTimes;  // [proc, bnum]
//Vector<Vector<Real> > barrierSkewTimes;
bool bExitTimesDone(false);
bool bSkewTimesDone(false);

int nTopPts(0);
int maxTopNodeNum(0);

Box topoBox;
std::map<int, IntVect> pNumTopIVMap;  // [procNumber, topological iv position]
bool bTopoFabInited(false);
Vector<int> procNodeNumber;

bool CommProfStats::bInitDataBlocks(true);

Vector<int> CommProfStats::rankFromProx;  // [prox]
Vector<int> CommProfStats::proxFromRank;  // [rank]
bool CommProfStats::bProxMapOK(false);
bool CommProfStats::persistentStreams(true);

int CommProfStats::cpVersion(-1);
int CommProfStats::csSize(-1);
int CommProfStats::finestLevel(-1);
int CommProfStats::maxLevel(-1);
Vector<IntVect> CommProfStats::calcRefRatios;
Vector<Box> CommProfStats::probDomain;
Vector<std::string> CommProfStats::commHeaderFileNames;
std::map<std::string, int> CommProfStats::commDataFileNames;
Vector<std::ifstream *> CommProfStats::commDataStreams;


extern int amrex::NHops(const Box &tbox, const IntVect &ivfrom, const IntVect &ivto);
extern void amrex::Write2DFab(const string &filenameprefix, const int xdim, const int ydim,
                              const double *data);
extern void amrex::Write2DText(const string &filenameprefix, const int xdim, const int ydim,
                               const double *data);
extern void amrex::Write3DFab(const string &filenameprefix, const int xdim, const int ydim,
                              const int zdim, const double *data);
extern void amrex::WriteFab(const string &filenameprefix, const int xdim, const int ydim,
                            const double *data);


// ----------------------------------------------------------------------
IntVect TopIVFromProcNumber(const int procnum) {
  IntVect iv;
  std::map<int, IntVect>::iterator it = pNumTopIVMap.find(procnum);
  if(it == pNumTopIVMap.end()) {
      std::cerr << "**** Error in TopIVFromProcNumber:  procnum not found:  "
                << procnum << std::endl;
  } else {
    iv = it->second;
    if(iv != pNumTopIVMap[procnum]) {
      std::cerr << "**** Error in TopIVFromProcNumber:  procnum not matched:  "
                << procnum << std::endl;
    }
  }
  return iv;
}


// ----------------------------------------------------------------------
CommProfStats::CommProfStats()
  :  currentDataBlock(0)
{
  TopoMap.resize(1);

  dataBlocks.reserve(2048);
}


// ----------------------------------------------------------------------
CommProfStats::~CommProfStats() {
}


// ----------------------------------------------------------------------
void CommProfStats::InitDataFileNames(const Vector<std::string> &hfn) {
  for(int i(0); i < hfn.size(); ++i) {
    std::string dFileName(hfn[i]);
    dFileName.replace(dFileName.find("_H_"), 3, "_D_");
    commDataFileNames.insert(std::pair<std::string, int>(dFileName, i));
  }
}


// ----------------------------------------------------------------------
void CommProfStats::InitCommDataBlock(const int proc, const long ncommstats,
                                      const std::string &filename,
				      const long seekpos,
				      const std::string &procname,
				      const int nodenumber)
{
  int streamindex;
  std::map<std::string, int>::iterator it =  commDataFileNames.find(filename);
  if(it == commDataFileNames.end()) {
    streamindex = commDataFileNames.size();
    commDataFileNames.insert(std::pair<std::string, int>(filename, streamindex));
  } else {
    streamindex = it->second;
  }
  if(bInitDataBlocks) {
    currentProc = proc;
    dataBlocks.push_back(DataBlock(proc, ncommstats, filename, seekpos,
                                   procname, nodenumber, streamindex));
    currentDataBlock = dataBlocks.size() - 1;
  }
}


// ----------------------------------------------------------------------
int CommProfStats::AfterBarrier(const int proc, const double t) {
/*
  if(bExitTimesDone) {
    if(barrierExitTimes[proc][0] > t) {
      return 0;
    }
    for(int i(0); i < barrierExitTimes[proc].size() - 1; ++i) {
      if(barrierExitTimes[proc][i + 1] > t) {
        return i;
      }
    }
    return (barrierExitTimes[proc].size() - 1);
  } else {
    cerr << "**** Error in AfterBarrier:  bExitTimesDone == false" << endl;
    return -1;
  }
*/
    return -1;
}


// ----------------------------------------------------------------------
void CommProfStats::AddBarrier(long bnum, const std::string &bname, long index)
{
  int bNameNumber(-1);
  std::map<int, std::string>::iterator it = barrierNumbersToNames.find(bnum);
  if(it == barrierNumbersToNames.end()) {
    bNameNumber = barrierNames.size();
    barrierNames.push_back(bname);
    barrierNumbersToNames.insert(std::pair<int, std::string>(bNameNumber, bname));
  } else {
    bNameNumber = bnum;
  }
  if(dataBlocks[currentDataBlock].barriers.size() <= bnum) {
    dataBlocks[currentDataBlock].barriers.resize(bnum + 1);
    dataBlocks[currentDataBlock].barriers[bnum] = BarrierEntry(bnum, bname,index, bNameNumber);
  }
}


// ----------------------------------------------------------------------
void CommProfStats::AddReduction(const long rnum, const long index) {
  dataBlocks[currentDataBlock].reductions.push_back(ReductionEntry(rnum, index));
}


// ----------------------------------------------------------------------
void CommProfStats::AddNameTagName(const string &name) {
  if(std::find(nameTagNames.begin(), nameTagNames.end(), name) == nameTagNames.end()) {
    nameTagNames.push_back(name);
  }
}


// ----------------------------------------------------------------------
void CommProfStats::AddNameTag(const long ntindex, const long seekindex) {
  dataBlocks[currentDataBlock].nameTags.push_back(NameTagEntry(ntindex, seekindex));
}


// ----------------------------------------------------------------------
void CommProfStats::AddTagRange(const long tmin, const long tmax) {
  tagMin = tmin;
  tagMax = tmax;
}


// ----------------------------------------------------------------------
void CommProfStats::AddTimeMinMax(const double tmin, const double tmax) {
  dataBlocks[currentDataBlock].timeMin = tmin;
  dataBlocks[currentDataBlock].timeMax = tmax;
}


// ----------------------------------------------------------------------
void CommProfStats::AddTimerTime(const double tt) {
  dataBlocks[currentDataBlock].timerTime = tt;
  //++nTimerTimes;
}


// ----------------------------------------------------------------------
void CommProfStats::AddGridLevel(const int level, const int ngrids) {
}


// ----------------------------------------------------------------------
void CommProfStats::AddGrid3D(int level, int xlo, int ylo, int zlo,
			      int xhi, int yhi, int zhi,
			      int xc,  int yc,  int zc,
			      int xn,  int yn,  int zn, int proc)
{
  long nPoints(xn * yn * zn);
  std::map<int, long>::iterator it = glMap.find(proc);
  if(it == glMap.end()) {
    glMap.insert(std::make_pair(proc, nPoints));
  } else {
    glMap[proc] += nPoints;
  }
  int nP(nPoints);
  std::map<int, int>::iterator its = glSizeMap.find(nP);
  if(its == glSizeMap.end()) {
    glSizeMap.insert(std::make_pair(nP, 1));
  } else {
    glSizeMap[nP] += 1;
  }
}


// ----------------------------------------------------------------------
void CommProfStats::AddRefRatio(const int level, const IntVect &rr) {
  if((level + 1) > calcRefRatios.size()) {
    calcRefRatios.resize(level + 1);
  }
  calcRefRatios[level] = rr;
}


// ----------------------------------------------------------------------
void CommProfStats::AddProbDomain(const int level, const Box &pd) {
  if((level + 1) > probDomain.size()) {
    probDomain.resize(level + 1);
  }
  probDomain[level] = pd;
}


// ----------------------------------------------------------------------
void CommProfStats::AddTopoCoord(const int nid, const int node,
                                 const int tx, const int ty, const int tz,
                                 const bool servicenode)
{
#if (BL_SPACEDIM == 2)
  cout << "**** Error:  CommProfStats::AddTopoCoord not supported for 2D" << endl;
#else
  cout << "TopoMap.size() = " << TopoMap.size() << " nid node = " << nid << "  " << node << endl;
  TopoMap[node].insert(std::pair<int, IntVect>(nid, IntVect(tx, ty, tz)));
  ++nTopPts;
  maxTopNodeNum = std::max(maxTopNodeNum, node);
#endif
}


// ----------------------------------------------------------------------
void CommProfStats::AddCommHeaderFileName(const string &hfn) {
  if(std::find(commHeaderFileNames.begin(),
     commHeaderFileNames.end(), hfn) == commHeaderFileNames.end())
  {
    commHeaderFileNames.push_back(hfn);
  }
}


// ----------------------------------------------------------------------
void CommProfStats::InitProxMap() {
  string filename("RankProxOrder.txt");
  ifstream rpo(filename.c_str());
  if( ! rpo.good()) {
    bProxMapOK = false;
    if(ParallelDescriptor::IOProcessor()) {
      cout << "**** Error in CommProfStats::InitProxMap:  cannot open file." << endl;
    }
  } else {
    int nprocs, r, p;
    rpo >> nprocs;
    cout << "CommProfStats::InitProxMap:  nprocs = " << nprocs << endl;
    rankFromProx.resize(nprocs);
    proxFromRank.resize(nprocs);
    for(int i(0); i < nprocs; ++i) {
      rpo >> r >> p;
      rankFromProx[p] = r;
      proxFromRank[r] = p;
    }
    rpo.close();
    bProxMapOK = true;
  }
}


// ----------------------------------------------------------------------
void CommProfStats::WriteTopoFab() {
#if (BL_SPACEDIM == 2)
  cout << "**** Error:  CommProfStats::WriteTopoFab not supported for 2D" << endl;
#else
  IntVect ivmin(100000, 100000, 100000);
  IntVect ivmax(-100000, -100000, -100000);
  std::map<int, IntVect>::iterator it;
  for(int i(0); i < TopoMap.size(); ++i) {
    for(it = TopoMap[i].begin(); it != TopoMap[i].end(); ++it) {
      ivmin.min(it->second);
      ivmax.max(it->second);
    }
  }
  Box tDomain(ivmin, ivmax);
  cout << "tDomain = " << tDomain << "  npts = " << tDomain.numPts()
       << "  nTopPts = " << nTopPts << "  maxTopNodeNum = " << maxTopNodeNum << endl;
  FArrayBox tFab(tDomain, maxTopNodeNum + 1);
  tFab.setVal(-1);
  for(int i(0); i < TopoMap.size(); ++i) {
    for(it = TopoMap[i].begin(); it != TopoMap[i].end(); ++it) {
      tFab(it->second, i) = it->first;
    }
  }
  std::ofstream tfout("topolcoords.3d.fab");
  tFab.writeOn(tfout);
  tfout.close();

  Box tBox(tFab.box());
  cout << "tBox = " << tBox << "  ncomp = " << tFab.nComp() << endl;
  topoBox = tBox;

  for(int nc(0); nc < tFab.nComp(); ++nc) {
    for(IntVect iv(tBox.smallEnd()); iv <= tBox.bigEnd(); tBox.next(iv)) {
      int pnum(tFab(iv, nc));
      if(pnum >= 0) {
        //std::cout << ">>>> iv pnum = " << iv << "  " << pnum << std::endl;
        pNumTopIVMap.insert(std::pair<int, IntVect>(pnum, iv));
        //topIVpNumMM.insert(std::pair<IntVect, int>(iv, pnum));
      }
    }
  }
  bTopoFabInited = true;
#endif
}


// ----------------------------------------------------------------------
void CommProfStats::OpenAllStreams(const std::string &dirname) {
  BL_PROFILE_VAR("CommProfStats::OpenAllStreams", cpsopenallstreams);
  commDataStreams.resize(commDataFileNames.size());
  int dsIndex(0);
  for(std::map<std::string, int>::iterator it = commDataFileNames.begin();
      it != commDataFileNames.end(); ++it)
  {
    std::string fullFileName(dirname + '/' + it->first);
    commDataStreams[dsIndex] = new std::ifstream(fullFileName.c_str());

    if (commDataStreams[dsIndex]->fail())
    {
      cout << "****commDataStreams failed. Continuing without persistent streams." << std::endl;
      persistentStreams = false;
      CloseAllStreams();
      break;
    }

    ++dsIndex;
  }
  BL_PROFILE_VAR_STOP(cpsopenallstreams);
}


// ----------------------------------------------------------------------
void CommProfStats::CloseAllStreams() {
  BL_PROFILE_VAR("CommProfStats::CloseAllStreams", cpsclosellstreams);
  for(int i(0); i < commDataStreams.size(); ++i) {
    if (commDataStreams[i] != nullptr)
    {
      if (commDataStreams[i]->is_open())
      {
        commDataStreams[i]->close();
      }
      delete commDataStreams[i];
      commDataStreams[i] = nullptr;
    }
  }
  BL_PROFILE_VAR_STOP(cpsclosellstreams);
}


// ----------------------------------------------------------------------
void CommProfStats::ReadCommStats(DataBlock &dBlock) {
  if(dBlock.vCommStats.size() != dBlock.size) {
    dBlock.vCommStats.resize(dBlock.size);
  }
  std::string fullFileName(dirName + '/' + dBlock.fileName);
  BL_PROFILE_VAR("OpenStream", openstream);
  std::ifstream instr(fullFileName.c_str());
  BL_PROFILE_VAR_STOP(openstream);
  long dataSize(dBlock.size * csSize);
  instr.seekg(dBlock.seekpos);
  instr.read(reinterpret_cast<char *>(dBlock.vCommStats.dataPtr()), dataSize);
  instr.close();
}


// ----------------------------------------------------------------------
void CommProfStats::ReadCommStatsNoOpen(DataBlock &dBlock) {
  if(dBlock.vCommStats.size() != dBlock.size) {
    dBlock.vCommStats.resize(dBlock.size);
  }
  std::ifstream *instr = commDataStreams[dBlock.streamIndex];
  long dataSize(dBlock.size * csSize);
  instr->seekg(dBlock.seekpos);
  instr->read(reinterpret_cast<char *>(dBlock.vCommStats.dataPtr()), dataSize);
}


// ----------------------------------------------------------------------
bool CommProfStats::ReadCommStats(DataBlock &dBlock, const int nmessages) {
  int leftToRead(dBlock.size - dBlock.readoffset);
  int readSize(std::min(leftToRead, nmessages));
  int readPos(dBlock.seekpos + dBlock.readoffset * csSize);
  if(dBlock.vCommStats.size() != readSize) {
    dBlock.vCommStats.resize(readSize);
  }
  std::string fullFileName(dirName + '/' + dBlock.fileName);

  std::ifstream instr(fullFileName.c_str());
  int dataSize(readSize * csSize);
  instr.seekg(readPos);
  instr.read((char *) dBlock.vCommStats.dataPtr(), dataSize);
  instr.close();

  dBlock.readoffset += readSize;
  return(dBlock.readoffset < dBlock.size);
}


// ----------------------------------------------------------------------
void CommProfStats::ClearCommStats(DataBlock &dBlock) {
  dBlock.barriers.clear();
  dBlock.reductions.clear();
  dBlock.nameTags.clear();
  dBlock.vCommStats.clear();

  Vector<BarrierEntry>().swap(dBlock.barriers);           // delete memory
  Vector<ReductionEntry>().swap(dBlock.reductions);
  Vector<NameTagEntry>().swap(dBlock.nameTags);
  Vector<BLProfiler::CommStats>().swap(dBlock.vCommStats);
}


// ----------------------------------------------------------------------
void CommProfStats::CheckCommData(Vector<long> &nBMin, Vector<long> &nBMax,
                                  Vector<long> &nRMin, Vector<long> &nRMax)
{
  int myProc(ParallelDescriptor::MyProc());
  cout << myProc << ":  " << "------------------------------------ checking comm data." << endl;
  SHOWVAL(dataNProcs);
  SHOWVAL(csSize);
  SHOWVAL(dataBlocks.size());
  cout << myProc << ":  " << "----" << endl;

  Vector<long> nBarriers(dataNProcs, 0);
  Vector<long> nReductions(dataNProcs, 0);
  if(nBMin.size() != dataNProcs) {
    nBMin.resize(dataNProcs, std::numeric_limits<long>::max());
  }
  if(nBMax.size() != dataNProcs) {
    nBMax.resize(dataNProcs, std::numeric_limits<long>::min());
  }
  if(nRMin.size() != dataNProcs) {
    nRMin.resize(dataNProcs, std::numeric_limits<long>::max());
  }
  if(nRMax.size() != dataNProcs) {
    nRMax.resize(dataNProcs, std::numeric_limits<long>::min());
  }

  int idb;

  for(idb = 0; idb < dataBlocks.size(); ++idb) {  // ---- go through dataBlocks
    DataBlock &dBlock = dataBlocks[idb];
    if(verbose) {
      cout << myProc << ":  " << "CommProfProc  " << dBlock.proc << "  nCommStats  "
           << dBlock.size << "  datafile  " << dBlock.fileName << "  seekpos  "
	   << dBlock.seekpos << endl;
      cout << myProc << ":  " << "barriers.size() =  " << dBlock.barriers.size()
           << "  " << dBlock.proc << endl;
    }

    ReadCommStats(dBlock);

    // --------------------- check barrier integrity
    for(int idbb(0); idbb < dBlock.barriers.size(); ++idbb) {
      BarrierEntry &be = dBlock.barriers[idbb];
      int bNumber(be.number);
      std::string bName(be.name);
      int bIndex(be.seekIndex);
      int nCS(dBlock.vCommStats.size());

      if(bIndex > nCS-1 || bIndex+1 > nCS-1) {
        cerr << "**** Error:  bad bIndex:  " << bIndex << "  " << nCS << endl;
	continue;
      }
      BLProfiler::CommStats &cs = dBlock.vCommStats[bIndex];
      BLProfiler::CommStats &csNext = dBlock.vCommStats[bIndex + 1];

      if(cs.cfType == BLProfiler::Barrier && csNext.cfType == BLProfiler::Barrier &&
         cs.tag == csNext.tag  &&     // these are the barrier numbers
	 cs.tag == bNumber )
      {
        if(cs.commpid != BLProfiler::BeforeCall() || csNext.commpid != BLProfiler::AfterCall()) {
          cerr << "**** Error:  bad Barrier before, after." << endl;
          cerr << BLProfiler::CommStats::CFTToString(cs.cfType) << "   "
               << BLProfiler::CommStats::CFTToString(csNext.cfType) << "   "
               << (cs.commpid) << "   " << (csNext.commpid) << "   "
               << (cs.tag) << "   " << (csNext.tag) << "   "
               << (cs.timeStamp) << "   " << (csNext.timeStamp) << "   "
	       << endl;
	}
      } else {
        cerr << "**** Error:  bad Barriers." << endl;
          cerr << BLProfiler::CommStats::CFTToString(cs.cfType) << "   "
               << BLProfiler::CommStats::CFTToString(csNext.cfType) << "   "
               << (cs.commpid) << "   " << (csNext.commpid) << "   "
               << (cs.tag) << "   " << (csNext.tag) << "   "
               << (cs.timeStamp) << "   " << (csNext.timeStamp) << "   "
	       << bName << "  " << bNumber
	       << endl;
      }
    }

    // --------------------- check reduction integrity
    for(int idbb(0); idbb < dBlock.reductions.size(); ++idbb) {
      ReductionEntry &re = dBlock.reductions[idbb];
      //int rNumber(re.number);
      int bIndex(re.seekIndex);
      int nCS(dBlock.vCommStats.size());

      if(bIndex > nCS-1 || bIndex+1 > nCS-1) {
        cerr << "**** Error:  bad reduction bIndex:  " << bIndex << "  " << nCS << endl;
	continue;
      }

      BLProfiler::CommStats &cs = dBlock.vCommStats[bIndex];
      BLProfiler::CommStats &csNext = dBlock.vCommStats[bIndex + 1];

      if(cs.cfType == csNext.cfType &&  // need to check each type
         cs.tag == csNext.tag)  // these are the reductions numbers
      {
        if(cs.commpid != BLProfiler::BeforeCall() || csNext.commpid != BLProfiler::AfterCall()) {
          cerr << "**** Error:  bad Reduction before, after." << endl;
          cerr << BLProfiler::CommStats::CFTToString(cs.cfType) << "   "
               << BLProfiler::CommStats::CFTToString(csNext.cfType) << "   "
               << (cs.size) << "   " << (csNext.size) << "   "
               << (cs.commpid) << "   " << (csNext.commpid) << "   "
               << (cs.tag) << "   " << (csNext.tag) << "   "
               << (cs.timeStamp) << "   " << (csNext.timeStamp) << "   "
	       << endl;
	}
      } else {
        cerr << "**** Error:  bad Reductions." << endl;
          cerr << BLProfiler::CommStats::CFTToString(cs.cfType) << "   "
               << BLProfiler::CommStats::CFTToString(csNext.cfType) << "   "
               << (cs.size) << "   " << (csNext.size) << "   "
               << (cs.commpid) << "   " << (csNext.commpid) << "   "
               << (cs.tag) << "   " << (csNext.tag) << "   "
               << (cs.timeStamp) << "   " << (csNext.timeStamp) << "   "
	       << endl;
      }
    }

    for(int idbb(0); idbb < dBlock.barriers.size(); ++idbb) {
      BarrierEntry &be = dBlock.barriers[idbb];
      nBarriers[dBlock.proc] = std::max(nBarriers[dBlock.proc], be.number);
    }
    for(int idbb(0); idbb < dBlock.reductions.size(); ++idbb) {
      ReductionEntry &re = dBlock.reductions[idbb];
      nReductions[dBlock.proc] = std::max(nReductions[dBlock.proc], re.number);
    }

    ClearCommStats(dBlock);
  }

  //nBMin = std::min(nBMin, (*std::min_element(nBarriers.begin(), nBarriers.end())));
  //nBMax = std::max(nBMax, (*std::max_element(nBarriers.begin(), nBarriers.end())));
  //cout << "nBarriers.minmax = " << nBMin << "  " << nBMax << endl;
  //if(nBMin != nBMax) {
    //cerr << "**** Error:  different number of barriers per processor." << endl;
  //}

  //nRMin = std::min(nRMin, (*std::min_element(nReductions.begin(), nReductions.end())));
  //nRMax = std::max(nRMax, (*std::max_element(nReductions.begin(), nReductions.end())));
  //cout << "nReductions.minmax = " << nRMin << "  " << nRMax << endl;
  //if(nRMin != nRMax) {
    //cerr << "**** Error:  different number of reductions per processor." << endl;
  //}

}


// ----------------------------------------------------------------------
void CommProfStats::FillSendFAB(long &totalSends, long &totalSentData,
				Vector<long> &totalSendsPerProc,
				Vector<long> &totalSentDataPerProc,
				FArrayBox &sendFAB, bool proxmap)
{
  BL_PROFILE("CommProfStats::FillSendFAB");

#if (BL_SPACEDIM == 2)

  if(proxmap) {

  for(int idb(0); idb < dataBlocks.size(); ++idb) {    // ---- go through dataBlocks
    Real *tsp  = sendFAB.dataPtr(0);
    Real *tsdp = sendFAB.dataPtr(1);
    Box dataBox(sendFAB.box());
    int smallX(dataBox.smallEnd(XDIR)), bigX(dataBox.bigEnd(XDIR));
    int smallY(dataBox.smallEnd(YDIR)), bigY(dataBox.bigEnd(YDIR));
    int xlen(dataBox.length(XDIR)), rankFrom, rankTo, proxFrom, proxTo, proc;

    DataBlock &dBlock = dataBlocks[idb];
    rankFrom = dBlock.proc;
    proxFrom = proxFromRank[rankFrom];
    proc = dBlock.proc;

    if(proxFrom >= smallX && proxFrom <= bigX) {    // ---- within from proc range
      int index, offsetX(proxFrom - smallX);

      BL_PROFILE_VAR("FillSendFABIO", fillsendfabio);

      if (persistentStreams){
        ReadCommStatsNoOpen(dBlock);
      } else {
        ReadCommStats(dBlock);
      }

      BL_PROFILE_VAR_STOP(fillsendfabio);

      for(int i(0); i < dBlock.vCommStats.size(); ++i) {    // ---- find sends and sum
        BLProfiler::CommStats &cs = dBlock.vCommStats[i];
        if(IsSend(cs.cfType)) {
	  if(cs.size != BLProfiler::AfterCall()) {
	    rankTo = cs.commpid;
	    proxTo = proxFromRank[rankTo];
	    if(proxTo >= smallY && proxTo <= bigY) {    // ---- within to proc range
	      if(InTimeRange(proc, cs.timeStamp)) {
	        ++totalSends;
                totalSentData += cs.size;
	        ++totalSendsPerProc[proxFrom];
	        totalSentDataPerProc[proxFrom] += cs.size;
	        index = (offsetX) + (xlen * (proxTo - smallY));
	        tsp[index]  += 1.0;
	        tsdp[index] += cs.size;
	      }
	    }
	  }
        }
      }
      ClearCommStats(dBlock);
    }
  }


  } else {


  for(int idb(0); idb < dataBlocks.size(); ++idb) {    // ---- go through dataBlocks
    //cout << idb + 1 << "  " << flush;
    //if((idb + 1) % 20 == 0) {
      //cout << endl;
    //}
    Real *tsp  = sendFAB.dataPtr(0);
    Real *tsdp = sendFAB.dataPtr(1);
    Box dataBox(sendFAB.box());
    int smallX(dataBox.smallEnd(XDIR)), bigX(dataBox.bigEnd(XDIR));
    int smallY(dataBox.smallEnd(YDIR)), bigY(dataBox.bigEnd(YDIR));
    int xlen(dataBox.length(XDIR)), proc;

    DataBlock &dBlock = dataBlocks[idb];
    proc = dBlock.proc;

    if(proc >= smallX && proc <= bigX) {    // ---- within from proc range
      int index, offsetX(proc - smallX);

      BL_PROFILE_VAR("FillSendFABIO", fillsendfabio);

      if (persistentStreams){
        ReadCommStatsNoOpen(dBlock);
      } else {
        ReadCommStats(dBlock);
      }

      BL_PROFILE_VAR_STOP(fillsendfabio);

      for(int i(0); i < dBlock.vCommStats.size(); ++i) {    // ---- find sends and sum
        BLProfiler::CommStats &cs = dBlock.vCommStats[i];
        if(IsSend(cs.cfType)) {
	  if(cs.size != BLProfiler::AfterCall()) {
	    if(cs.commpid >= smallY && cs.commpid <= bigY) {    // ---- within to proc range
	      if(InTimeRange(proc, cs.timeStamp)) {
	        ++totalSends;
                totalSentData += cs.size;
	        ++totalSendsPerProc[proc];
	        totalSentDataPerProc[proc] += cs.size;
	        index = (offsetX) + (xlen * (cs.commpid - smallY));
	        tsp[index]  += 1.0;
	        tsdp[index] += cs.size;
	      }
	    }
	  }
        }
      }
      ClearCommStats(dBlock);
    }
  }

  }

#else
  cerr << "**** Error in ReportSendsFABS:  must compile with DIM = 2." << endl;
#endif
}


// ----------------------------------------------------------------------
void CommProfStats::ReportSyncPointDataSetup(long &nBMax, long &nRMax)
{
  Vector<long> nBarriers(dataNProcs, 0L);
  Vector<long> nReductions(dataNProcs, 0L);
  for(int idb(0); idb < dataBlocks.size(); ++idb) {
    DataBlock &dBlock = dataBlocks[idb];
    int proc(dBlock.proc);

    for(int idbb(0); idbb < dBlock.barriers.size(); ++idbb) {
      BarrierEntry &be = dBlock.barriers[idbb];
      nBarriers[proc] = std::max(nBarriers[proc], be.number);
    }
    for(int idbb(0); idbb < dBlock.reductions.size(); ++idbb) {
      ReductionEntry &re = dBlock.reductions[idbb];
      nReductions[proc] = std::max(nReductions[proc], re.number);
    }
  }
  //nBMin = *std::min_element(nBarriers.begin(), nBarriers.end());
  nBMax = *std::max_element(nBarriers.begin(), nBarriers.end());
  //nRMin = *std::min_element(nReductions.begin(), nReductions.end());
  nRMax = *std::max_element(nReductions.begin(), nReductions.end());
}


// ----------------------------------------------------------------------
void CommProfStats::ReportSyncPointData(Vector<Vector<Real> > &barrierExitTimes,
                                        Vector<Vector<Real> > &barrierWaitTimes,
                                        Vector<Vector<Real> > &reductionWaitTimes,
					bool bDoReductions)
{
  procNodeNumber.resize(dataNProcs);

  for(int idb(0); idb < dataBlocks.size(); ++idb) {  // ---- go through dataBlocks
    //cout << idb + 1 << "  " << flush;
    //if((idb + 1) % 20 == 0) {
      //cout << endl;
    //}
    DataBlock &dBlock = dataBlocks[idb];

    if (persistentStreams){
      ReadCommStatsNoOpen(dBlock);
    } else {
      ReadCommStats(dBlock);
    }

    // ------------------------------------------------ collect barrier timings
    for(int i(0); i < dBlock.barriers.size(); ++i) {
      BarrierEntry &be = dBlock.barriers[i];
      if(be.seekIndex < 0) {  // ---- skip these unused entries, results from flushing
        //cout << "***************** be.seekIndex < 0 :: = " << be.seekIndex
             //<< "  i = " << i << "  dBlock.barriers.size() = " << dBlock.barriers.size()
             //<< "  be.name = " << be.name << endl;
        continue;
      }
      BLProfiler::CommStats &cs = dBlock.vCommStats[be.seekIndex];
      BLProfiler::CommStats &csNext = dBlock.vCommStats[be.seekIndex + 1];

      if(InTimeRange(dBlock.proc, cs.timeStamp)) {
        barrierWaitTimes[dBlock.proc][be.number] = csNext.timeStamp - cs.timeStamp;
        barrierExitTimes[dBlock.proc][be.number] = csNext.timeStamp;
      }

      //double zeroBarrierTime = barrierExitTimes[0][be.number];
      //for(int isk(0); isk < barrierSkewTimes.size(); ++isk) {
        //barrierSkewTimes[isk][be.number] = barrierExitTimes[isk][be.number] - zeroBarrierTime;
      //}
    }
    bExitTimesDone = true;
    bSkewTimesDone = true;

    // ------------------------------------------------ collect reduction wait times
    for(int i(0); i < dBlock.reductions.size(); ++i) {
      ReductionEntry &re = dBlock.reductions[i];
      BLProfiler::CommStats &cs = dBlock.vCommStats[re.seekIndex];
      BLProfiler::CommStats &csNext = dBlock.vCommStats[re.seekIndex + 1];

      if(bDoReductions) {
        if(InTimeRange(dBlock.proc, cs.timeStamp)) {
          reductionWaitTimes[dBlock.proc][re.number] = csNext.timeStamp - cs.timeStamp;
        }
      }
    }

    procNodeNumber[dBlock.proc] = dBlock.nodeNumber;

    ClearCommStats(dBlock);
  }

  // ------------------------------------------------ proc node numbers
  std::ofstream pnnout("procNodeNumber.xgr");
  for(int ip(0); ip < dataNProcs; ++ip) {
    pnnout << ip << " " << procNodeNumber[ip] << '\n';
  }
  pnnout.close();
}


// ----------------------------------------------------------------------
void CommProfStats::ReportStats(long &totalSentData, long &totalNCommStats,
                                Vector<long> &totalFuncCalls,
				int bytesPerSlot, Vector<long> &msgSizes,
				int &minMsgSize, int &maxMsgSize,
                                Real &timeMin, Real &timeMax, Real &timerTime,
				Vector<int> &rankNodeNumbers)
{
  amrex::Print(Print::AllProcs) << ParallelDescriptor::MyProc() << "::Processing "
                                << dataBlocks.size() << " data blocks:" << endl;

  int nMsgSizes(msgSizes.size());
  int slot(0), highSlot(nMsgSizes - 1);

  for(int idb(0); idb < dataBlocks.size(); ++idb) {  // ---- go through dataBlocks
    if(verbose) {
      //cout << idb + 1 << "  " << flush;
      //if((idb + 1) % 20 == 0) {
        //cout << endl;
      //}
    }
    DataBlock &dBlock = dataBlocks[idb];
    if (persistentStreams){
      ReadCommStatsNoOpen(dBlock);
    } else {
      ReadCommStats(dBlock);
    }

    rankNodeNumbers[dBlock.proc] = dBlock.nodeNumber;

    totalNCommStats += dBlock.size;
    for(int i(0); i < dBlock.vCommStats.size(); ++i) {  // ------- sum sent data
      BLProfiler::CommStats &cs = dBlock.vCommStats[i];
      if(IsSend(cs.cfType)) {
	if(cs.size != BLProfiler::AfterCall()) {
	  if(InTimeRange(dBlock.proc, cs.timeStamp)) {
            totalSentData += cs.size;
	    slot = std::min(cs.size/bytesPerSlot, highSlot);
	    ++msgSizes[slot];
	    minMsgSize = std::min(cs.size, minMsgSize);
	    maxMsgSize = std::max(cs.size, maxMsgSize);
	  }
	}
      }
    }

    for(int i(0); i < dBlock.vCommStats.size(); ++i) {  // ----- sum function calls
      BLProfiler::CommStats &cs = dBlock.vCommStats[i];
      if((cs.size > -1 && cs.cfType != BLProfiler::Waitsome) ||
         (cs.size == BLProfiler::BeforeCall() && cs.cfType == BLProfiler::Waitsome))
      {
	if(InTimeRange(dBlock.proc, cs.timeStamp)) {
	  if(cs.cfType >= 0 && cs.cfType < totalFuncCalls.size()) {
            ++totalFuncCalls[cs.cfType];
	  } else {
	    std::cout << "--------:: totalFuncCalls.size() cs.cfType = " << totalFuncCalls.size()
                      << "  " << cs.cfType << std::endl;
	  }
	}
      }
    }

    // ------------------------------------------------ find minmax times
    timeMin = std::min(timeMin, dBlock.timeMin);
    timeMax = std::max(timeMax, dBlock.timeMax);

    // this sums timerTimes for all datablocks for this mpi process (not dataNProcs)
    //timerTime += dBlock.timerTime;

    ClearCommStats(dBlock);
  }
  //if(nTimerTimes > 0) {
    //timerTime /= nTimerTimes;
  //}
  amrex::Print(Print::AllProcs) << ParallelDescriptor::MyProc() << "::done." << endl;
}


// ----------------------------------------------------------------------
void CommProfStats::FindTimeRange(BLProfStats::TimeRange& tr) {
  for(int idb(0); idb < dataBlocks.size(); ++idb) {  // ---- go through dataBlocks
    DataBlock &dBlock = dataBlocks[idb];
    tr.startTime = std::min(tr.startTime, dBlock.timeMin);
    tr.stopTime  = std::max(tr.stopTime,  dBlock.timeMax);
  }
}

// ----------------------------------------------------------------------
void CommProfStats::TimelineFAB(FArrayBox &timelineFAB, const Box &probDomain,
                                const BLProfStats::TimeRange tr,
                                const int rankMin, const int rankMax,
			        const int rankStride,
				const Real ntnMultiplier, const Vector<Real> &ntnNumbers,
				const Real bnMultiplier, const Vector<Real> &bnNumbers)
{
<<<<<<< HEAD
  Real tlo = tr.startTime;
  Real thi = tr.stopTime;
=======

  BL_PROFILE("CommProfStats::TimelineFAB()");

>>>>>>> ad9129a0
  Real timeRangeAll(thi - tlo);
  //Real ooTimeRangeAll(1.0 / timeRangeAll);
  Real dt(timeRangeAll / probDomain.length(XDIR));
  Real fabTimeLo(tlo + ((timelineFAB.box().smallEnd(XDIR) - probDomain.smallEnd(XDIR)) * dt));
  Real fabTimeHi(fabTimeLo + (timelineFAB.box().length(XDIR) * dt));
  Real timeRangeFab(fabTimeHi - fabTimeLo);
  Real ooTimeRangeFab(1.0 / timeRangeFab);

  int index(-1), xi(-1);
  //int nTimeSlotsTotal(probDomain.length(XDIR));
  int nTimeSlotsFab(timelineFAB.box().length(XDIR));
  //int nRanksTotal(probDomain.length(YDIR));
  int fabRankLo((timelineFAB.box().smallEnd(YDIR) - probDomain.smallEnd(YDIR)) * rankStride);
  int fabRankHi(fabRankLo + (timelineFAB.box().length(YDIR) - 1) * rankStride);

  for(int idb(0); idb < dataBlocks.size(); ++idb) {  // ---- go through dataBlocks
    DataBlock &dBlock = dataBlocks[idb];

    if(dBlock.timeMin > fabTimeHi || dBlock.timeMax < fabTimeLo) {  // entire block outside time range
      continue;
    }
    int proc(dBlock.proc);
    if(proc > fabRankHi || proc < fabRankLo || proc % rankStride != 0) {  // block outside rank range
      continue;
    }

    if (persistentStreams){
      ReadCommStatsNoOpen(dBlock);
    } else {
      ReadCommStats(dBlock);
    }
    Real *timeline(timelineFAB.dataPtr(0));
    Real *mpiCount(timelineFAB.dataPtr(1));

    int prevIndex(0);
    for(int i(0); i < dBlock.vCommStats.size(); ++i) {
      BLProfiler::CommStats &cs = dBlock.vCommStats[i];
      Real ts(cs.timeStamp);
      if((ts <= fabTimeHi && ts >= fabTimeLo) && InTimeRange(dBlock.proc, ts)) {  // within time range
        xi = nTimeSlotsFab * ((ts - fabTimeLo) * ooTimeRangeFab);
	if(xi == nTimeSlotsFab) {
	  --xi;
	}
	if(xi < 0 || xi >= nTimeSlotsFab) {
	  SHOWVAL(xi)
	  SHOWVAL(nTimeSlotsFab)
	  SHOWVAL(timeRangeFab)
	  SHOWVAL(ts)
	  amrex::Abort("xi out of range.");
	}
        index = (((proc - fabRankLo) / rankStride) * nTimeSlotsFab) + xi;
	if(index < 0 || index >= timelineFAB.box().numPts()) {
	  SHOWVAL(index)
	  SHOWVAL(timelineFAB.box().size())
	  amrex::Abort("index out of range.");
	}

        timeline[index] = cs.cfType;
        mpiCount[index] += 1.0;

	Real ntnMult(0.0), bnMult(0.0);
	if(cs.cfType == BLProfiler::NameTag) {  // ---- add encoded value for the name tag name
	  ntnMult = ntnNumbers[cs.tag];
          timeline[index] += ntnMult;
	}
	if(cs.cfType == BLProfiler::Barrier) {  // ---- add encoded value for the barrier name
	  if(cs.tag >=  dBlock.barriers.size()) {
	    cout << "******** TimelineFAB::0" << endl;
	    SHOWVAL(i);
	    SHOWVAL(cs.tag);
	    SHOWVAL(dBlock.barriers.size());
	    for(int ib(0); ib < dBlock.barriers.size(); ++ib) {
	      cout << "be[" << ib << "] = " << dBlock.barriers[ib] << endl;
	    }
	    amrex::Abort("--------- bad barrier.");
	  }
	  BarrierEntry &be = dBlock.barriers[cs.tag];
	  bnMult = bnNumbers[be.bNameNumber];
          timeline[index] += bnMult;
	}
        // now fill in gaps
        if(i > 0 && xi < nTimeSlotsFab) {
          BLProfiler::CommStats &csPrev = dBlock.vCommStats[i-1];
	  if(cs.cfType == csPrev.cfType
	     &&
	     (
	       (
	         csPrev.size == BLProfiler::BeforeCall()
		 ||
	         cs.size     == BLProfiler::AfterCall()
	       )
	       ||
	       (
	         csPrev.tag == BLProfiler::BeforeCall()
		 &&
	         cs.tag     == BLProfiler::AfterCall()
	       )

	     )
	    )
	  {
            Real prevTs(csPrev.timeStamp);
	    if(prevTs < fabTimeLo) {
	      cout << "::::  prevTs fabTimeLo = " << prevTs << "  " << fabTimeLo << endl;
	      prevTs = fabTimeLo;
	    }
            int prevXi(nTimeSlotsFab * ((prevTs - fabTimeLo) * ooTimeRangeFab));
            prevIndex = (((proc - fabRankLo) / rankStride) * nTimeSlotsFab) + prevXi;
	    for(int idx(prevIndex); idx < index; ++idx) {
	      if(idx < 0 || idx >= timelineFAB.box().numPts() || idx > index) {
	        SHOWVAL(proc)
	        SHOWVAL(ts)
	        SHOWVAL(prevTs)
	        SHOWVAL(fabTimeLo)
	        SHOWVAL(prevXi)
	        SHOWVAL(idx)
	        SHOWVAL(index)
	        SHOWVAL(prevIndex)
	        SHOWVAL(timelineFAB.box().size())
	        amrex::Abort("idx out of range.");
	      }
              timeline[idx] = cs.cfType;
              mpiCount[idx] += 1.0;
	      if(cs.cfType == BLProfiler::NameTag) {
                timeline[idx] += ntnMult;
	      }
	      if(cs.cfType == BLProfiler::Barrier) {
                timeline[idx] += bnMult;
	      }
	    }
	  }
        }
        prevIndex = index;
      }
    }

    ClearCommStats(dBlock);
  }
}


// ----------------------------------------------------------------------
bool CommProfStats::IsSend(const BLProfiler::CommFuncType &cft) {
  return(cft == BLProfiler::AsendTsii  ||
         cft == BLProfiler::AsendTsiiM ||
         cft == BLProfiler::AsendvTii  ||
	 cft == BLProfiler::SendTsii   ||
	 cft == BLProfiler::SendvTii);
}


// ----------------------------------------------------------------------
bool CommProfStats::IsRecv(const BLProfiler::CommFuncType &cft) {
  return(cft == BLProfiler::ArecvTsii  ||
         cft == BLProfiler::ArecvTsiiM ||
         cft == BLProfiler::ArecvTii   ||
         cft == BLProfiler::ArecvvTii  ||
         cft == BLProfiler::RecvTsii   ||
         cft == BLProfiler::RecvvTii   ||
         cft == BLProfiler::Waitsome);
}


// ----------------------------------------------------------------------
bool CommProfStats::IsBlockingRecv(const BLProfiler::CommFuncType &cft) {
  return(cft == BLProfiler::RecvTsii   ||
         cft == BLProfiler::RecvvTii   ||
         cft == BLProfiler::Waitsome);
}


// ----------------------------------------------------------------------
void CommProfStats::SendRecvList(std::multimap<Real, SendRecvPairUnpaired> &srMMap)
{
  BL_PROFILE("SendRecvList");

  for(int idb(0); idb < dataBlocks.size(); ++idb) {    // ---- go through dataBlocks
    DataBlock &dBlock = dataBlocks[idb];
    int proc(dBlock.proc);

    ReadCommStats(dBlock);

    for(int i(0); i < dBlock.vCommStats.size(); ++i) {    // ---- find sends and recvs
      BLProfiler::CommStats &cs = dBlock.vCommStats[i];
      if(IsSend(cs.cfType)) {
        if(cs.size != BLProfiler::AfterCall()) {
          if(InTimeRange(proc, cs.timeStamp)) {
            srMMap.insert(std::pair<Real, SendRecvPairUnpaired>(cs.timeStamp,
	                         SendRecvPairUnpaired(cs.cfType, proc, cs.commpid,
                                                      cs.size, cs.tag, cs.timeStamp,
					              -1000.0, 0.0)));
          }
        }
      }
      if(IsRecv(cs.cfType)) {
        if(cs.size != BLProfiler::AfterCall()) {
          if(InTimeRange(proc, cs.timeStamp)) {
            srMMap.insert(std::pair<Real, SendRecvPairUnpaired>(cs.timeStamp,
	                          SendRecvPairUnpaired(cs.cfType, cs.commpid, proc,
                                                       cs.size, cs.tag, -2000.0,
						       cs.timeStamp, 0.0)));
          }
        }
      }
    }
    ClearCommStats(dBlock);
  }
}


// ----------------------------------------------------------------------
void CommProfStats::SendRecvData(const std::string &filenameprefix,
                                  const double tlo, const double thi)
{
  double dstart(amrex::ParallelDescriptor::second());
  Real timeMin(std::numeric_limits<Real>::max());
  Real timeMax(-std::numeric_limits<Real>::max());

  Vector<Vector<Real> > sendCallTimes(dataNProcs);  // [proc, bnum]
  Vector<Vector<Real> > recvCallTimes(dataNProcs);  // [proc, bnum]
  Vector<Real> dataSentPerProc(dataNProcs * dataNProcs, 0.0);  // [fromproc, toproc]
  Vector<unordered_map<int, unordered_multimap<long, SendRecvPairUnpaired> > > unpairedMessages;
                                                                       // [tag,[hash,msges]]
  Vector<Vector<SendRecvPair> > pairedMessages;
  //unpairedMessages.rehash(minComps);

  //double st(0.0);
  double s0(0.0), s1(0.0), s2(0.0), s3(0.0), rtime(0.0), ptime(0.0);
  long maxupmsize(0), upmsize(0), maxupmmapsize(0);
  Vector<long> upmsizeV;
  int maxTag(-1), maxNMatches(-1);
  //bool matches(false);
  long mTotal(0), mNeg(0);
  //float maxLF0(0.0), maxLF1(0.0);
  Real filterTLo(00.0), filterTHi(30000.0);

#ifdef _OPENMP
  int nReads(4);
  Vector<omp_lock_t> locks(nReads);
  for(int i(0); i < locks.size(); ++i) {
    omp_init_lock(&(locks[i]));
  }
  int nThreads(omp_get_max_threads());
  int myThread(omp_get_thread_num());
#else
  int nThreads(1);
  int myThread(0);
#endif

  procNodeNumber.resize(dataNProcs);

  Vector<DataBlock> dBlockV(nThreads);

  unpairedMessages.resize(nThreads);
  pairedMessages.resize(nThreads);
  for(int i(0); i < pairedMessages.size(); ++i) {
    pairedMessages[i].reserve(2000000);
  }

  int anyDataLeft(dataBlocks.size());
  vector<bool> dataLeft(dataBlocks.size(), true);

  // ---- this part orders the indicies by time, then processor number
  Vector<int> idbIndex;
  bool resort(true);
  if(resort) {
    map<int, multimap<int, int> > idbMM;    // [time, [proc, index]]
    map<int, multimap<int, int> >::iterator idb_m_MMiter;
    multimap<int, int>::iterator idbMMiter;
    //cout << "==============" << endl;
    int countI(0);
    for(int idb(0); idb < dataBlocks.size(); ++idb) {
      //cout << "idb dB.proc = " << idb << "  " << dataBlocks[idb].proc << endl;
      //cout << idb << "  " << dataBlocks[idb].proc << endl;
      int t0(dataBlocks[idb].timeMin * 1.0);
      idbMM[t0].insert(std::pair<int, int>(dataBlocks[idb].proc, idb));
      ++countI;
    }
    //cout << "%%%%%%%%%%%%%%" << endl;
    int count(0);
    for(idb_m_MMiter = idbMM.begin(); idb_m_MMiter != idbMM.end(); ++idb_m_MMiter) {
      multimap<int, int> &mm = idb_m_MMiter->second;
      //cout << "---- " << idb_m_MMiter->first << endl;
      for(idbMMiter = mm.begin(); idbMMiter != mm.end(); ++idbMMiter) {
        //cout << "idb idbMM.proc = " << idbMMiter->second << "  " << idbMMiter->first << endl;
        idbIndex.push_back(idbMMiter->second);
        ++count;
      }
    }
    //cout << "==============  count countI = " << count << "  " << countI << endl;
    //cout << "**************  idbIndex.size() = " << idbIndex.size() << endl;
    //for(idb = 0; idb < idbIndex.size(); ++idb) {
      //cout << idb << "  " << idbIndex[idb] << "  " << dataBlocks[idbIndex[idb]].timeMin
           //<< "  " << dataBlocks[idbIndex[idb]].size << endl;
    //}
    //cout << "**************" << endl;
  } else {
    idbIndex.resize(dataBlocks.size());
    for(int idbII = 0; idbII < idbIndex.size(); ++idbII) {
      idbIndex[idbII] = idbII;
    }
  }


  while(anyDataLeft) {
#pragma omp parallel for
  //for(idb = 0; idb < dataBlocks.size(); ++idb) {
  for(int idbII = 0; idbII < dataBlocks.size(); ++idbII) {
    int idb(idbIndex[idbII]);
    //int mySet(myThread % nReads);
    //int mySet(idb % nReads);

    DataBlock &dB = dataBlocks[idb];
    DataBlock &dBlock = dBlockV[myThread];
    dBlock.proc = dB.proc;
    dBlock.size = dB.size;
    dBlock.fileName = dB.fileName;
    dBlock.seekpos = dB.seekpos;
    dBlock.readoffset = dB.readoffset;
    //DataBlock dBlock(dB.proc, dB.size, dB.fileName, dB.seekpos);

    procNodeNumber[dBlock.proc] = dB.nodeNumber;

    timeMin = std::min(timeMin, dB.timeMin);
    timeMax = std::max(timeMax, dB.timeMax);


    Real pctDone(100.0 - 100.0 * ((Real)(dB.size - dB.readoffset) / (Real) dB.size));
    cout << "Processing data block " << idb + 1 << " : " << idbII + 1 << " / "
         << dataBlocks.size()
         << "   pctDone = " << pctDone << endl;

    if(dBlock.timeMin > filterTHi || dBlock.timeMax < filterTLo) {  // block outside range
      continue;
    }
    double rstart(amrex::ParallelDescriptor::second());
  //  omp_set_lock(&(locks[mySet]));    // sort of a semaphore
      //ReadCommStats(dBlock);

      //int readSize(64 + dBlock.size/2);
      //int readSize(dBlock.size);
      int readSize(1000000);

      if(dataLeft[idb]) {
        dataLeft[idb] = ReadCommStats(dBlock, readSize);
        if(dataLeft[idb] == false) {
	  --anyDataLeft;
	}
      } else {
        continue;
      }

      dB.readoffset = dBlock.readoffset;
  //  omp_unset_lock(&(locks[mySet]));
    rtime += amrex::ParallelDescriptor::second() - rstart;

    Real sttemp(0.0), rttemp(0.0), tttemp(0.0);
    int proc(dBlock.proc);
    //int prevIndex(0);

    for(int ics(0); ics < dBlock.vCommStats.size(); ++ics) {
      BLProfiler::CommStats &cs = dBlock.vCommStats[ics];
      Real ts(cs.timeStamp);

      if(ts > filterTHi || ts < filterTLo) {
        continue;
      }
      if(IsBlockingRecv(cs.cfType) && cs.size == BLProfiler::BeforeCall()) {
        continue;
      }
      if(IsSend(cs.cfType) && cs.size == BLProfiler::AfterCall()) {
        continue;
      }
      if(cs.tag == BLProfiler::NoTag()) {
        continue;
      }
      if(cs.tag < 1000) {
        continue;
      }

      if(IsSend(cs.cfType) || IsBlockingRecv(cs.cfType)) {
        double pstart(amrex::ParallelDescriptor::second());

double st0 = amrex::ParallelDescriptor::second();

        int fromProcTemp, toProcTemp;
	if(IsSend(cs.cfType)) {
	  fromProcTemp = proc;
	  toProcTemp   = cs.commpid;
	} else {
	  fromProcTemp = cs.commpid;
	  toProcTemp   = proc;
	}
	//long hlong(SendRecvPair::HashLong(fromProcTemp, toProcTemp, cs.size, cs.tag));
	long hlong = SendRecvPair::HashLong(fromProcTemp, toProcTemp, cs.tag);

	//bool foundMatch(false);
	int  nMatches(0);

	pair<unordered_multimap<long, SendRecvPairUnpaired>::iterator,
	     unordered_multimap<long, SendRecvPairUnpaired>::iterator> upmSRPERI;
	Vector<unordered_multimap<long, SendRecvPairUnpaired>::iterator> upmSRPMatchSave;

	maxTag = std::max(maxTag, cs.tag);

	unordered_multimap<long, SendRecvPairUnpaired> &upm = unpairedMessages[myThread][cs.tag];
	//maxupmmapsize = std::max(static_cast<long>(unpairedMessages[myThread].size()), maxupmmapsize);
	upmSRPERI = upm.equal_range(hlong);
	for(unordered_multimap<long, SendRecvPairUnpaired>::iterator upmsrit = upmSRPERI.first;
	    upmsrit != upmSRPERI.second; ++upmsrit)
	{
	  SendRecvPairUnpaired &srp = upmsrit->second;
	  if(srp.Matches(fromProcTemp, toProcTemp, cs.size, cs.tag)) {
	    if((IsSend(srp.unmatchedCFType) && IsBlockingRecv(cs.cfType)) || 
	       (IsSend(cs.cfType) && IsBlockingRecv(srp.unmatchedCFType)))
	    {
	      upmSRPMatchSave.push_back(upmsrit);
	      ++nMatches;
	      maxNMatches = std::max(maxNMatches, nMatches);
	    }
	  }
	}
s0 += amrex::ParallelDescriptor::second() - st0;

        if(ics+1 >= dBlock.vCommStats.size()) {
	  continue;
	}

	if(nMatches == 0) {      // ------------------------ unpaired
double st1 = amrex::ParallelDescriptor::second();
	  if(IsSend(cs.cfType)) {
	    sttemp = cs.timeStamp;
	    tttemp = sttemp;
	  } else {
	    if(ics+1 >= dBlock.vCommStats.size()) {
	      cout << "!!!!!!!!!!!!!!!!!!!!!!! cs on end (unpaired)." << endl;
	    }
            BLProfiler::CommStats &csNext = dBlock.vCommStats[ics+1];
	    rttemp = csNext.timeStamp;
	    tttemp = rttemp;
	  }
	  upm.insert(std::pair<long, SendRecvPairUnpaired>(hlong, 
	                                      SendRecvPairUnpaired(cs.cfType, fromProcTemp,
						toProcTemp, cs.size, cs.tag,
						sttemp, rttemp, tttemp)));
	  ++upmsize;
	  maxupmsize = std::max(upmsize, maxupmsize);
s1 += amrex::ParallelDescriptor::second() - st1;

	} else {                 // ------------------------ paired

double st2 = amrex::ParallelDescriptor::second();
	  unordered_multimap<long, SendRecvPairUnpaired>::iterator
	                                  earliestMatchSave = upmSRPMatchSave[0];
	  for(int i(1); i < upmSRPMatchSave.size(); ++i) {
	    if(upmSRPMatchSave[i]->second.totalTime < earliestMatchSave->second.totalTime) {
	      earliestMatchSave = upmSRPMatchSave[i];
	    }
	  }
	  SendRecvPairUnpaired &srpup = earliestMatchSave->second;
	  sttemp = srpup.sendTime;
	  rttemp = srpup.recvTime;
          if(IsSend(cs.cfType)) {
	    sttemp = cs.timeStamp;
	  } else {
	    if(ics+1 >= dBlock.vCommStats.size()) {
	      cout << "!!!!!!!!!!!!!!!!!!!!!!! cs on end (paired)." << endl;
	    }
            BLProfiler::CommStats &csNext = dBlock.vCommStats[ics + 1];
	    rttemp = csNext.timeStamp;
	  }
	  tttemp = rttemp - sttemp;
          if(tttemp < 0.0) {
            ++mNeg;
	  }
	  ++mTotal;
	  pairedMessages[myThread].push_back(SendRecvPair(srpup.fromProc, srpup.toProc,
	                                        srpup.dataSize, srpup.tag,
					        sttemp, rttemp, tttemp));
	  upm.erase(earliestMatchSave);
	  --upmsize;

s2 += amrex::ParallelDescriptor::second() - st2;
	}  // end else paired

    ptime += amrex::ParallelDescriptor::second() - pstart;

      }  // end if(IsSend...)

    }  // end for(ics...)
//st = amrex::ParallelDescriptor::second();
    //ClearCommStats(dBlock);
//s3 += amrex::ParallelDescriptor::second() - st;

    //SHOWVAL(unpairedMessages[myThread].bucket_count());
    //SHOWVAL(unpairedMessages[myThread].load_factor());
    SHOWVAL(upmsize);

    upmsizeV.push_back(upmsize);


  }  // end for(idb...)

  } // end while




#ifdef _OPENMP
  for(int i(0); i < locks.size(); ++i) {
    omp_destroy_lock(&(locks[i]));
  }
#endif

  cout << endl;
  SHOWVAL(maxTag);
  SHOWVAL(maxNMatches);
  SHOWVAL(mTotal);
  SHOWVAL(mNeg);
  double pNeg(static_cast<double>(mNeg) / static_cast<double>(mTotal));
  SHOWVAL(pNeg);


  SHOWVAL(upmsize);
  SHOWVAL(maxupmsize);
  SHOWVAL(maxupmmapsize);
  SHOWVAL(s0);
  SHOWVAL(s1);
  SHOWVAL(s2);
  SHOWVAL(s3);
  cout << "%%%%%%%%%%%%% SendRecvData pairing time = " << amrex::ParallelDescriptor::second() - dstart << endl;
  SHOWVAL(rtime);
  SHOWVAL(ptime);
  SHOWVAL(ptime-s0-s1-s2-s3);
  //SHOWVAL(maxLF0);
  //SHOWVAL(maxLF1);


//return;

  std::ofstream upmout("upmsize.xgr");
  for(int i(0); i < upmsizeV.size(); ++i) {
    upmout << i << " " << upmsizeV[i] << endl;
  }
  upmout.close();


// =================================================

  // ------------------------------------------------ print send times
  /*
  std::ofstream tsdout("sendtimes.xgr");
  for(int i(0); i < pairedMessages[0].size(); ++i) {
    SendRecvPair &srp = pairedMessages[i];
    tsdout << i << " " << srp.totalTime << endl;
  }
  tsdout.close();
  */

  {
    int index;
    Vector<double> sdataTT(dataNProcs * dataNProcs, 0.0);
    Vector<double> sdataDS(dataNProcs * dataNProcs, 0.0);
    Vector<double> sdataNC(dataNProcs * dataNProcs, 0.0);
    Vector<double> sdataNHops(dataNProcs * dataNProcs, 0.0);
  SHOWVAL(pairedMessages[0].size());
    cout << endl << "---------------------------------- send receive pairs" << endl;
    for(int i(0); i < pairedMessages[0].size(); ++i) {
      SendRecvPair &srp = pairedMessages[0][i];
      index = srp.fromProc + srp.toProc * dataNProcs;
      sdataTT[index] += srp.totalTime;
      sdataDS[index] += srp.dataSize;
      //cout << "srp:  i fromProc toProc dataSize = " << i << "  " <<  srp.fromProc
           //<< "  " << srp.toProc << "  " << srp.dataSize << "  " << srp.sendTime << endl;
      sdataNC[index] += 1.0;  // count

      if(bTopoFabInited) {
	IntVect ivfrom(TopIVFromProcNumber(procNodeNumber[srp.fromProc]));
	IntVect ivto(TopIVFromProcNumber(procNodeNumber[srp.toProc]));
	int nhops(NHops(topoBox, ivfrom, ivto));
        sdataNHops[index] += nhops;
      }

    }
    Write2DFab("srTotalTime", dataNProcs, dataNProcs, &sdataTT[0]);
    Write2DFab("srTotalData", dataNProcs, dataNProcs, &sdataDS[0]);
    Write2DText("srTotalData", dataNProcs, dataNProcs, &sdataDS[0]);
    Write2DFab("srTotalMsgs", dataNProcs, dataNProcs, &sdataNC[0]);
    Write2DText("srTotalMsgs", dataNProcs, dataNProcs, &sdataNC[0]);
    if(bTopoFabInited) {
      Write2DFab("srTotalNHops", dataNProcs, dataNProcs, &sdataNHops[0]);
    }

  cout << endl << "---------------------------------- total sent data per proc" << endl;
  /*
  for(int j(dataNProcs-1); j >= 0; --j) {
    for(int i(0); i < dataNProcs; ++i) {
      cout << sdataDS[i + j * dataNProcs] << "  ";
    }
    cout << '\n';
  }
  cout << endl;
  */
  }

  {
    cout << endl << "---------------------------------- total time time view" << endl;
    Real timeMinZ(0.0);
    Real timeMaxZ(timeMax + 0.001);
    Real timeMaxRange(timeMaxZ - timeMinZ);
    int ntimeslots = (int) timeMaxRange;
    ntimeslots = std::max(512, ntimeslots);
    //Real dt(timeMaxRange / (Real) ntimeslots);
    int index(-1), zi(-1);
    SHOWVAL(timeMinZ);
    SHOWVAL(timeMax);
    SHOWVAL(timeMaxZ);
    SHOWVAL(timeMaxRange);
    SHOWVAL(ntimeslots);
    SHOWVAL(dataNProcs);

    Vector<double> ttData(dataNProcs * dataNProcs * ntimeslots, 0.0);
    Vector<double> bwData(dataNProcs * dataNProcs * ntimeslots, 0.0);
    for(int i(0); i < pairedMessages[0].size(); ++i) {
      SendRecvPair &srp = pairedMessages[0][i];
      Real ts(srp.recvTime);
      zi = (ntimeslots - 1) - (int) ((ntimeslots - 1) * ((timeMaxRange - ts) / timeMaxRange));
      index = srp.fromProc + (dataNProcs * srp.toProc) + (dataNProcs * dataNProcs * zi);
      if(index >= ttData.size()) {
        SHOWVAL(ts);
        SHOWVAL(zi);
        SHOWVAL(index);
	abort();
      }
      ttData[index] += srp.totalTime;
      bwData[index] += srp.dataSize;
      //cout << "srp:  i fromProc toProc dataSize = " << i << "  " <<  srp.fromProc
           //<< "  " << srp.toProc << "  " << srp.dataSize << "  " << srp.sendTime << endl;
    }
    for(int i(0); i < bwData.size(); ++i) {
      if(ttData[i] > 0.0) {
        bwData[i] /= ttData[i];
      }
    }

    Write3DFab("SRP_TT", dataNProcs, dataNProcs, ntimeslots, &ttData[0]);
    Write3DFab("SRP_BW", dataNProcs, dataNProcs, ntimeslots, &bwData[0]);
  }


return;


#if 0

  {
    int index;
    Vector<double> sdataTT(dataNProcs * dataNProcs, 0.0);
    cout << endl << "---------------------------------- time data total calculated" << endl;
    for(int i(0); i < pairedMessages.size(); ++i) {
      SendRecvPair &srp = pairedMessages[i];
      int fp, tp;
      if(srp.fromProc > srp.toProc) {
        fp = srp.fromProc;
        tp = srp.toProc;
      } else {
        fp = srp.toProc;
        tp = srp.fromProc;
      }
      index = fp + tp * dataNProcs;
      sdataTT[index] += srp.totalTime;
    }
    Write2DFab("timeDataCalc", dataNProcs, dataNProcs, &sdataTT[0]);
  }

  // ------------------------------------------------ unskew
  if(bExitTimesDone) {
    for(int i(0); i < pairedMessages.size(); ++i) {
      SendRecvPair &srp = pairedMessages[i];
      //tsdout << i << " " << srp.totalTime << endl;
      //srp. sendTime recvTime fromProc toProc...
      int sB = AfterBarrier(srp.fromProc, srp.sendTime);
      int rB = AfterBarrier(srp.toProc,   srp.recvTime);
      if(sB != rB) {
        cout << "**** Error:  over barrier:  sB rB = " << sB << "  " << rB << endl;
      }
      if(i < 32) {
        cout << "unskew:  fP sT  tP rT  betS betR s-r = " << srp.fromProc << "  " << srp.sendTime
             << "  >  " << srp.toProc << "  " << srp.recvTime << "    "
	     << barrierExitTimes[srp.fromProc][sB]
	     << "  " << barrierExitTimes[srp.toProc][rB] << "    "
	     << barrierExitTimes[srp.fromProc][sB] - barrierExitTimes[srp.toProc][rB] << endl;
      }
      //srp.totalTime += barrierExitTimes[srp.fromProc][sB] - barrierExitTimes[srp.toProc][rB];
      srp.totalTime = (srp.recvTime - barrierExitTimes[srp.toProc][rB]) -
                      (srp.sendTime - barrierExitTimes[srp.fromProc][sB]);
    }
  }

  {
    int index;
    Vector<double> sdataTT(dataNProcs * dataNProcs, 0.0);
    cout << endl << "---------------------------------- send receive pairs" << endl;
    for(int i(0); i < pairedMessages.size(); ++i) {
      SendRecvPair &srp = pairedMessages[i];
      index = srp.fromProc + srp.toProc * dataNProcs;
      sdataTT[index] += srp.totalTime;
    }
    Write2DFab("srTotalTimeUnskewed", dataNProcs, dataNProcs, &sdataTT[0]);
  }

  {
    int index;
    Vector<double> sdataTT(dataNProcs * dataNProcs, 0.0);
    cout << endl << "---------------------------------- time data total calculated" << endl;
    for(int i(0); i < pairedMessages.size(); ++i) {
      SendRecvPair &srp = pairedMessages[i];
      int fp, tp;
      if(srp.fromProc > srp.toProc) {
        fp = srp.fromProc;
        tp = srp.toProc;
      } else {
        fp = srp.toProc;
        tp = srp.fromProc;
      }
      index = fp + tp * dataNProcs;
      sdataTT[index] += srp.totalTime;
    }
    Write2DFab("timeDataCalcUnskewed", dataNProcs, dataNProcs, &sdataTT[0]);
  }


//return;


  sendCallTimes.reserve(2000000);
  recvCallTimes.reserve(2000000);
  cout << "Processing " << dataBlocks.size() << " data blocks:" << endl;
  for(int idb(0); idb < dataBlocks.size(); ++idb) {
    cout << idb + 1 << "  " << flush;
    if((idb + 1) % 20 == 0) {
      cout << endl;
    }
    DataBlock &dBlock = dataBlocks[idb];
    ReadCommStats(dBlock);

    int proc(dBlock.proc);
    int prevIndex(0);
    for(int i(0); i < dBlock.vCommStats.size(); ++i) {
      BLProfiler::CommStats &cs = dBlock.vCommStats[i];

      // time for send call to return
      if(IsSend(cs.cfType)) {
        index = proc + dataNProcs * cs.commpid;
        dataSentPerProc[index] += cs.size;
#ifdef DEBUG
        if(i+1 >=  dBlock.vCommStats.size()) {
          cerr << "**** Error in SendRecvData:  bad i." << endl;
          abort();
        }
#endif
        BLProfiler::CommStats &csNext = dBlock.vCommStats[i+1];
        sendCallTimes[proc].push_back(csNext.timeStamp - cs.timeStamp);
        ++i;
        continue;
      }

      // time for recv call to return
      if(IsRecv(cs.cfType)) {
#ifdef DEBUG
        if(i+1 >=  dBlock.vCommStats.size()) {
          cerr << "**** Error in SendRecvData:  bad i." << endl;
          abort();
        }
#endif
        BLProfiler::CommStats &csNext = dBlock.vCommStats[i+1];
        recvCallTimes[proc].push_back(csNext.timeStamp - cs.timeStamp);
        ++i;
        continue;
      }
    }

    ClearCommStats(dBlock);
  }
  cout << endl;

  // ------------------------------------------------ print send call times
  {
    int maxSends(0);
    for(int i(0); i < sendCallTimes.size(); ++i) {
      maxSends = std::max(maxSends, static_cast<int> (sendCallTimes[i].size()));
    }
    SHOWVAL(maxSends);
    Vector<double> sdata(maxSends * dataNProcs, 0.0);

    for(int ip(0); ip < dataNProcs; ++ip) {
      for(int is(0); is < sendCallTimes[ip].size(); ++is) {
        index = is + ip * maxSends;
        sdata[index] = sendCallTimes[ip][is];
      }
    }
    cout << endl << "writing send wait times." << endl;
    WriteFab("sendCallTimes", maxSends, dataNProcs, &sdata[0]);
  }


  // ------------------------------------------------ print recv call times
  {
    int maxRecvs(0);
    for(int i(0); i < recvCallTimes.size(); ++i) {
      maxRecvs = std::max(maxRecvs, static_cast<int> (recvCallTimes[i].size()));
    }
    SHOWVAL(maxRecvs);
    Vector<double> rdata(maxRecvs * dataNProcs, 0.0);

    for(int ip(0); ip < dataNProcs; ++ip) {
      for(int is(0); is < recvCallTimes[ip].size(); ++is) {
        index = is + ip * maxRecvs;
        rdata[index] = recvCallTimes[ip][is];
      }
    }
    cout << endl << "writing recv wait times." << endl;
    WriteFab("recvCallTimes", maxRecvs, dataNProcs, &rdata[0]);
  }

  Write2DFab("dataSentPerProc", dataNProcs, dataNProcs, &dataSentPerProc[0]);

  cout << "%%%%%%%%%%%%% SendRecvData time = "
       << amrex::ParallelDescriptor::second() - dstart << endl;


#endif

}


// ----------------------------------------------------------------------
void CommProfStats::InitEdisonTopoMF() {
  edisonNodeFab.resize(32 * 24 * 8, -1.0);
  edisonCPUFab.resize(64 * 24 * 96, -2.0);
  edisonNodeXYZ.resize(16);
  for(int ix(0); ix < edisonNodeXYZ.size(); ++ix) {
    edisonNodeXYZ[ix].resize(6);
    for(int iy(0); iy < edisonNodeXYZ[ix].size(); ++iy) {
      edisonNodeXYZ[ix][iy].resize(16);
    }
  }
}


// ----------------------------------------------------------------------
void CommProfStats::WriteEdisonTopoMF() {

  Write3DFab("edisonNode", 32, 24, 8, edisonNodeFab.dataPtr());

  int ip(0);
  std::ofstream pnnout("edisonNodeXYZ.xgr");
  for(int ix(0); ix < edisonNodeXYZ.size(); ++ix) {
    edisonNodeXYZ[ix].resize(6);
    for(int iy(0); iy < edisonNodeXYZ[ix].size(); ++iy) {
      for(int iz(0); iz < edisonNodeXYZ[ix][iy].size(); ++iz) {
        cout << "XYZ pid = " << ix << "  " << iy << "  " << iz << "  "
	     << edisonNodeXYZ[ix][iy][iz] << endl;
        pnnout << ip++ << " " << edisonNodeXYZ[ix][iy][iz] << '\n';
      }
    }
  }
  pnnout.close();
}


// ----------------------------------------------------------------------
void CommProfStats::AddEdisonPID(int X, int Y, int Z,
                                 int cab, int row, int cage, int slot,
                                 int cpu, int pid)
{
  int ix, iy, iz, index;
  int ixGroup, ixCab, ixSlot, ixNode, iyCage, iySlot, izGroup, izNode;

  edisonNodeXYZ[X][Y][Z] = pid;

  ixGroup = X / 4;
  if(ixGroup != row) {
    cout << "ixGroup row = " << ixGroup << "  " << row << endl;
  }
  ixCab = cab % 2;
  ixSlot = Z / 8;
  ixNode = cpu % 2;
  ix = (8 * ixGroup) + (4 * ixCab) + (2 * ixSlot) + ixNode;

  iyCage = Y % 3;
  iySlot = Z % 8;
  iy = (8 * iyCage) + iySlot;

  izGroup = X % 4;
  izNode = cpu / 2;
  iz = (2 * izGroup) + izNode;

  index = (iz * 32 * 24) + (iy * 32) + ix;

  Real *ptr = edisonNodeFab.dataPtr();
  ptr[index] = pid;
  if(X == 11 && Y == 3) {
    cout << "AddEdisonPID::113:  pid index ix iy iz X Y Z = " << pid << "  " << index << "  "
         << ix << "  " << iy << "  " << iz << "  "
         << X << "  " << Y << "  " << Z << endl;
  }
  if(X == 3 && Y == 0) {
    cout << "AddEdisonPID::30:  pid index ix iy iz = " << pid << "  " << index << "  "
         << ix << "  " << iy << "  " << iz << endl;
  }
}




// ----------------------------------------------------------------------
std::ostream &operator<<(std::ostream &os, const CommProfStats::BarrierEntry &be)
{
  os << "BE:  num seek name bnn = " << be.number << ' ' << be.seekIndex
     << ' ' << be.name << ' ' << be.bNameNumber << endl;
  return os;
}


// ----------------------------------------------------------------------
CommProfStats::BarrierEntry &CommProfStats::BarrierEntry::operator=(const CommProfStats::BarrierEntry &be)
{
  number = be.number;
  name = be.name;
  seekIndex = be.seekIndex;
  bNameNumber = be.bNameNumber;
  return *this;
}
// ----------------------------------------------------------------------
// ----------------------------------------------------------------------<|MERGE_RESOLUTION|>--- conflicted
+++ resolved
@@ -954,14 +954,10 @@
 				const Real ntnMultiplier, const Vector<Real> &ntnNumbers,
 				const Real bnMultiplier, const Vector<Real> &bnNumbers)
 {
-<<<<<<< HEAD
+  BL_PROFILE("CommProfStats::TimelineFAB()");
+
   Real tlo = tr.startTime;
   Real thi = tr.stopTime;
-=======
-
-  BL_PROFILE("CommProfStats::TimelineFAB()");
-
->>>>>>> ad9129a0
   Real timeRangeAll(thi - tlo);
   //Real ooTimeRangeAll(1.0 / timeRangeAll);
   Real dt(timeRangeAll / probDomain.length(XDIR));
