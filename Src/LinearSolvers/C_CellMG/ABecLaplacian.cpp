--- conflicted
+++ resolved
@@ -401,10 +401,7 @@
                         int             level,
                         int             redBlackFlag)
 {
-<<<<<<< HEAD
-=======
     BL_PROFILE("ABecLaplacian::Fsmooth()");
->>>>>>> 1fc9480e
 
     OrientationIter oitr;
 
