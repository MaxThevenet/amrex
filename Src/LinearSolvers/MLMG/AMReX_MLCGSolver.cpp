
#include <limits>
#include <algorithm>
#include <iomanip>
#include <cmath>

#include <AMReX_ParmParse.H>
#include <AMReX_Utility.H>
#include <AMReX_LO_BCTYPES.H>
#include <AMReX_MLCGSolver.H>
#include <AMReX_VisMF.H>
#include <AMReX_ParallelReduce.H>
#ifdef _OPENMP
#include <omp.h>
#endif

#ifdef AMREX_USE_EB
#include <AMReX_EBFArrayBox.H>
#include <AMReX_EBFabFactory.H>
#include <AMReX_EBMultiFabUtil.H>
//#include <AMReX_MLEBABecLap.H>
#endif
 


namespace amrex {

namespace {

static
void
sxay (MultiFab&       ss,
      const MultiFab& xx,
      Real            a,
      const MultiFab& yy,
      int             yycomp)
{
    BL_PROFILE("CGSolver::sxay()");

    const int ncomp  = ss.nComp();
    const int sscomp = 0;
    const int xxcomp = 0;
    MultiFab::LinComb(ss, 1.0, xx, xxcomp, a, yy, yycomp, sscomp, ncomp, 0);
}

inline
void
sxay (MultiFab&       ss,
      const MultiFab& xx,
      Real            a,
      const MultiFab& yy)
{
    sxay(ss,xx,a,yy,0);
}

}

MLCGSolver::MLCGSolver (MLLinOp& _lp, Type _typ)
    : Lp(_lp),
      solver_type(_typ),
      amrlev(0),
      mglev(_lp.NMGLevels(0)-1)
{
}

MLCGSolver::~MLCGSolver ()
{
}

void 
MLCGSolver::computeVolInv (const MultiFab& rhs)
{
    if (Lp.isCellCentered())
    {
        Real temp1, temp2; 
        volinv.resize(1);
        volinv[0].resize(Lp.NMGLevels(0));

        // We don't need to compute for every level

        auto f = [&] (int amrlev, int mglev) {
#ifdef AMREX_USE_EB
            auto factory = dynamic_cast<EBFArrayBoxFactory const*>(Lp.Factory(amrlev,mglev));
            if (rhs.hasEBFabFactory())
            {
                const MultiFab& vfrac = factory->getVolFrac();
                volinv[amrlev][mglev] = vfrac.sum(0,true);
            }
            else
#endif
            {
                volinv[amrlev][mglev] = 1.0 / Lp.Geom(amrlev,mglev).Domain().d_numPts();
            }
        };

        // amrlev = 0, mglev = 0
        f(0,0);

        int mgbottom = Lp.NMGLevels(0)-1;
        f(0,mgbottom);

#ifdef AMREX_USE_EB
        amrex::Print() << "Does rhs have a EB fab factory? "<< rhs.hasEBFabFactory() << std::endl;
        if (rhs.hasEBFabFactory())
        {
            ParallelAllReduce::Sum<Real>({volinv[0][0], volinv[0][mgbottom]},
                                         ParallelContext::CommunicatorSub());
            temp1 = 1./volinv[0][0]; 
            temp2 = 1./volinv[0][mgbottom]; 
        }
        else 
        {
            temp1 = volinv[0][0]; 
            temp2 = volinv[0][mgbottom]; 
        }
    volinv[0][0] = temp1; 
    volinv[0][mgbottom] = temp2; 
#endif
    }
}

void
MLCGSolver::makeSolvable (int amrlev, int mglev, MultiFab& mf)
{
    const int ncomp = Lp.getNComp();

    if (Lp.isCellCentered())
    {
        Vector<Real> offset(ncomp);
#ifdef AMREX_USE_EB
        auto factory = dynamic_cast<EBFArrayBoxFactory const*>(Lp.Factory(amrlev,mglev));
        if (factory)
        {
            const MultiFab& vfrac = factory->getVolFrac();
            for (int c = 0; c < ncomp; ++c) {
                offset[c] = MultiFab::Dot(mf, c, vfrac, 0, 1, 0, true) * volinv[amrlev][mglev];
            }
        }
        else
#endif
        {
            for (int c = 0; c < ncomp; ++c) {
                offset[c] = mf.sum(c,true) * volinv[amrlev][mglev];
            }
        }

        ParallelAllReduce::Sum(offset.data(), ncomp, ParallelContext::CommunicatorSub());

        for (int c = 0; c < ncomp; ++c) {
            amrex::Print() << offset[c] << " avg " << volinv[amrlev][mglev] << '\t' << amrlev << '\t' << mglev << std::endl;
            mf.plus(-offset[c], c, 1);
        }
#ifdef AMREX_USE_EB
        if (mf.hasEBFabFactory()) {
            Vector<Real> val(ncomp, 0.0);
            amrex::EB_set_covered(mf, 0, ncomp, val);
        }
#endif
    }
    else
    {
        AMREX_ASSERT_WITH_MESSAGE(ncomp==1, "ncomp > 1 not supported for singular nodal problem");
        Real offset = getNodalSum(amrlev, mglev, mf);
        mf.plus(-offset, 0, 1);
    }
}

Real
MLCGSolver::getNodalSum (int amrlev, int mglev, MultiFab& mf) const
{
    MultiFab one(mf.boxArray(), mf.DistributionMap(), 1, 0, MFInfo(), mf.Factory());
    one.setVal(1.0);
    const bool local = true;
    Real s1 = Lp.xdoty(amrlev, mglev, mf, one, local);
    Real s2 = Lp.xdoty(amrlev, mglev, one, one, local);
    ParallelAllReduce::Sum<Real>({s1,s2}, Lp.Communicator(amrlev,mglev));
    return s1/s2;
}


int
MLCGSolver::solve (MultiFab&       sol,
                   const MultiFab& rhs,
                   Real            eps_rel,
                   Real            eps_abs)
{
    if (solver_type == Type::BiCGStab) {
        return solve_bicgstab(sol,rhs,eps_rel,eps_abs);
    } else {
        return solve_cg(sol,rhs,eps_rel,eps_abs);
    }
}

int
MLCGSolver::solve_bicgstab (MultiFab&       sol,
                            const MultiFab& rhs,
                            Real            eps_rel,
                            Real            eps_abs)
{
    BL_PROFILE_REGION("MLCGSolver::bicgstab");

    const int nghost = sol.nGrow(), ncomp = sol.nComp();

    const BoxArray& ba = sol.boxArray();
    const int npts = ba.numPts(); 
    const DistributionMapping& dm = sol.DistributionMap();
    const auto& factory = sol.Factory();

    MultiFab ph(ba, dm, ncomp, nghost, MFInfo(), factory);
    MultiFab sh(ba, dm, ncomp, nghost, MFInfo(), factory);
    ph.setVal(0.0);
    sh.setVal(0.0);

    MultiFab sorig(ba, dm, ncomp, 0, MFInfo(), factory);
    MultiFab p    (ba, dm, ncomp, 0, MFInfo(), factory);
    MultiFab r    (ba, dm, ncomp, 0, MFInfo(), factory);
    MultiFab s    (ba, dm, ncomp, 0, MFInfo(), factory);
    MultiFab rh   (ba, dm, ncomp, 0, MFInfo(), factory);
    MultiFab v    (ba, dm, ncomp, 0, MFInfo(), factory);
    MultiFab t    (ba, dm, ncomp, 0, MFInfo(), factory);

    Lp.correctionResidual(amrlev, mglev, r, sol, rhs, MLLinOp::BCMode::Homogeneous);
<<<<<<< HEAD
    // Need to find the mean of r
    Real ravg = r.sum(0,0); 
    ravg /= npts;   
    // Subtract it from r
    r.plus(-ravg, 0);   
    // Then normalize
    Lp.normalize(amrlev, mglev, r);
=======
>>>>>>> 832f4f97


    if(Lp.isSingular(0))
    {
       computeVolInv(rhs);
       makeSolvable(amrlev, mglev, r);
    }
 
    // Then normalize
    Lp.normalize(amrlev, mglev, r);
 
    MultiFab::Copy(sorig,sol,0,0,ncomp,0);
    MultiFab::Copy(rh,   r,  0,0,ncomp,0);

    sol.setVal(0);

    Real rnorm = norm_inf(r);
    const Real rnorm0   = rnorm;

    if ( verbose > 0 )
    {
        amrex::Print() << "MLCGSolver_BiCGStab: Initial error (error0) =        " << rnorm0 << '\n';
    }
    int ret = 0, nit = 1;
    Real rho_1 = 0, alpha = 0, omega = 0;

    if ( rnorm0 == 0 || rnorm0 < eps_abs )
    {
        if ( verbose > 0 )
	{
            amrex::Print() << "MLCGSolver_BiCGStab: niter = 0,"
                           << ", rnorm = " << rnorm 
                           << ", eps_abs = " << eps_abs << std::endl;
	}
        return ret;
    }

    for (; nit <= maxiter; ++nit)
    {
        const Real rho = dotxy(rh,r);
        if ( rho == 0 ) 
	{
            ret = 1; break;
	}
        if ( nit == 1 )
        {
            MultiFab::Copy(p,r,0,0,ncomp,0);
        }
        else
        {
            const Real beta = (rho/rho_1)*(alpha/omega);
            sxay(p, p, -omega, v);
            sxay(p, r,   beta, p);
        }
        MultiFab::Copy(ph,p,0,0,ncomp,0);
        Lp.apply(amrlev, mglev, v, ph, MLLinOp::BCMode::Homogeneous, MLLinOp::StateMode::Correction);
        Lp.normalize(amrlev, mglev, v);

        if ( Real rhTv = dotxy(rh,v) )
	{
            alpha = rho/rhTv;
	}
        else
	{
            ret = 2; break;
	}
        sxay(sol, sol,  alpha, ph);
        sxay(s,     r, -alpha,  v);

        //Subtract mean from s 
<<<<<<< HEAD
        ravg = s.sum(0, 0); 
        ravg /= npts; 
        s.plus(-ravg, 0); 

=======
        if(Lp.isSingular(0))   makeSolvable(amrlev, mglev, s);
 
>>>>>>> 832f4f97
        rnorm = norm_inf(s);

        if ( verbose > 2 && ParallelDescriptor::IOProcessor() )
        {
            amrex::Print() << "MLCGSolver_BiCGStab: Half Iter "
                           << std::setw(11) << nit
                           << " rel. err. "
                           << rnorm/(rnorm0) << '\n';
        }

        if ( rnorm < eps_rel*rnorm0 || rnorm < eps_abs ) break;

        MultiFab::Copy(sh,s,0,0,ncomp,0);
        Lp.apply(amrlev, mglev, t, sh, MLLinOp::BCMode::Homogeneous, MLLinOp::StateMode::Correction);
        Lp.normalize(amrlev, mglev, t);
        //
        // This is a little funky.  I want to elide one of the reductions
        // in the following two dotxy()s.  We do that by calculating the "local"
        // values and then reducing the two local values at the same time.
        //
        Real tvals[2] = { dotxy(t,t,true), dotxy(t,s,true) };

        ParallelAllReduce::Sum(tvals,2,Lp.BottomCommunicator());

        if ( tvals[0] )
	{
            omega = tvals[1]/tvals[0];
	}
        else
	{
            ret = 3; break;
	}
        sxay(sol, sol,  omega, sh);
        sxay(r,     s, -omega,  t);

<<<<<<< HEAD
        //Subtract mean from r 
        ravg = r.sum(0, 0); 
        ravg /= npts; 
        r.plus(-ravg, 0); 
=======
        if(Lp.isSingular(0))  makeSolvable(amrlev, mglev, r);  
>>>>>>> 832f4f97

        rnorm = norm_inf(r);

        if ( verbose > 2 )
        {
            amrex::Print() << "MLCGSolver_BiCGStab: Iteration "
                           << std::setw(11) << nit
                           << " rel. err. "
                           << rnorm/(rnorm0) << '\n';
        }

        if ( rnorm < eps_rel*rnorm0 || rnorm < eps_abs ) break;

        if ( omega == 0 )
	{
            ret = 4; break;
	}
        rho_1 = rho;
    }

    if ( verbose > 0 )
    {
        amrex::Print() << "MLCGSolver_BiCGStab: Final: Iteration "
                       << std::setw(4) << nit
                       << " rel. err. "
                       << rnorm/(rnorm0) << '\n';
    }

    if ( ret == 0 && rnorm > eps_rel*rnorm0 && rnorm > eps_abs)
    {
        if ( verbose > 0 && ParallelDescriptor::IOProcessor() )
            amrex::Warning("MLCGSolver_BiCGStab:: failed to converge!");
        ret = 8;
    }

    if ( ( ret == 0 || ret == 8 ) && (rnorm < rnorm0) )
    {
        sol.plus(sorig, 0, ncomp, 0);
    } 
    else 
    {
        sol.setVal(0);
        sol.plus(sorig, 0, ncomp, 0);
    }

    return ret;
}

int
MLCGSolver::solve_cg (MultiFab&       sol,
                      const MultiFab& rhs,
                      Real            eps_rel,
                      Real            eps_abs)
{
    BL_PROFILE_REGION("MLCGSolver::cg");

    const int nghost = sol.nGrow(), ncomp = sol.nComp();

    const BoxArray& ba = sol.boxArray();
    const DistributionMapping& dm = sol.DistributionMap();
    const auto& factory = sol.Factory();

    MultiFab p(ba, dm, ncomp, nghost, MFInfo(), factory);
    p.setVal(0.0);

    MultiFab sorig(ba, dm, ncomp, 0, MFInfo(), factory);
    MultiFab r    (ba, dm, ncomp, 0, MFInfo(), factory);
    MultiFab z    (ba, dm, ncomp, 0, MFInfo(), factory);
    MultiFab q    (ba, dm, ncomp, 0, MFInfo(), factory);

    MultiFab::Copy(sorig,sol,0,0,ncomp,0);

    Lp.correctionResidual(amrlev, mglev, r, sol, rhs, MLLinOp::BCMode::Homogeneous);

    sol.setVal(0);

    Real       rnorm    = norm_inf(r);
    const Real rnorm0   = rnorm;

    if ( verbose > 0 )
    {
        amrex::Print() << "MLCGSolver_CG: Initial error (error0) :        " << rnorm0 << '\n';
    }

    Real rho_1         = 0;
    int  ret           = 0;
    int  nit           = 1;

    if ( rnorm0 == 0 || rnorm0 < eps_abs )
    {
        if ( verbose > 0 ) {
            amrex::Print() << "MLCGSolver_CG: niter = 0,"
                           << ", rnorm = " << rnorm 
                           << ", eps_abs = " << eps_abs << std::endl;
        } 
        return ret;
    }

    for (; nit <= maxiter; ++nit)
    {
        MultiFab::Copy(z,r,0,0,ncomp,0);

        Real rho = dotxy(z,r);

        if ( rho == 0 )
        {
            ret = 1; break;
        }
        if (nit == 1)
        {
            MultiFab::Copy(p,z,0,0,ncomp,0);
        }
        else
        {
            Real beta = rho/rho_1;
            sxay(p, z, beta, p);
        }
        Lp.apply(amrlev, mglev, q, p, MLLinOp::BCMode::Homogeneous, MLLinOp::StateMode::Correction);

        Real alpha;
        if ( Real pw = dotxy(p,q) )
	{
            alpha = rho/pw;
	}
        else
	{
            ret = 1; break;
	}
        
        if ( verbose > 2 )
        {
            amrex::Print() << "MLCGSolver_cg:"
                           << " nit " << nit
                           << " rho " << rho
                           << " alpha " << alpha << '\n';
        }
        sxay(sol, sol, alpha, p);
        sxay(  r,   r,-alpha, q);
        rnorm = norm_inf(r);

        if ( verbose > 2 )
        {
            amrex::Print() << "MLCGSolver_cg:       Iteration"
                           << std::setw(4) << nit
                           << " rel. err. "
                           << rnorm/(rnorm0) << '\n';
        }

        if ( rnorm < eps_rel*rnorm0 || rnorm < eps_abs ) break;

        rho_1 = rho;
    }
    
    if ( verbose > 0 )
    {
        amrex::Print() << "MLCGSolver_cg: Final Iteration"
                       << std::setw(4) << nit
                       << " rel. err. "
                       << rnorm/(rnorm0) << '\n';
    }

    if ( ret == 0 &&  rnorm > eps_rel*rnorm0 && rnorm > eps_abs )
    {
        if ( verbose > 0 && ParallelDescriptor::IOProcessor() )
            amrex::Warning("MLCGSolver_cg: failed to converge!");
        ret = 8;
    }

    if ( ( ret == 0 || ret == 8 ) && (rnorm < rnorm0) )
    {
        sol.plus(sorig, 0, ncomp, 0);
    } 
    else 
    {
        sol.setVal(0);
        sol.plus(sorig, 0, ncomp, 0);
    }

    return ret;
}

Real
MLCGSolver::dotxy (const MultiFab& r, const MultiFab& z, bool local)
{
    return Lp.xdoty(amrlev, mglev, r, z, local);
}

Real
MLCGSolver::norm_inf (const MultiFab& res, bool local)
{
    int ncomp = res.nComp();
    Real result = std::numeric_limits<Real>::lowest();
    for (int n=0; n<ncomp; n++)
      result = std::max(result,res.norm0(n,0,true));

    if (!local) {
        ParallelAllReduce::Max(result, Lp.BottomCommunicator());
    }
    return result;
}


}<|MERGE_RESOLUTION|>--- conflicted
+++ resolved
@@ -220,16 +220,6 @@
     MultiFab t    (ba, dm, ncomp, 0, MFInfo(), factory);
 
     Lp.correctionResidual(amrlev, mglev, r, sol, rhs, MLLinOp::BCMode::Homogeneous);
-<<<<<<< HEAD
-    // Need to find the mean of r
-    Real ravg = r.sum(0,0); 
-    ravg /= npts;   
-    // Subtract it from r
-    r.plus(-ravg, 0);   
-    // Then normalize
-    Lp.normalize(amrlev, mglev, r);
-=======
->>>>>>> 832f4f97
 
 
     if(Lp.isSingular(0))
@@ -300,15 +290,8 @@
         sxay(s,     r, -alpha,  v);
 
         //Subtract mean from s 
-<<<<<<< HEAD
-        ravg = s.sum(0, 0); 
-        ravg /= npts; 
-        s.plus(-ravg, 0); 
-
-=======
         if(Lp.isSingular(0))   makeSolvable(amrlev, mglev, s);
  
->>>>>>> 832f4f97
         rnorm = norm_inf(s);
 
         if ( verbose > 2 && ParallelDescriptor::IOProcessor() )
@@ -344,14 +327,7 @@
         sxay(sol, sol,  omega, sh);
         sxay(r,     s, -omega,  t);
 
-<<<<<<< HEAD
-        //Subtract mean from r 
-        ravg = r.sum(0, 0); 
-        ravg /= npts; 
-        r.plus(-ravg, 0); 
-=======
         if(Lp.isSingular(0))  makeSolvable(amrlev, mglev, r);  
->>>>>>> 832f4f97
 
         rnorm = norm_inf(r);
 
