--- conflicted
+++ resolved
@@ -150,6 +150,7 @@
                            << " resid, resid/" << norm_name << " = "
                            << composite_norminf << ", "
                            << composite_norminf/max_norm << "\n";
+            amrex::Abort("MLMG failed");
         }
         timer[iter_time] = amrex::second() - iter_start_time;
     }
@@ -250,7 +251,6 @@
     for (int alev = amrlevmax; alev >= 0; --alev) {
         const MultiFab* crse_bcdata = (alev > 0) ? sol[alev-1] : nullptr;
         linop.solutionResidual(alev, res[alev][mglev], *sol[alev], rhs[alev], crse_bcdata);
-	
         if (alev < finest_amr_lev) {
             linop.reflux(alev, res[alev][mglev], *sol[alev], rhs[alev],
                          res[alev+1][mglev], *sol[alev+1], rhs[alev+1]);
@@ -871,16 +871,8 @@
     AMREX_ASSERT(namrlevs <= a_rhs.size());
 
     timer.assign(ntimers, 0.0);
-<<<<<<< HEAD
     const int ncomp = linop.getNComp();
     linop.prepareForSolve();
-=======
-
-    if (!linop_prepared) {
-        linop.prepareForSolve();
-        linop_prepared = true;
-    }
->>>>>>> 33983cf0
 
     sol.resize(namrlevs);
     sol_raii.resize(namrlevs);
@@ -1096,7 +1088,7 @@
             linop.reflux(alev, *a_res[alev], *sol[alev], *prhs,
                          *a_res[alev+1], *sol[alev+1], *a_rhs[alev+1]);
             if (linop.isCellCentered()) {
-	      amrex::average_down(*a_res[alev+1], *a_res[alev], 0, ncomp, amrrr[alev]);
+                amrex::average_down(*a_res[alev+1], *a_res[alev], 0, ncomp, amrrr[alev]);
             }
         }
     }
