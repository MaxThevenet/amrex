
#include <AMReX_MultiFabUtil.H>
#include <AMReX_MultiFabUtil_C.H>
#include <sstream>
#include <iostream>

namespace {

    using namespace amrex;

    static Box
    getIndexBox(const RealBox& real_box, const Geometry& geom) {
        IntVect slice_lo, slice_hi;

        AMREX_D_TERM(slice_lo[0]=floor((real_box.lo(0) - geom.ProbLo(0))/geom.CellSize(0));,
                     slice_lo[1]=floor((real_box.lo(1) - geom.ProbLo(1))/geom.CellSize(1));,
                     slice_lo[2]=floor((real_box.lo(2) - geom.ProbLo(2))/geom.CellSize(2)););

        AMREX_D_TERM(slice_hi[0]=floor((real_box.hi(0) - geom.ProbLo(0))/geom.CellSize(0));,
                     slice_hi[1]=floor((real_box.hi(1) - geom.ProbLo(1))/geom.CellSize(1));,
                     slice_hi[2]=floor((real_box.hi(2) - geom.ProbLo(2))/geom.CellSize(2)););

        return Box(slice_lo, slice_hi) & geom.Domain();
    }

    static
    std::unique_ptr<MultiFab> allocateSlice(int dir, const MultiFab& cell_centered_data,
                                            int ncomp, const Geometry& geom, Real dir_coord,
                                            Vector<int>& slice_to_full_ba_map) {

        // Get our slice and convert to index space
        RealBox real_slice = geom.ProbDomain();
        real_slice.setLo(dir, dir_coord);
        real_slice.setHi(dir, dir_coord);
        Box slice_box = getIndexBox(real_slice, geom);

        // define the multifab that stores slice
        BoxArray ba = cell_centered_data.boxArray();
        const DistributionMapping& dm = cell_centered_data.DistributionMap();
        std::vector< std::pair<int, Box> > isects;
        ba.intersections(slice_box, isects, false, 0);
        Vector<Box> boxes;
        Vector<int> procs;
        for (int i = 0; i < isects.size(); ++i) {
            procs.push_back(dm[isects[i].first]);
            boxes.push_back(isects[i].second);
            slice_to_full_ba_map.push_back(isects[i].first);
        }
        BoxArray slice_ba(&boxes[0], boxes.size());
        DistributionMapping slice_dmap(std::move(procs));
        std::unique_ptr<MultiFab> slice(new MultiFab(slice_ba, slice_dmap, ncomp, 0,
                                                     MFInfo(), cell_centered_data.Factory()));
        return slice;
    }
}

namespace amrex
{
    void average_node_to_cellcenter (MultiFab& cc, int dcomp,
         const MultiFab& nd, int scomp, int ncomp, int ngrow)
    {
#ifdef _OPENMP
#pragma omp parallel if (Gpu::notInLaunchRegion())
#endif
        for (MFIter mfi(cc,TilingIfNotGPU()); mfi.isValid(); ++mfi)
        {
            const Box bx = mfi.growntilebox(ngrow);
            FArrayBox* ccfab = Gpu::notInLaunchRegion() ? &(cc[mfi]) : cc.fabPtr(mfi);
            FArrayBox const* ndfab = Gpu::notInLaunchRegion() ? &(nd[mfi]) : nd.fabPtr(mfi);

            AMREX_LAUNCH_HOST_DEVICE_LAMBDA ( bx, tbx,
            {
                amrex_avg_nd_to_cc(tbx, *ccfab, *ndfab, dcomp, scomp, ncomp);
            });
        }
    }

    void average_edge_to_cellcenter (MultiFab& cc, int dcomp,
        const Vector<const MultiFab*>& edge, int ngrow)
    {
        AMREX_ASSERT(cc.nComp() >= dcomp + AMREX_SPACEDIM);
        AMREX_ASSERT(edge.size() == AMREX_SPACEDIM);
        AMREX_ASSERT(edge[0]->nComp() == 1);
#ifdef _OPENMP
#pragma omp parallel if (Gpu::notInLaunchRegion())
#endif
        for (MFIter mfi(cc,TilingIfNotGPU()); mfi.isValid(); ++mfi)
        {
            const Box bx = mfi.growntilebox(ngrow);
            FArrayBox* ccfab = Gpu::notInLaunchRegion() ? &(cc[mfi]) : cc.fabPtr(mfi);
            AMREX_D_TERM(FArrayBox const* exfab = Gpu::notInLaunchRegion() ? &((*edge[0])[mfi]) : edge[0]->fabPtr(mfi);,
                         FArrayBox const* eyfab = Gpu::notInLaunchRegion() ? &((*edge[1])[mfi]) : edge[1]->fabPtr(mfi);,
                         FArrayBox const* ezfab = Gpu::notInLaunchRegion() ? &((*edge[2])[mfi]) : edge[2]->fabPtr(mfi););

            AMREX_LAUNCH_HOST_DEVICE_LAMBDA ( bx, tbx,
            {
                amrex_avg_eg_to_cc(tbx, *ccfab, AMREX_D_DECL(*exfab,*eyfab,*ezfab), dcomp);
            });
        }
    }

    void average_face_to_cellcenter (MultiFab& cc, int dcomp,
        const Vector<const MultiFab*>& fc, int ngrow)
    {
        average_face_to_cellcenter(cc, dcomp,
            Array<MultiFab const*,AMREX_SPACEDIM>{AMREX_D_DECL(fc[0],fc[1],fc[2])},
            ngrow);
    }

    void average_face_to_cellcenter (MultiFab& cc, const Vector<const MultiFab*>& fc,
				     const Geometry& geom)
    {
        average_face_to_cellcenter(cc,
                                   Array<MultiFab const*,AMREX_SPACEDIM>
                                                  {AMREX_D_DECL(fc[0],fc[1],fc[2])},
                                   geom);
    }

    void average_face_to_cellcenter (MultiFab& cc, int dcomp,
        const Array<const MultiFab*,AMREX_SPACEDIM>& fc, int ngrow)
    {
        AMREX_ASSERT(cc.nComp() >= dcomp + AMREX_SPACEDIM);
        AMREX_ASSERT(fc[0]->nComp() == 1);

#ifdef _OPENMP
#pragma omp parallel if (Gpu::notInLaunchRegion())
#endif
        for (MFIter mfi(cc,TilingIfNotGPU()); mfi.isValid(); ++mfi)
        {
            const Box bx = mfi.growntilebox(ngrow);
            FArrayBox* ccfab = Gpu::notInLaunchRegion() ? &(cc[mfi]) : cc.fabPtr(mfi);
            AMREX_D_TERM(FArrayBox const* fxfab = Gpu::notInLaunchRegion() ? &((*fc[0])[mfi]) : fc[0]->fabPtr(mfi);,
                         FArrayBox const* fyfab = Gpu::notInLaunchRegion() ? &((*fc[1])[mfi]) : fc[1]->fabPtr(mfi);,
                         FArrayBox const* fzfab = Gpu::notInLaunchRegion() ? &((*fc[2])[mfi]) : fc[2]->fabPtr(mfi););

            AMREX_LAUNCH_HOST_DEVICE_LAMBDA ( bx, tbx,
            {
#if (AMREX_SPACEDIM == 1)
                amrex_avg_fc_to_cc(tbx, *ccfab, AMREX_D_DECL(*fxfab,*fyfab,*fzfab), dcomp, GeometryData());
#else
                amrex_avg_fc_to_cc(tbx, *ccfab, AMREX_D_DECL(*fxfab,*fyfab,*fzfab), dcomp);
#endif
            });
        }
    }

    void average_face_to_cellcenter (MultiFab& cc,
                                     const Array<const MultiFab*,AMREX_SPACEDIM>& fc,
				     const Geometry& geom)
    {
	AMREX_ASSERT(cc.nComp() >= AMREX_SPACEDIM);
	AMREX_ASSERT(fc[0]->nComp() == 1); // We only expect fc to have the gradient perpendicular to the face

        const GeometryData gd = geom.data();

#ifdef _OPENMP
#pragma omp parallel if (Gpu::notInLaunchRegion())
#endif
        for (MFIter mfi(cc,TilingIfNotGPU()); mfi.isValid(); ++mfi)
        {
            const Box bx = mfi.tilebox();
            FArrayBox* ccfab = Gpu::notInLaunchRegion() ? &(cc[mfi]) : cc.fabPtr(mfi);
            AMREX_D_TERM(FArrayBox const* fxfab = Gpu::notInLaunchRegion() ? &((*fc[0])[mfi]) : fc[0]->fabPtr(mfi);,
                         FArrayBox const* fyfab = Gpu::notInLaunchRegion() ? &((*fc[1])[mfi]) : fc[1]->fabPtr(mfi);,
                         FArrayBox const* fzfab = Gpu::notInLaunchRegion() ? &((*fc[2])[mfi]) : fc[2]->fabPtr(mfi););

            AMREX_LAUNCH_HOST_DEVICE_LAMBDA ( bx, tbx,
            {
#if (AMREX_SPACEDIM == 1)
                amrex_avg_fc_to_cc(tbx, *ccfab, AMREX_D_DECL(*fxfab,*fyfab,*fzfab), 0, gd);
#else
                amrex_avg_fc_to_cc(tbx, *ccfab, AMREX_D_DECL(*fxfab,*fyfab,*fzfab), 0);
#endif
            });
        }
    }

    void average_cellcenter_to_face (const Vector<MultiFab*>& fc, const MultiFab& cc,
				     const Geometry& geom)
    {
        average_cellcenter_to_face(Array<MultiFab*,AMREX_SPACEDIM>{AMREX_D_DECL(fc[0],fc[1],fc[2])},
                                   cc, geom);
    }


    void average_cellcenter_to_face (const Array<MultiFab*,AMREX_SPACEDIM>& fc, const MultiFab& cc,
                                    const Geometry& geom)
    {
	AMREX_ASSERT(cc.nComp() == 1);
	AMREX_ASSERT(cc.nGrow() >= 1);
	AMREX_ASSERT(fc[0]->nComp() == 1); // We only expect fc to have the gradient perpendicular to the face

#if (AMREX_SPACEDIM == 1)
        const GeometryData& gd = geom.data();
#endif

#ifdef _OPENMP
#pragma omp parallel if (Gpu::notInLaunchRegion())
#endif
	for (MFIter mfi(cc,TilingIfNotGPU()); mfi.isValid(); ++mfi)
	{
            AMREX_D_TERM(const Box& xbx = mfi.nodaltilebox(0);,
                         const Box& ybx = mfi.nodaltilebox(1);,
                         const Box& zbx = mfi.nodaltilebox(2););
            const auto& index_bounds = amrex::getIndexBounds(AMREX_D_DECL(xbx,ybx,zbx));

            AMREX_D_TERM(FArrayBox* fxfab = Gpu::notInLaunchRegion() ? &((*fc[0])[mfi]) : fc[0]->fabPtr(mfi);,
                         FArrayBox* fyfab = Gpu::notInLaunchRegion() ? &((*fc[1])[mfi]) : fc[1]->fabPtr(mfi);,
                         FArrayBox* fzfab = Gpu::notInLaunchRegion() ? &((*fc[2])[mfi]) : fc[2]->fabPtr(mfi););
            FArrayBox const* ccfab = Gpu::notInLaunchRegion() ? &(cc[mfi]) : cc.fabPtr(mfi);
            
            AMREX_LAUNCH_HOST_DEVICE_LAMBDA (index_bounds, tbx,
            {
#if (AMREX_SPACEDIM == 1)
                amrex_avg_cc_to_fc(tbx, AMREX_D_DECL(xbx,ybx,zbx),
                                   AMREX_D_DECL(*fxfab,*fyfab,*fzfab), *ccfab, gd);
#else
                amrex_avg_cc_to_fc(tbx, AMREX_D_DECL(xbx,ybx,zbx),
                                   AMREX_D_DECL(*fxfab,*fyfab,*fzfab), *ccfab);
#endif
            });
	}
    }

// *************************************************************************************************************

    // Average fine cell-based MultiFab onto crse cell-centered MultiFab.
    // We do NOT assume that the coarse layout is a coarsened version of the fine layout.
    // This version DOES use volume-weighting.
    void average_down (const MultiFab& S_fine, MultiFab& S_crse,
		       const Geometry& fgeom, const Geometry& cgeom,
                       int scomp, int ncomp, int rr)
    {
         average_down(S_fine,S_crse,fgeom,cgeom,scomp,ncomp,rr*IntVect::TheUnitVector());
    }

    void average_down (const MultiFab& S_fine, MultiFab& S_crse,
		       const Geometry& fgeom, const Geometry& cgeom,
                       int scomp, int ncomp, const IntVect& ratio)
    {
<<<<<<< HEAD
        BL_PROFILE("amrex::average_down_w_geom");
=======

>>>>>>> 4ac48958
        if (S_fine.is_nodal() || S_crse.is_nodal())
        {
            amrex::Error("Can't use amrex::average_down for nodal MultiFab!");
        }

#if (AMREX_SPACEDIM == 3)
	amrex::average_down(S_fine, S_crse, scomp, ncomp, ratio);
	return;
#else

        AMREX_ASSERT(S_crse.nComp() == S_fine.nComp());

        //
        // Coarsen() the fine stuff on processors owning the fine data.
        //
	const BoxArray& fine_BA = S_fine.boxArray();
	const DistributionMapping& fine_dm = S_fine.DistributionMap();
        BoxArray crse_S_fine_BA = fine_BA;
	crse_S_fine_BA.coarsen(ratio);

        MultiFab crse_S_fine(crse_S_fine_BA,fine_dm,ncomp,0,MFInfo(),FArrayBoxFactory());

	MultiFab fvolume;
	fgeom.GetVolume(fvolume, fine_BA, fine_dm, 0);

#ifdef _OPENMP
#pragma omp parallel if (Gpu::notInLaunchRegion())
#endif
        for (MFIter mfi(crse_S_fine,TilingIfNotGPU()); mfi.isValid(); ++mfi)
        {
            //  NOTE: The tilebox is defined at the coarse level.
            const Box& bx = mfi.tilebox();
            FArrayBox* crsefab = Gpu::notInLaunchRegion() ? &(crse_S_fine[mfi]) : crse_S_fine.fabPtr(mfi);
            FArrayBox const* finefab = Gpu::notInLaunchRegion() ? &(S_fine[mfi]) : S_fine.fabPtr(mfi);
            FArrayBox const* finevolfab = Gpu::notInLaunchRegion() ? &(fvolume[mfi]) : fvolume.fabPtr(mfi);

            AMREX_LAUNCH_HOST_DEVICE_LAMBDA ( bx, tbx,
            {
                amrex_avgdown_with_vol(tbx,*crsefab,*finefab,*finevolfab,
                                       0,scomp,ncomp,ratio);
            });
	}

        S_crse.copy(crse_S_fine,0,scomp,ncomp);
#endif
   }

// *************************************************************************************************************

    // Average fine cell-based MultiFab onto crse cell-centered MultiFab.
    // We do NOT assume that the coarse layout is a coarsened version of the fine layout.
    // This version does NOT use volume-weighting
    void average_down (const MultiFab& S_fine, MultiFab& S_crse, int scomp, int ncomp, int rr)
    {
         average_down(S_fine,S_crse,scomp,ncomp,rr*IntVect::TheUnitVector());
    }


    void sum_fine_to_coarse(const MultiFab& S_fine, MultiFab& S_crse,
                            int scomp, int ncomp, const IntVect& ratio,
                            const Geometry& cgeom, const Geometry& fgeom)
    {
        AMREX_ASSERT(S_crse.nComp() == S_fine.nComp());
        AMREX_ASSERT(ratio == ratio[0]);
        AMREX_ASSERT(S_fine.nGrow() % ratio[0] == 0);

        const int nGrow = S_fine.nGrow() / ratio[0];

        //
        // Coarsen() the fine stuff on processors owning the fine data.
        //
        BoxArray crse_S_fine_BA = S_fine.boxArray(); crse_S_fine_BA.coarsen(ratio);

        MultiFab crse_S_fine(crse_S_fine_BA, S_fine.DistributionMap(), ncomp, nGrow, MFInfo(), FArrayBoxFactory());

#ifdef _OPENMP
#pragma omp parallel if (Gpu::notInLaunchRegion())
#endif
        for (MFIter mfi(crse_S_fine, TilingIfNotGPU()); mfi.isValid(); ++mfi)
        {
            //  NOTE: The tilebox is defined at the coarse level.
            const Box& bx = mfi.growntilebox(nGrow);
            FArrayBox* crsefab = Gpu::notInLaunchRegion() ? &(crse_S_fine[mfi]) : crse_S_fine.fabPtr(mfi);
            FArrayBox const* finefab = Gpu::notInLaunchRegion() ? &(S_fine[mfi]) : S_fine.fabPtr(mfi);

            AMREX_LAUNCH_HOST_DEVICE_LAMBDA ( bx, tbx,
            {
                amrex_avgdown(tbx,*crsefab,*finefab,0,scomp,ncomp,ratio);
            });
        }

        S_crse.copy(crse_S_fine, 0, scomp, ncomp, nGrow, 0,
                    cgeom.periodicity(), FabArrayBase::ADD);
    }

    void average_down (const MultiFab& S_fine, MultiFab& S_crse,
                       int scomp, int ncomp, const IntVect& ratio)
    {
        BL_PROFILE("amrex::average_down");
        AMREX_ASSERT(S_crse.nComp() == S_fine.nComp());
        AMREX_ASSERT((S_crse.is_cell_centered() && S_fine.is_cell_centered()) ||
                     (S_crse.is_nodal()         && S_fine.is_nodal()));

        bool is_cell_centered = S_crse.is_cell_centered();

        //
        // Coarsen() the fine stuff on processors owning the fine data.
        //
        BoxArray crse_S_fine_BA = S_fine.boxArray(); crse_S_fine_BA.coarsen(ratio);

        if (crse_S_fine_BA == S_crse.boxArray() and S_fine.DistributionMap() == S_crse.DistributionMap())
        {
#ifdef _OPENMP
#pragma omp parallel if (Gpu::notInLaunchRegion())
#endif
            for (MFIter mfi(S_crse,TilingIfNotGPU()); mfi.isValid(); ++mfi)
            {
                //  NOTE: The tilebox is defined at the coarse level.
                const Box& bx = mfi.tilebox();
                FArrayBox* crsefab = Gpu::notInLaunchRegion() ? &(S_crse[mfi]) : S_crse.fabPtr(mfi);
                FArrayBox const* finefab = Gpu::notInLaunchRegion() ? &(S_fine[mfi]) : S_fine.fabPtr(mfi);

                if (is_cell_centered) {
                    AMREX_LAUNCH_HOST_DEVICE_LAMBDA ( bx, tbx,
                    {
                        amrex_avgdown(tbx,*crsefab,*finefab,scomp,scomp,ncomp,ratio);
                    });
                } else {
                    AMREX_LAUNCH_HOST_DEVICE_LAMBDA ( bx, tbx,
                    {
                        amrex_avgdown_nodes(tbx,*crsefab,*finefab,scomp,scomp,ncomp,ratio);
                    });
                }
            }
        }
        else
        {
            MultiFab crse_S_fine(crse_S_fine_BA, S_fine.DistributionMap(), ncomp, 0, MFInfo(), FArrayBoxFactory());

#ifdef _OPENMP
#pragma omp parallel if (Gpu::notInLaunchRegion())
#endif
            for (MFIter mfi(crse_S_fine,TilingIfNotGPU()); mfi.isValid(); ++mfi)
            {
                //  NOTE: The tilebox is defined at the coarse level.
                const Box& bx = mfi.tilebox();
                FArrayBox* crsefab = Gpu::notInLaunchRegion() ? &(crse_S_fine[mfi]) : crse_S_fine.fabPtr(mfi);
                FArrayBox const* finefab = Gpu::notInLaunchRegion() ? &(S_fine[mfi]) : S_fine.fabPtr(mfi);

                //  NOTE: We copy from component scomp of the fine fab into component 0 of the crse fab
                //        because the crse fab is a temporary which was made starting at comp 0, it is
                //        not part of the actual crse multifab which came in.

                if (is_cell_centered) {
                    AMREX_LAUNCH_HOST_DEVICE_LAMBDA ( bx, tbx,
                    {
                        amrex_avgdown(tbx,*crsefab,*finefab,0,scomp,ncomp,ratio);
                    });
                } else {
                    AMREX_LAUNCH_HOST_DEVICE_LAMBDA ( bx, tbx,
                    {
                        amrex_avgdown_nodes(tbx,*crsefab,*finefab,0,scomp,ncomp,ratio);
                    });
                }
            }

            S_crse.copy(crse_S_fine,0,scomp,ncomp);
        }
   }

// *************************************************************************************************************

    void average_down_faces (const Vector<const MultiFab*>& fine,
                             const Vector<MultiFab*>& crse,
                             const IntVect& ratio, int ngcrse)
    {
        average_down_faces(Array<const MultiFab*,AMREX_SPACEDIM>
                                   {AMREX_D_DECL(fine[0],fine[1],fine[2])},
                           Array<MultiFab*,AMREX_SPACEDIM>
                                   {AMREX_D_DECL(crse[0],crse[1],crse[2])},
                           ratio, ngcrse);
    }

    void average_down_faces (const Vector<const MultiFab*>& fine,
                             const Vector<MultiFab*>& crse, int ratio, int ngcrse)
    {
        average_down_faces(fine,crse,IntVect{ratio},ngcrse);
    }

    void average_down_faces (const Array<const MultiFab*,AMREX_SPACEDIM>& fine,
                             const Array<MultiFab*,AMREX_SPACEDIM>& crse,
                             int ratio, int ngcrse)
    {
        average_down_faces(fine,crse,IntVect{ratio},ngcrse);
    }

    // Average fine face-based MultiFab onto crse face-based MultiFab.
    void average_down_faces (const Array<const MultiFab*,AMREX_SPACEDIM>& fine,
                             const Array<MultiFab*,AMREX_SPACEDIM>& crse,
			     const IntVect& ratio, int ngcrse)
    {
	AMREX_ASSERT(crse[0]->nComp() == fine[0]->nComp());

	int ncomp = crse[0]->nComp();

        if (isMFIterSafe(*fine[0], *crse[0]))
        {
#ifdef _OPENMP
#pragma omp parallel if (Gpu::notInLaunchRegion())
#endif
            for (int n=0; n<AMREX_SPACEDIM; ++n) {
                for (MFIter mfi(*crse[n],TilingIfNotGPU()); mfi.isValid(); ++mfi)
                {
                    const Box& bx = mfi.growntilebox(ngcrse);
                    FArrayBox* crsefab = Gpu::notInLaunchRegion() ? &((*crse[n])[mfi]) : crse[n]->fabPtr(mfi);
                    FArrayBox const* finefab = Gpu::notInLaunchRegion() ? &((*fine[n])[mfi]) : fine[n]->fabPtr(mfi);

                    AMREX_LAUNCH_HOST_DEVICE_LAMBDA ( bx, tbx,
                    {
                        amrex_avgdown_faces(tbx, *crsefab, *finefab, 0, 0, 1, ratio, n);
                    });
                }
            }
        }
        else
        {
            Array<MultiFab,AMREX_SPACEDIM> ctmp;
            for (int idim = 0; idim < AMREX_SPACEDIM; ++idim)
            {
                BoxArray cba = fine[idim]->boxArray();
                cba.coarsen(ratio);
                ctmp[idim].define(cba, fine[idim]->DistributionMap(), ncomp, ngcrse, MFInfo(), FArrayBoxFactory());
            }
            average_down_faces(fine, amrex::GetArrOfPtrs(ctmp), ratio, ngcrse);
            for (int idim = 0; idim < AMREX_SPACEDIM; ++idim)
            {
                crse[idim]->ParallelCopy(ctmp[idim],0,0,ncomp,ngcrse,ngcrse);
            }
        }
    }

    //! Average fine edge-based MultiFab onto crse edge-based MultiFab.
    //! This routine assumes that the crse BoxArray is a coarsened version of the fine BoxArray.
    void average_down_edges (const Vector<const MultiFab*>& fine, const Vector<MultiFab*>& crse,
                             const IntVect& ratio, int ngcrse)
    {
	AMREX_ASSERT(crse.size()  == AMREX_SPACEDIM);
	AMREX_ASSERT(fine.size()  == AMREX_SPACEDIM);
	AMREX_ASSERT(crse[0]->nComp() == fine[0]->nComp());

	int ncomp = crse[0]->nComp();

#ifdef _OPENMP
#pragma omp parallel if(Gpu::notInLaunchRegion())
#endif
        for (int n=0; n<AMREX_SPACEDIM; ++n) {
            for (MFIter mfi(*crse[n],TilingIfNotGPU()); mfi.isValid(); ++mfi)
            {
                const Box& bx = mfi.growntilebox(ngcrse);
                FArrayBox* crsefab = Gpu::notInLaunchRegion() ? &((*crse[n])[mfi]) : crse[n]->fabPtr(mfi);
                FArrayBox const* finefab = Gpu::notInLaunchRegion() ? &((*fine[n])[mfi]) : fine[n]->fabPtr(mfi);

                AMREX_LAUNCH_HOST_DEVICE_LAMBDA ( bx, tbx,
                {
                    amrex_avgdown_edges(tbx, *crsefab, *finefab, 0, 0, ncomp, ratio, n);
                });
            }
        }
    }

    //! Average fine node-based MultiFab onto crse node-based MultiFab.
    //! This routine assumes that the crse BoxArray is a coarsened version of the fine BoxArray.
    void average_down_nodal (const MultiFab& fine, MultiFab& crse, const IntVect& ratio, int ngcrse)
    {
        AMREX_ASSERT(fine.is_nodal());
        AMREX_ASSERT(crse.is_nodal());
	AMREX_ASSERT(crse.nComp() == fine.nComp());

	int ncomp = crse.nComp();

#ifdef _OPENMP
#pragma omp parallel if (Gpu::notInLaunchRegion())
#endif
        for (MFIter mfi(crse,TilingIfNotGPU()); mfi.isValid(); ++mfi)
        {
            const Box& bx = mfi.growntilebox(ngcrse);
            FArrayBox* crsefab = Gpu::notInLaunchRegion() ? &(crse[mfi]) : crse.fabPtr(mfi);
            FArrayBox const* finefab = Gpu::notInLaunchRegion() ? &(fine[mfi]) : fine.fabPtr(mfi);

            AMREX_LAUNCH_HOST_DEVICE_LAMBDA ( bx, tbx,
            {
                amrex_avgdown_nodes(tbx,*crsefab,*finefab,0,0,ncomp,ratio);
            });
        }
    }


    void print_state(const MultiFab& mf, const IntVect& cell, const int n)
    {


#ifdef _OPENMP
#pragma omp parallel
#endif
      for (MFIter mfi(mf); mfi.isValid(); ++mfi)
	{
	  if (mfi.validbox().contains(cell)) {
	    if (n >= 0) {
	      amrex::AllPrint().SetPrecision(17) << mf[mfi](cell, n) << std::endl;
	    } else {
	      std::ostringstream ss;
	      ss.precision(17);
	      const int ncomp = mf.nComp();
	      for (int i = 0; i < ncomp-1; ++i)
		{
		  ss << mf[mfi](cell,i) << ", ";
		}
	      ss << mf[mfi](cell,ncomp-1);
	      amrex::AllPrint() << ss.str() << std::endl;
	    }
	  }
	}

    }

    void writeFabs (const MultiFab& mf, const std::string& name)
    {
        writeFabs (mf, 0, mf.nComp(), name);
    }

    void writeFabs (const MultiFab& mf, int comp, int ncomp, const std::string& name)
    {
        for (MFIter mfi(mf); mfi.isValid(); ++mfi) {
            std::ofstream ofs(name+"-fab-"+std::to_string(mfi.index()));
            mf[mfi].writeOn(ofs, comp, ncomp);
        }
    }

    MultiFab ToMultiFab (const iMultiFab& imf)
    {
        MultiFab mf(imf.boxArray(), imf.DistributionMap(), imf.nComp(), imf.nGrow(),
                    MFInfo(), FArrayBoxFactory());

        const int ncomp = imf.nComp();
#ifdef _OPENMP
#pragma omp parallel if (Gpu::notInLaunchRegion())
#endif
        for (MFIter mfi(mf,TilingIfNotGPU()); mfi.isValid(); ++mfi)
        {
            const Box& gbx = mfi.growntilebox();
            FArrayBox      * rfab = Gpu::notInLaunchRegion() ? &( mf[mfi]) :  mf.fabPtr(mfi);
            IArrayBox const* ifab = Gpu::notInLaunchRegion() ? &(imf[mfi]) : imf.fabPtr(mfi);
            AMREX_LAUNCH_HOST_DEVICE_LAMBDA (gbx, tbx,
            {
                amrex::cast(tbx, *rfab, *ifab, 0, 0, ncomp);
            });
        }

        return mf;
    }

    FabArray<BaseFab<long> > ToLongMultiFab (const iMultiFab& imf)
    {
        FabArray<BaseFab<long> > lmf(imf.boxArray(), imf.DistributionMap(), imf.nComp(), imf.nGrow());

        const int ncomp = imf.nComp();
#ifdef _OPENMP
#pragma omp parallel if (Gpu::notInLaunchRegion())
#endif
        for (MFIter mfi(lmf,TilingIfNotGPU()); mfi.isValid(); ++mfi)
        {
            const Box& gbx = mfi.growntilebox();
            BaseFab<long>  * lfab = Gpu::notInLaunchRegion() ? &(lmf[mfi]) : lmf.fabPtr(mfi);
            IArrayBox const* ifab = Gpu::notInLaunchRegion() ? &(imf[mfi]) : imf.fabPtr(mfi);
            AMREX_LAUNCH_HOST_DEVICE_LAMBDA (gbx, tbx,
            {
                amrex::cast(tbx, *lfab, *ifab, 0, 0, ncomp);
            });
        }

        return lmf;
    }

    std::unique_ptr<MultiFab> get_slice_data(int dir, Real coord, const MultiFab& cc, const Geometry& geom, int start_comp, int ncomp, bool interpolate) {

        BL_PROFILE("amrex::get_slice_data");

        if (interpolate) {
            AMREX_ASSERT(cc.nGrow() >= 1);
        }

        const auto geomdata = geom.data();

        Vector<int> slice_to_full_ba_map;
        std::unique_ptr<MultiFab> slice = allocateSlice(dir, cc, ncomp, geom, coord, slice_to_full_ba_map);

#ifdef _OPENMP
#pragma omp parallel if (Gpu::notInLaunchRegion())
#endif
        for (MFIter mfi(*slice, TilingIfNotGPU()); mfi.isValid(); ++mfi)
        {
            int slice_gid = mfi.index();
            int full_gid = slice_to_full_ba_map[slice_gid];
            FArrayBox* slice_fab = Gpu::notInLaunchRegion() ? &((*slice)[mfi]) : slice->fabPtr(mfi);
            FArrayBox const* full_fab = Gpu::notInLaunchRegion() ? &(cc[full_gid]) : cc.fabPtr(full_gid);

            const Box& tile_box  = mfi.tilebox();

            if (interpolate)
            {
                AMREX_LAUNCH_HOST_DEVICE_LAMBDA ( tile_box, thread_box,
                {
                    amrex_fill_slice_interp(thread_box, *slice_fab, *full_fab,
                                            0, start_comp, ncomp,
                                            dir, coord, geomdata);
                });
            }
            else
            {
                AMREX_LAUNCH_HOST_DEVICE_LAMBDA ( tile_box, thread_box,
                {
                    slice_fab->copy(*full_fab, thread_box, start_comp, thread_box, 0, ncomp);
                });
            }
        }

        return slice;
    }

    iMultiFab makeFineMask (const MultiFab& cmf, const BoxArray& fba, const IntVect& ratio)
    {
        iMultiFab mask(cmf.boxArray(), cmf.DistributionMap(), 1, 0);
        const BoxArray& cfba = amrex::coarsen(fba,ratio);

#ifdef _OPENMP
#pragma omp parallel
#endif
        {
            std::vector< std::pair<int,Box> > isects;

            for (MFIter mfi(mask); mfi.isValid(); ++mfi)
            {
                IArrayBox& fab = mask[mfi];
                const Box& bx = fab.box();
                fab.setVal(0);
                cfba.intersections(bx, isects);
                for (auto const& is : isects)
                {
                    fab.setVal(1, is.second, 0, 1);
                }
            }
        }

        return mask;
    }

    void computeDivergence (MultiFab& divu, const Array<MultiFab const*,AMREX_SPACEDIM>& umac,
                            const Geometry& geom)
    {
        const GpuArray<Real,AMREX_SPACEDIM> dxinv = geom.InvCellSizeArray();
#ifdef _OPENMP
#pragma omp parallel if (Gpu::notInLaunchRegion())
#endif
        for (MFIter mfi(divu,TilingIfNotGPU()); mfi.isValid(); ++mfi)
        {
            const Box& bx = mfi.tilebox();
            FArrayBox* divufab = Gpu::notInLaunchRegion() ? &(divu[mfi]) : divu.fabPtr(mfi);
            AMREX_D_TERM(FArrayBox const* ufab = Gpu::notInLaunchRegion() ? &((*umac[0])[mfi]) : umac[0]->fabPtr(mfi);,
                         FArrayBox const* vfab = Gpu::notInLaunchRegion() ? &((*umac[1])[mfi]) : umac[1]->fabPtr(mfi);,
                         FArrayBox const* wfab = Gpu::notInLaunchRegion() ? &((*umac[2])[mfi]) : umac[2]->fabPtr(mfi););

            AMREX_LAUNCH_HOST_DEVICE_LAMBDA (bx, tbx,
            {
                amrex_compute_divergence(bx,*divufab,AMREX_D_DECL(*ufab,*vfab,*wfab),dxinv);
            });
        }
    }
}<|MERGE_RESOLUTION|>--- conflicted
+++ resolved
@@ -238,11 +238,8 @@
 		       const Geometry& fgeom, const Geometry& cgeom,
                        int scomp, int ncomp, const IntVect& ratio)
     {
-<<<<<<< HEAD
         BL_PROFILE("amrex::average_down_w_geom");
-=======
-
->>>>>>> 4ac48958
+
         if (S_fine.is_nodal() || S_crse.is_nodal())
         {
             amrex::Error("Can't use amrex::average_down for nodal MultiFab!");
