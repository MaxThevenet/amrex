
#ifndef BL_FABARRAY_H
#define BL_FABARRAY_H

#include <iostream>
#include <cstring>
#include <limits>
#include <map>
#include <utility>
#include <vector>
#include <algorithm>
#include <set>
#include <string>

#ifdef _OPENMP
#include <omp.h>
#endif

#ifdef BL_USE_UPCXX
#include <AMReX_BLPgas.H>
#endif

#include <AMReX_BLassert.H>
#include <AMReX_Array.H>
#include <AMReX_Box.H>
#include <AMReX.H>
#include <AMReX_BoxArray.H>
#include <AMReX_BoxDomain.H>
#include <AMReX_Device.H>
#include <AMReX_FabFactory.H>
#include <AMReX_DistributionMapping.H>
#include <AMReX_Geometry.H>
#include <AMReX_ParallelDescriptor.H>
#include <AMReX_Utility.H>
#include <AMReX_ccse-mpi.H>
#include <AMReX_BLProfiler.H>
#include <AMReX_Periodicity.H>
#include <AMReX_Print.H>
#include <iostream>
#include <AMReX_FabArrayBase.H>
#include <AMReX_MFIter.H>
#include <AMReX_MakeType.H>
#include <AMReX_TypeTraits.H>
#include <AMReX_parstream.H>
#include <AMReX_SPMD.H>

namespace amrex {

/*
  A Collection of Fortran Array-like Objects


  The FabArray<FAB> class implements a collection (stored as an array) of
  Fortran array-like objects.  The parameterized type FAB is intended to be
  any class derived from BaseFab<T>.  For example, FAB may be a BaseFab of
  integers, so we could write:

    FabArray<BaseFab<int> > int_fabs;

  Then int_fabs is a FabArray that can hold a collection of BaseFab<int>
  objects.

  FabArray is not just a general container class for Fortran arrays.  It is
  intended to hold "grid" data for use in finite difference calculations in
  which the data is defined on a union of (usually disjoint) rectangular
  regions embedded in a uniform index space.  This region, called the valid
  region, is represented by a BoxArray.  For the purposes of this discussion,
  the Kth Box in the BoxArray represents the interior region of the Kth grid.

  Since the intent is to be used with finite difference calculations a
  FabArray also includes the notion of a boundary region for each grid.  The
  boundary region is specified by the ngrow parameter which tells the FabArray
  to allocate each FAB to be ngrow cells larger in all directions than the
  underlying Box.  The larger region covered by the union of all the FABs is
  called the region of definition.  The underlying notion is that the valid
  region contains the grid interior data and the region of definition includes
  the interior region plus the boundary areas.

  Operations are available to copy data from the valid regions into these
  boundary areas where the two overlap.  The number of components, that is,
  the number of values that can be stored in each cell of a FAB, is either
  given as an argument to the constructor or is inherent in the definition of
  the underlying FAB.  Each FAB in the FabArray will have the same number of
  components.

  In summary, a FabArray is an array of FABs.  The Kth element contains a FAB
  that holds the data for the Kth grid, a Box that defines the valid region
  of the Kth grid.

  A typical use for a FabArray would be to hold the solution vector or
  right-hand-side when solving a linear system of equations on a union of
  rectangular grids.  The copy operations would be used to copy data from the
  valid regions of neighboring grids into the boundary regions after each
  relaxation step of the iterative method.  If a multigrid method is used, a
  FabArray could be used to hold the data at each level in the multigrid
  hierarchy.

  This class is a concrete class not a polymorphic one.

  This class does NOT provide a copy constructor or assignment operator.
*/

//
// alloc: allocate memory or not
//
struct MFInfo {
    bool    alloc = true;
    bool    device = false;
    MFInfo& SetAlloc(bool a) { alloc = a; return *this; }
    MFInfo& SetDevice(bool d) { device = d; return *this; }
};

template <class FAB>
class FabArray
    :
    public FabArrayBase
{
public:

    struct FABType {
        typedef FAB value_type;
    };

    // if FAB is a BaseFab or its child, value_type = FAB::value_type
    // else                              value_type = FAB;
    using value_type = typename std::conditional<IsBaseFab<FAB>::value, FAB, FABType>::type::value_type;

    //
    // Constructs an empty FabArray<FAB>.
    //
    FabArray ();

    /**
    * \brief Construct a FabArray<FAB> with a valid region defined by bxs
    * and a region of definition defined by the grow factor ngrow
    * and the number of components nvar.
    */
    FabArray (const BoxArray&            bxs,
              const DistributionMapping& dm,
              int                        nvar,
              int                        ngrow,
	      const MFInfo&              info = MFInfo(),
              const FabFactory<FAB>&     factory = DefaultFabFactory<FAB>());

    FabArray (const FabArray<FAB>& rhs, MakeType maketype, int scomp, int ncomp);

    template <class = typename std::enable_if<IsBaseFab<FAB>::value> >
    FabArray (const BoxArray&            bxs,
              const DistributionMapping& dm,
              int                        nvar,
              int                        ngrow,
              const Array<value_type*>&  pval);

    //! The destructor -- deletes all FABs in the array.
    virtual ~FabArray ();

    FabArray (FabArray<FAB>&& rhs) noexcept;

    FabArray (const FabArray<FAB>& rhs) = delete;
    FabArray<FAB>& operator= (const FabArray<FAB>& rhs) = delete;
    FabArray<FAB>& operator= (FabArray<FAB>&& rhs) = delete;

    /**
    * \brief Define this FabArray identically to that performed by
    * the constructor having an analogous function signature.
    * This is only valid if this FabArray was defined using
    * the default constructor.
    */
    virtual void define (const BoxArray& bxs,
			 const DistributionMapping& dm,
			 int                        nvar,
			 int                        ngrow,
			 const MFInfo&              info = MFInfo(),
                         const FabFactory<FAB>&     factory = DefaultFabFactory<FAB>());

    /**
    * \brief Return true if the FabArray is well-defined.  That is,
    * if FABs are allocated for each Box in the BoxArray and the
    * sizes of the FABs and the number of components are consistent
    * with the definition of the FabArray.
    */
    bool ok () const;

    //! Return a constant reference to the FAB associated with mfi.
    const FAB& operator[] (const MFIter& mfi) const;

    //! Return a constant reference to the FAB associated with mfi.
    const FAB& get (const MFIter& mfi) const { return this->operator[](mfi); }

    //! Returns a reference to the FAB associated mfi.
    FAB& operator[] (const MFIter& mfi);

    //! Returns a reference to the FAB associated mfi.
    FAB& get (const MFIter& mfi) { return this->operator[](mfi); }

    //! Return a constant reference to the FAB associated with the Kth element.
    const FAB& operator[] (int K) const;

    //! Return a constant reference to the FAB associated with the Kth element.
    const FAB& get (int K) const { return this->operator[](K); }

    //! Return a reference to the FAB associated with the Kth element.
    FAB& operator[] (int K);

    //! Return a reference to the FAB associated with the Kth element.
    FAB& get (int K)  { return this->operator[](K); }

    //! Explicitly set the Kth FAB in the FabArray to point to elem.
    void setFab (int K, FAB* elem);

    //! Explicitly set the FAB associated with mfi in the FabArray to point to elem.
    void setFab (const MFIter&mfi, FAB* elem);

    //! Releases FAB memory in the FabArray.
    void clear ();

    //! Set all components in the entire region of each FAB to val.
    template <class = typename std::enable_if<IsBaseFab<FAB>::value> >
    void setVal (value_type val);

    //! Set all components in the entire region of each FAB to val.
    template <class = typename std::enable_if<IsBaseFab<FAB>::value> >
    void operator= (const value_type& val);

    /**
    * \brief Set the value of num_comp components in the valid region of
    * each FAB in the FabArray, starting at component comp to val.
    * Also set the value of nghost boundary cells.
    */
    template <class = typename std::enable_if<IsBaseFab<FAB>::value> >
    void setVal (value_type val,
                 int        comp,
                 int        num_comp,
                 int        nghost = 0);

    /**
    * \brief Set the value of num_comp components in the valid region of
    * each FAB in the FabArray, starting at component comp, as well
    * as nghost boundary cells, to val, provided they also intersect
    * with the Box region.
    */
    template <class = typename std::enable_if<IsBaseFab<FAB>::value> >
    void setVal (value_type val,
                 const Box& region,
                 int        comp,
                 int        num_comp,
                 int        nghost = 0);
    /**
    * \brief Set all components in the valid region of each FAB in the
    * FabArray to val, including nghost boundary cells.
    */
    template <class = typename std::enable_if<IsBaseFab<FAB>::value> >
    void setVal (value_type val,
                 int        nghost);

    /**
    * \brief Set all components in the valid region of each FAB in the
    * FabArray to val, including nghost boundary cells, that also
    * intersect the Box region.
    */
    template <class = typename std::enable_if<IsBaseFab<FAB>::value> >
    void setVal (value_type val,
                 const Box& region,
                 int        nghost);

    //! Set all values in the boundary region to val.
    template <class = typename std::enable_if<IsBaseFab<FAB>::value> >
    void setBndry (value_type val);

    //! Set ncomp values in the boundary region, starting at start_comp to val.
    template <class = typename std::enable_if<IsBaseFab<FAB>::value> >
    void setBndry (value_type val,
                   int        strt_comp,
                   int        ncomp);
 
   //! Set all values outside the Geometry domain to val.
    template <class = typename std::enable_if<IsBaseFab<FAB>::value> >
    void setDomainBndry (value_type val, const Geometry& goem);

    //! Set ncomp values outside the Geometry domain to val, starting at start_comp.
    template <class = typename std::enable_if<IsBaseFab<FAB>::value> >
    void setDomainBndry (value_type val, int strt_comp, int ncomp, const Geometry& goem);
    /**
    * \brief This function copies data from fa to this FabArray.  Each FAB
    * in fa is intersected with all FABs in this FabArray and a copy
    * is performed on the region of intersection.  The intersection
    * is restricted to the valid regions.
    */
    void ParallelCopy (const FabArray<FAB>& fa,
                       const Periodicity&   period = Periodicity::NonPeriodic(),
                       CpOp                 op = FabArrayBase::COPY);
    void copy (const FabArray<FAB>& fa,
	       const Periodicity&   period = Periodicity::NonPeriodic(),
               CpOp                 op = FabArrayBase::COPY)
        { ParallelCopy(fa,period,op); }

    /**
    * \brief This function copies data from src to this FabArray.  Each FAB
    * in src is intersected with all FABs in this FabArray and a copy
    * is performed on the region of intersection.  The intersection
    * is restricted to the num_comp components starting at src_comp
    * in the FabArray src, with the destination components in this
    * FabArray starting at dest_comp.
    */
    void ParallelCopy (const FabArray<FAB>& src,
                       int                  src_comp,
                       int                  dest_comp,
                       int                  num_comp,
                       const Periodicity&   period = Periodicity::NonPeriodic(),
                       CpOp                 op = FabArrayBase::COPY);
    void copy (const FabArray<FAB>& src,
               int                  src_comp,
               int                  dest_comp,
               int                  num_comp,
	       const Periodicity&   period = Periodicity::NonPeriodic(),
               CpOp                 op = FabArrayBase::COPY)
        { ParallelCopy(src,src_comp,dest_comp,num_comp, period, op); }

    //! Similar to the above function, except that source and destination are grown by src_nghost and dst_nghost, respectively 
    void ParallelCopy (const FabArray<FAB>& src,
                       int                  src_comp,
                       int                  dest_comp,
                       int                  num_comp,
                       int                  src_nghost,
                       int                  dst_nghost,
                       const Periodicity&   period = Periodicity::NonPeriodic(),
                       CpOp                 op = FabArrayBase::COPY);
    void copy (const FabArray<FAB>& src,
               int                  src_comp,
               int                  dest_comp,
               int                  num_comp,
	       int                  src_nghost,
	       int                  dst_nghost,
	       const Periodicity&   period = Periodicity::NonPeriodic(),
               CpOp                 op = FabArrayBase::COPY)
        { ParallelCopy(src,src_comp,dest_comp,num_comp,src_nghost,dst_nghost,period,op); }

    //
    // In the following copyTo functions, the destination FAB is identical on each process!!
    //

    /**
    * brief Copy the values contained in the intersection of the
    * valid + nghost region of this FabArray with the FAB dest into dest.
    */
    void copyTo (FAB& dest,
		 int  nghost = 0) const;

    /**
    * \brief Copy the values contained in the intersection of the
    * valid + nghost region of this FabArray with the FAB dest and the Box
    * subbox into that subregion of dest.
    */
    void copyTo (FAB&       dest,
                const Box& subbox,
		 int        nghost = 0) const;

    /**
    * \brief Copy the values contained in the intersection of the
    * num_comp component valid + nghost region of this FabArray, starting at
    * component src_comp, with the FAB dest into dest, starting at
    * component dest_comp in dest.
    */
    void copyTo (FAB& dest,
		 int  src_comp,
		 int  dest_comp,
		 int  num_comp,
		 int  nghost = 0) const;

    /**
    * \brief Copy the values contained in the intersection of the
    * num_comp component valid + nghost region of this FabArray, starting at
    * component src_comp, with the FAB dest and the Box subbox, into
    * dest, starting at component dest_comp in dest.
    */
    void copyTo (FAB&       dest,
		 const Box& subbox,
		 int        src_comp,
		 int        dest_comp,
		 int        num_comp,
		 int        nghost = 0) const;

    //! Shift the boxarray by vector v 
    void shift (const IntVect& v);

    bool defined (int i) const;
    bool defined (const MFIter& mfi) const;

    /**
    * \brief Copy on intersection within a FabArray.  Data is copied from
    * valid regions to intersecting regions of definition.  The
    * purpose is to fill in the boundary regions of each FAB in
    * the FabArray.  If cross=true, corner cells are not filled.
    * If the length of periodic is provided, periodic boundaries are
    * also filled.  Note that FabArray itself does not contains
    * any periodicity information.
    * FillBoundary expects that its cell-centered version of its BoxArray 
    * is non-overlapping.
    */
    void FillBoundary (bool cross = false);

    void FillBoundary (const Periodicity& period, bool cross = false);

    //! Same as FillBoundary(), but only copies ncomp components starting at scomp.
    void FillBoundary (int scomp, int ncomp, bool cross = false);
    void FillBoundary (int scomp, int ncomp, const Periodicity& period, bool cross = false);

    void FillBoundary_nowait (bool cross = false);
    void FillBoundary_nowait (const Periodicity& period, bool cross = false);
    void FillBoundary_nowait (int scomp, int ncomp, bool cross = false);
    void FillBoundary_nowait (int scomp, int ncomp, const Periodicity& period, bool cross = false);
    void FillBoundary_finish ();

    /** \brief Fill cells outside periodic domains with their corresponding cells inside
    * the domain.  Ghost cells are treated the same as valid cells.  The BoxArray
    * is allowed to be overlapping.
    */
    void EnforcePeriodicity (const Periodicity& period);
    void EnforcePeriodicity (int scomp, int ncomp, const Periodicity& period);

    // covered   : ghost cells covered by valid cells of this FabArray
    //             (including periodically shifted valid cells)
    // notcovered: ghost cells not covered by valid cells
    //             (including ghost cells outside periodic boundaries)
    // physbnd   : boundary cells outside the domain (excluding periodic boundaries)
    // interior  : interior cells (i.e., valid cells)
    template <class = typename std::enable_if<IsBaseFab<FAB>::value> >
    void BuildMask (const Box& phys_domain, const Periodicity& period,
		    value_type covered, value_type notcovered, 
		    value_type physbnd, value_type interior);

    //! Move FABs in this FabArray to different MPI ranks.
    struct FABMoves {
      int distMapIndex, fromRank, toRank, seqNum;
    };

    int MoveFabs (const Array<int> &newDistMapArray);
    static void MoveAllFabs (const Array<int> &newDistMapArray);
    static void LockAllFAPointers ();
    static void CheckFAPointers (bool abortOnError = true);
    static void PrintFAPointers ();
    virtual void AddProcsToComp (int ioProcNumSCS, int ioProcNumAll,
                                 int scsMyId, MPI_Comm scsComm);

    static void copyInter (FabArray<FAB> *src, FabArray<FAB> *dest,
                           int        src_comp,
                           int        dest_comp,
                           int        num_comp,
                           int        src_nghost,
                           int        dst_nghost,
                           const MPI_Comm &commSrc,
                           const MPI_Comm &commDest,
                           const MPI_Comm &commInter,
                           const MPI_Comm &commBoth,
                           bool       isSrc,
                           CpOp       op = FabArrayBase::COPY);


protected:

    bool define_function_called = false;
    
    //
    // The data.
    //
    std::vector<FAB*> m_fabs_v;

    // ---- currently active fabarrays:  <ngrids to find distmap, <aFAPId, FabArray *> >
    static std::map<int, std::map<int, FabArray<FAB> *> > allocatedFAPointers;

    // ---- set of ids of fabarrays created without allocating memory
    static std::set<int> noallocFAPIds;

    // for device memory
    bool device;

    // for shared memory
    struct ShMem {
	ShMem () : alloc(false), n_values(0), n_points(0)
#ifdef BL_USE_UPCXX
		 , p(nullptr)
#elif defined(BL_USE_MPI3)
		 , win(MPI_WIN_NULL)
#endif
	    { }
	~ShMem () {
#ifdef BL_USE_UPCXX
	    if (p) BLPgas::free(p);
#elif defined(BL_USE_MPI3)
	    if (win != MPI_WIN_NULL) MPI_Win_free(&win);
#endif
#ifdef BL_USE_TEAM
	    if (alloc) {
		amrex::update_fab_stats(-n_points, -n_values, sizeof(value_type));
            }
#endif
	}
	ShMem (ShMem&& rhs) noexcept
                 : alloc(rhs.alloc), n_values(rhs.n_values), n_points(rhs.n_points)
#ifdef BL_USE_UPCXX
		 , p(rhs.p)
#elif defined(BL_USE_MPI3)
		 , win(rhs.win)
#endif
	{
	    rhs.alloc = false;
#ifdef BL_USE_UPCXX
	    rhs.p = nullptr;
#elif defined(BL_USE_MPI3)
	    rhs.win = MPI_WIN_NULL;
#endif
	}
	ShMem (const ShMem&) = delete;
	ShMem& operator= (const ShMem&) = delete;
	ShMem& operator= (ShMem&&) = delete;
	bool  alloc;
	long  n_values;
	long  n_points;
#ifdef BL_USE_UPCXX
	void *p;
#elif defined(BL_USE_MPI3)
	MPI_Win win;
#endif
    };
    ShMem shmem;

    bool SharedMemory () const { return shmem.alloc; }

private:
    typedef typename std::vector<FAB*>::iterator    Iterator;

    void AllocFabs (const FabFactory<FAB>& factory, const MFInfo& info);

    void FBEP_nowait (int scomp, int ncomp, const Periodicity& period, bool cross,
		      bool enforce_periodicity_only = false);

#ifdef BL_USE_MPI
    //! Prepost nonblocking receives
    void PostRcvs (const MapOfCopyComTagContainers&       m_RcvVols,
                   const MapOfCopyComTagContainers&       m_RcvTags,
                   Array<char*>&                          recv_data,
                   Array<int>&                            recv_size,
                   Array<int>&                            recv_from,
                   Array<MPI_Request>&                    recv_reqs,
                   int                                    icomp,
                   int                                    ncomp,
                   int                                    SeqNum,
                   int                                    preSeqNum,
                   MPI_Comm   comm = ParallelDescriptor::Communicator());
#endif
    
#ifdef BL_USE_MPI3
    void PostRcvs_MPI_Onesided (const MapOfCopyComTagContainers&  m_RcvVols,
                                char*&                            the_recv_data,
                                Array<char*>&                     recv_data,
                                Array<int>&                       recv_size,
                                Array<int>&                       recv_from,
                                Array<MPI_Request>&               recv_reqs,
                                Array<MPI_Aint>          &        recv_disp,
                                int                               icomp,
                                int                               ncomp,
                                int                               SeqNum,
                                MPI_Win &                         win);
#endif
  
#ifdef BL_USE_UPCXX
    void PostRcvs_PGAS (const MapOfCopyComTagContainers&  m_RcvVols,
                        char*&                            the_recv_data,
                        Array<char*>&                     recv_data,
                        Array<int>&                       recv_size,
                        Array<int>&                       recv_from,
                        int                               icomp,
                        int                               ncomp,
                        int                               SeqNum,
                        upcxx::event*                     recv_event);
#endif

public:
    // Data used in non-blocking FillBoundary
    bool fb_cross, fb_epo;
    int fb_scomp, fb_ncomp;
    Periodicity fb_period;

    //
    char*              fb_the_recv_data;
    Array<int>         fb_recv_from;
    Array<char*>       fb_recv_data;
    Array<int>         fb_recv_size;
    Array<MPI_Request> fb_recv_reqs;
#ifdef BL_USE_MPI3
    Array<MPI_Aint>    fb_recv_disp;
#endif
    //
    Array<char*>       fb_send_data;
    Array<MPI_Request> fb_send_reqs;
};

#ifdef BL_USE_MPI

template <class FAB>
void
FabArray<FAB>::PostRcvs (const MapOfCopyComTagContainers&  m_RcvVols,
                         const MapOfCopyComTagContainers&  m_RcvTags,
                         Array<char*>&                     recv_data,
                         Array<int>&                       recv_size,
                         Array<int>&                       recv_from,
                         Array<MPI_Request>&               recv_reqs,
                         int                               icomp,
                         int                               ncomp,
                         int                               SeqNum,
                         int                               preSeqNum,
                         MPI_Comm                          comm)
{
    recv_data.clear();
    recv_size.clear();
    recv_from.clear();
    recv_reqs.clear();

    for (const auto& kv : m_RcvVols) // loop over senders
    {
        std::size_t nbytes = 0;
        if (FAB::preAllocatable())
        {
            for (auto const& cct : kv.second)
            {
                nbytes += (*this)[cct.dstIndex].nBytes(cct.dbox,icomp,ncomp);
            }
        }

        BL_ASSERT(nbytes < std::numeric_limits<int>::max());

        recv_data.push_back(nullptr);
        recv_size.push_back(static_cast<int>(nbytes));
        recv_from.push_back(kv.first);
        recv_reqs.push_back(MPI_REQUEST_NULL);
    }

    const int nrecv = recv_from.size();
    
    Array<Array<int> > indv_recv_size;
    Array<MPI_Request> pre_reqs(nrecv,MPI_REQUEST_NULL);

    if (!FAB::preAllocatable())
    {
        BL_ASSERT(preSeqNum >= 0);
        indv_recv_size.resize(nrecv);
        for (int k = 0; k < nrecv; ++k)
        {
            auto n = m_RcvTags.at(recv_from[k]).size();
            indv_recv_size[k].resize(n);
            pre_reqs[k] = ParallelDescriptor::Arecv(indv_recv_size[k].data(),
                                                    n, recv_from[k], preSeqNum, comm).req();
        }
    }

    int recv_counter = 0;
    while (recv_counter < nrecv)
    {
        int i;

        if (FAB::preAllocatable())
        {
            i = recv_counter;
        }
        else
        {
            MPI_Status status;
            MPI_Waitany(nrecv, pre_reqs.data(), &i, &status);

            for (auto x : indv_recv_size[i])
            {
                recv_size[i] += x;
            }
        }

        if (recv_size[i] > 0)
        {
            recv_data[i] = static_cast<char*>(amrex::The_Arena()->alloc(recv_size[i]));
            recv_reqs[i] = ParallelDescriptor::Arecv(recv_data[i], recv_size[i],
                                                     recv_from[i], SeqNum, comm).req();
        }
        
        ++recv_counter;
    }
}
#endif

#ifdef BL_USE_MPI3
template <class FAB>
void
FabArray<FAB>::PostRcvs_MPI_Onesided (const MapOfCopyComTagContainers&  m_RcvVols,
                                      char*&                            the_recv_data,
                                      Array<char*>&                     recv_data,
                                      Array<int>&                       recv_size,
                                      Array<int>&                       recv_from,
                                      Array<MPI_Request>&               recv_reqs,
                                      Array<MPI_Aint> &                 recv_disp,
                                      int                               icomp,
                                      int                               ncomp,
                                      int                               SeqNum,
                                      MPI_Win &                         win)
{
    recv_data.clear();
    recv_size.clear();
    recv_from.clear();
    recv_reqs.clear();
    recv_disp.clear();

    std::size_t TotalRcvsVolume = 0;
    for (const auto& kv : m_RcvVols) // loop over senders
    {
        std::size_t nbytes = 0;
        for (const auto& cct : kv.second)
        {
            nbytes += (*this)[cct.dstIndex].nBytes(cct.dbox,icomp,ncomp);
        }

        BL_ASSERT(nbytes < std::numeric_limits<int>::max());

        TotalRcvsVolume += nbytes;

        recv_data.push_back(nullptr);
        recv_size.push_back(static_cast<int>(nbytes));
        recv_from.push_back(kv.first);
        recv_reqs.push_back(MPI_REQUEST_NULL);
        recv_disp.push_back(0);
    }

    if (TotalRcvsVolume == 0)
    {
        the_recv_data = nullptr;
    }
    else
    {
        the_recv_data = static_cast<char*>(amrex::The_Arena()->alloc(TotalRcvsVolume));

        MPI_Win_attach(win, the_recv_data, TotalRcvsVolume);

        int nrecv = recv_from.size();
        
        std::size_t offset = 0;
        for (int i = 0; i < nrecv; ++i)
        {
            if (recv_size[i] > 0)
            {
                recv_data[i] = the_recv_data + offset;
                MPI_Get_address(recv_data[i], &recv_disp[i]);
                recv_reqs[i] = ParallelDescriptor::Asend(&recv_disp[i],1,recv_from[i],SeqNum).req();
                offset += recv_size[i];
            }
        }
    }
}
#endif   // BL_USE_MPI3

template <class FAB>
bool
FabArray<FAB>::defined (int K) const
{
    int li = localindex(K);
    if (li >= 0 && li < m_fabs_v.size() && m_fabs_v[li] != 0) {
	return true;
    }
    else {
	return false;
    }
}

template <class FAB>
bool
FabArray<FAB>::defined (const MFIter& mfi) const
{
    int li = mfi.LocalIndex();
    if (li < m_fabs_v.size() && m_fabs_v[li] != 0) {
	return true;
    }
    else {
	return false;
    }
}

template <class FAB>
const FAB&
FabArray<FAB>::operator[] (const MFIter& mfi) const
{
    BL_ASSERT(mfi.LocalIndex() < indexArray.size());
<<<<<<< HEAD
    FAB& fab = *m_fabs_v[mfi.LocalIndex()];
    if (Device::inDeviceLaunchRegion()) {
	int idx = mfi.tileIndex();
	if (mfi.registerFab(fab, idx))
	    fab.toDevice(idx);
    }
    return fab;
=======
    BL_ASSERT(DistributionMap() == mfi.DistributionMap());
    return *m_fabs_v[mfi.LocalIndex()];
>>>>>>> 95c88b10
}

template <class FAB>
FAB&
FabArray<FAB>::operator[] (const MFIter& mfi)
{
    BL_ASSERT(mfi.LocalIndex() < indexArray.size());
<<<<<<< HEAD
    FAB& fab = *m_fabs_v[mfi.LocalIndex()];
    if (Device::inDeviceLaunchRegion()) {
	int idx = mfi.tileIndex();
	if (mfi.registerFab(fab, idx))
	    fab.toDevice(idx);
    }
    return fab;
=======
    BL_ASSERT(DistributionMap() == mfi.DistributionMap());
    return *m_fabs_v[mfi.LocalIndex()];
>>>>>>> 95c88b10
}

template <class FAB>
const FAB&
FabArray<FAB>::operator[] (int K) const
{
    int li = localindex(K);
    BL_ASSERT(li >=0 && li < indexArray.size());
    return *m_fabs_v[li];
}

template <class FAB>
FAB&
FabArray<FAB>::operator[] (int K)
{
    int li = localindex(K);
    BL_ASSERT(li >=0 && li < indexArray.size());
    return *m_fabs_v[li];
}

template <class FAB>
void
FabArray<FAB>::clear ()
{
    if (define_function_called)
    {
        clearThisBD();  // addThisBD is called in define
    }

    for(Iterator it = m_fabs_v.begin(); it != m_fabs_v.end(); ++it) {
        delete *it;
    }

    m_fabs_v.clear();
    boxarray.clear();
}

template <class FAB>
template <class>
void
FabArray<FAB>::setVal (value_type val,
                       int        nghost)
{
    setVal(val,0,n_comp,nghost);
}

template <class FAB>
template <class>
void
FabArray<FAB>::setVal (value_type   val,
                       const Box& region,
                       int        nghost)
{
    setVal(val,region,0,n_comp,nghost);
}

template <class FAB>
FabArray<FAB>::FabArray ()
    : shmem(),
      device(false)
{
    m_FA_stats.recordBuild();
}

template <class FAB>
FabArray<FAB>::FabArray (const BoxArray&            bxs,
                         const DistributionMapping& dm,
                         int                        nvar,
                         int                        ngrow,
			 const MFInfo&              info,
                         const FabFactory<FAB>&     factory)
    : shmem(),
      device(false)
{
    m_FA_stats.recordBuild();
    define(bxs,dm,nvar,ngrow,info,factory);
}

template <class FAB>
FabArray<FAB>::FabArray (const FabArray<FAB>& rhs, MakeType maketype, int scomp, int ncomp)
    : shmem(),
      device(false)
{
    m_FA_stats.recordBuild();
    define(rhs.boxArray(), rhs.DistributionMap(), ncomp, rhs.nGrow(), MFInfo().SetAlloc(false).SetDevice(false));

    if (maketype == amrex::make_alias)
    {
        for (const auto& rhsfab : rhs.m_fabs_v) {
            m_fabs_v.push_back(new FAB(*rhsfab, amrex::make_alias, scomp, ncomp));
        }
    }
    else
    {
        amrex::Abort("FabArray: unknown MakeType");
    }
}

template <class FAB>
template <class>
FabArray<FAB>::FabArray (const BoxArray&            bxs,
                         const DistributionMapping& dm,
                         int                        nvar,
                         int                        ngrow,
                         const Array<value_type*>&  pval)
    : shmem(),
      device(false)
{
    m_FA_stats.recordBuild();
    define(bxs,dm,nvar,ngrow,MFInfo().SetAlloc(false).SetDevice(false));

    for (MFIter mfi(*this); mfi.isValid(); ++mfi) {
        setFab(mfi, new FAB(mfi.fabbox(),nvar,pval[mfi.LocalIndex()]));
    }
}


template <class FAB>
FabArray<FAB>::FabArray (FabArray<FAB>&& rhs) noexcept
    : FabArrayBase (std::move(rhs))
    , m_fabs_v     (std::move(rhs.m_fabs_v))
    , shmem        (std::move(rhs.shmem))
    , device       (false)
    // no need to worry about the data used in non-blocking FillBoundary.
{
    m_FA_stats.recordBuild();
    rhs.m_fabs_v.clear();
    rhs.boxarray.clear();
}

template <class FAB>
FabArray<FAB>::~FabArray ()
{
    m_FA_stats.recordDelete();

    if (define_function_called)
    {
	typename std::map<int, std::map<int, FabArray<FAB> *> >::iterator afapIter = 
	    FabArray<FAB>::allocatedFAPointers.find(distributionMap.size());
	if(afapIter == FabArray<FAB>::allocatedFAPointers.end()) {
#ifdef DEBUG_AFAP
	    if(ParallelDescriptor::IOProcessor(this->color()) && distributionMap.size() > 0) {
		std::cout << "**** In FabArray::clear():: map not found:  size = "
			  << distributionMap.size() << std::endl;
	    }
#endif
	} else {
	    std::map<int, FabArray<FAB> *> &faPtrCachedMap = afapIter->second;
	    faPtrCachedMap.erase(aFAPId);
#ifdef DEBUG_AFAP
	    if(ParallelDescriptor::IOProcessor() && faPtrCachedMap.size() == 0) {
		std::cout << "**** In FabArray::~FabArray()::  size distmapngrids = "
			  << faPtrCachedMap.size() << "  " << afapIter-> first << std::endl;
	    }
#endif
	    if(faPtrCachedMap.size() == 0) {  //---- delete unused maps
		FabArray<FAB>::allocatedFAPointers.erase(afapIter);
	    }
	}

	noallocFAPIds.erase(aFAPId);
    }

    clear();
}

template <class FAB>
bool
FabArray<FAB>::ok () const
{
    long isok = true;

    for (MFIter fai(*this); fai.isValid() && isok; ++fai)
    {
        if (defined(fai))
        {
            if (get(fai).box() != fabbox(fai.index()))
            {
                isok = false;
            }
        }
        else
        {
            isok = false;
        }
    }

    ParallelDescriptor::ReduceLongAnd(isok, this->color());

    return isok != 0;
}

template <class FAB>
void
FabArray<FAB>::define (const BoxArray&            bxs,
		       const DistributionMapping& dm,
		       int                        nvar,
		       int                        ngrow,
		       const MFInfo&              info,
                       const FabFactory<FAB>&     factory)
{
    define_function_called = true;

    BL_ASSERT(ngrow >= 0);
    BL_ASSERT(boxarray.size() == 0);
    FabArrayBase::define(bxs, dm, nvar, ngrow);

    addThisBD();

    if(info.alloc) {
        AllocFabs(factory, info);
    }

    typename std::map<int, std::map<int, FabArray<FAB> *> >::iterator afapIter = 
                 FabArray<FAB>::allocatedFAPointers.find(distributionMap.size());
    if(afapIter == FabArray<FAB>::allocatedFAPointers.end()) {
      int dmapSize(distributionMap.size());
      std::map<int, FabArray<FAB> *> tempMap;
      tempMap.insert(std::make_pair(aFAPId, this));
      FabArray<FAB>::allocatedFAPointers.insert(std::make_pair(dmapSize, tempMap));

    } else {
      std::map<int, FabArray<FAB> *> &faPtrCachedMap = afapIter->second;
      faPtrCachedMap.insert(std::make_pair(aFAPId, this));
    }

    if(info.alloc) {
      noallocFAPIds.erase(aFAPId);
    } else {
      noallocFAPIds.insert(aFAPId);
    }

#ifdef BL_USE_TEAM
    if (info.alloc) ParallelDescriptor::MyTeam().MemoryBarrier();
#endif
}

template <class FAB>
void
FabArray<FAB>::AllocFabs (const FabFactory<FAB>& factory, const MFInfo& info)
{
    const int n = indexArray.size();
    const int nworkers = ParallelDescriptor::TeamSize();
    shmem.alloc = (nworkers > 1);

    bool alloc = !shmem.alloc;

    FabInfo fab_info;
    fab_info.SetAlloc(alloc).SetShared(shmem.alloc);

    fab_info.SetDevice(info.device);
    

    m_fabs_v.reserve(n);

    for (int i = 0; i < n; ++i)
    {
	int K = indexArray[i];
        const Box& tmpbox = fabbox(K);
        m_fabs_v.push_back(factory.create(tmpbox, n_comp, fab_info, K));
    }
    
#ifdef BL_USE_TEAM
    if (shmem.alloc)
    {
	const int teamlead = ParallelDescriptor::MyTeamLead();

	shmem.n_values = 0;
	shmem.n_points = 0;
	Array<long> offset(n,0);
	Array<long> nextoffset(nworkers,-1);
	for (int i = 0; i < n; ++i) {
	    int K = indexArray[i];
	    int owner = distributionMap[K] - teamlead;
	    long s = m_fabs_v[i]->size();
	    if (ownership[i]) {
		shmem.n_values += s;
		shmem.n_points += m_fabs_v[i]->nPts();
	    }
	    if (nextoffset[owner] < 0) {
		offset[i] = 0;
		nextoffset[owner] = s;
	    } else {
		offset[i] = nextoffset[owner];
		nextoffset[owner] += s;
	    }
	}

	size_t bytes = shmem.n_values*sizeof(value_type);

	value_type *mfp;
	Array<value_type*> dps;

#if defined (BL_USE_UPCXX)

	shmem.p = BLPgas::alloc(bytes);

	upcxx::global_ptr<void> psrc = upcxx::global_ptr<void>(shmem.p);
	std::vector<upcxx::global_ptr<void> > pdst(nworkers);
	const auto& team = ParallelDescriptor::MyTeam().get();
	team.allgather(&psrc, &pdst[0], sizeof(upcxx::global_ptr<void>));

	mfp = static_cast<value_type*>(shmem.p);

	for (int w = 0; w < nworkers; ++w) {
	    void* p = (void*) pdst[w];
	    dps.push_back((value_type*)p);
	}

#elif defined (BL_USE_MPI3)

	static MPI_Info info = MPI_INFO_NULL;
	if (info == MPI_INFO_NULL) {
	    MPI_Info_create(&info);
	    MPI_Info_set(info, "alloc_shared_noncontig", "true");
	}

	const MPI_Comm& team_comm = ParallelDescriptor::MyTeam().get();

	BL_MPI_REQUIRE( MPI_Win_allocate_shared(bytes, sizeof(value_type), 
						info, team_comm, &mfp, &shmem.win) );

	for (int w = 0; w < nworkers; ++w) {
	    MPI_Aint sz;
	    int disp;
	    value_type *dptr = 0;
	    BL_MPI_REQUIRE( MPI_Win_shared_query(shmem.win, w, &sz, &disp, &dptr) );
            // BL_ASSERT(disp == sizeof(value_type));
	    dps.push_back(dptr);
	}

#else

	amrex::Abort("BaseFab::define: to allocate shared memory, either USE_UPCXX or USE_MPI3 must be true");

#endif

	for (int i = 0; i < n; ++i) {
	    int K = indexArray[i];
	    int owner = distributionMap[K] - teamlead;
	    value_type *p = dps[owner] + offset[i];
	    m_fabs_v[i]->setPtr(p, m_fabs_v[i]->size());
	}

	for (long i = 0; i < shmem.n_values; i++, mfp++) {
	    new (mfp) value_type;
	}

	amrex::update_fab_stats(shmem.n_points, shmem.n_values, sizeof(value_type));
    }
#endif
}

template <class FAB>
void
FabArray<FAB>::setFab (int  boxno,
                       FAB* elem)
{
    //
    // Must check it is of the proper size.
    //
    if (n_comp == 0) {
        n_comp = elem->nComp();
    }

    BL_ASSERT(n_comp == elem->nComp());
    BL_ASSERT(boxarray.size() > 0);
    BL_ASSERT(elem->box() == fabbox(boxno));
    BL_ASSERT(!this->defined(boxno));
    BL_ASSERT(distributionMap[boxno] == ParallelDescriptor::MyProc());

    if (m_fabs_v.size() == 0) {
	m_fabs_v.resize(indexArray.size());
    }

    m_fabs_v[localindex(boxno)] = elem;
}

template <class FAB>
void
FabArray<FAB>::setFab (const MFIter& mfi,
                       FAB* elem)
{
    //
    // Must check it is of the proper size.
    //
    if (n_comp == 0)
        n_comp = elem->nComp();

    BL_ASSERT(n_comp == elem->nComp());
    BL_ASSERT(boxarray.size() > 0);
    BL_ASSERT(elem->box() == fabbox(mfi.index()));
    BL_ASSERT(!this->defined(mfi));
    BL_ASSERT(distributionMap[mfi.index()] == ParallelDescriptor::MyProc());

    if (m_fabs_v.size() == 0) {
	m_fabs_v.resize(indexArray.size());
    }

    m_fabs_v[mfi.LocalIndex()] = elem;
}

template <class FAB>
template <class>
void
FabArray<FAB>::setBndry (value_type val)
{
    setBndry(val, 0, n_comp);
}

template <class FAB>
template <class>
void
FabArray<FAB>::setBndry (value_type val,
                         int        strt_comp,
                         int        ncomp)
{
    if (n_grow > 0)
    {
#ifdef _OPENMP
#pragma omp parallel
#endif
        for (MFIter fai(*this); fai.isValid(); ++fai)
        {
            get(fai).setComplement(val, fai.validbox(), strt_comp, ncomp);
        }
    }
}

template <class FAB>
template <class>
void
FabArray<FAB>::setDomainBndry (value_type val, const Geometry& geom)
{
    setDomainBndry(val, 0, n_comp, geom);
}

template <class FAB>
template <class>
void
FabArray<FAB>::setDomainBndry (value_type val,
                               int        strt_comp,
                               int        ncomp,
                               const Geometry& geom)
{
    if (n_grow > 0)
    {
        const Box& domain_box = amrex::convert(geom.Domain(), boxArray().ixType());
#ifdef _OPENMP
#pragma omp parallel
#endif
        for (MFIter fai(*this); fai.isValid(); ++fai)
        {
            get(fai).setComplement(val, domain_box, strt_comp, ncomp);
        }
    }
}

template <class FAB>
void
FabArray<FAB>::ParallelCopy (const FabArray<FAB>& src,
                             int                  scomp,
                             int                  dcomp,
                             int                  ncomp,
                             int                  snghost,
                             int                  dnghost,
                             const Periodicity&   period,
                             CpOp                 op)
{
    BL_PROFILE("FabArray::ParallelCopy()");

    if (size() == 0 || src.size() == 0) return;

    BL_ASSERT(op == FabArrayBase::COPY || op == FabArrayBase::ADD);
    BL_ASSERT(boxArray().ixType() == src.boxArray().ixType());

    BL_ASSERT(src.nGrow() >= snghost);
    BL_ASSERT(    nGrow() >= dnghost);

    if ((src.boxArray().ixType().cellCentered() || op == FabArrayBase::COPY) &&
        (boxarray == src.boxarray && distributionMap == src.distributionMap)
	&& snghost ==0 && dnghost == 0 && !period.isAnyPeriodic())
    {
        //
        // Short-circuit full intersection code if we're doing copy()s or if
        // we're doing plus()s on cell-centered data.  Don't do plus()s on
        // non-cell-centered data this simplistic way.
        //
#ifdef _OPENMP
#pragma omp parallel
#endif
        for (MFIter fai(*this,true); fai.isValid(); ++fai)
        {
            const Box& bx = fai.tilebox();

	    if (this != &src) {
		// avoid self copy or plus
		if (op == FabArrayBase::COPY) {
                    Device::synchronize();
		    get(fai).copy(src[fai],bx,scomp,bx,dcomp,ncomp);
		} else {
                    Device::synchronize();
		    get(fai).plus(src[fai],bx,bx,scomp,dcomp,ncomp);
		}
	    }
        }

        return;
    }

    const CPC& thecpc = getCPC(dnghost, src, snghost, period);

    if (ParallelDescriptor::NProcs() == 1)
    {
        //
        // There can only be local work to do.
        //
	int N_loc = (*thecpc.m_LocTags).size();
#ifdef _OPENMP
#pragma omp parallel for if (thecpc.m_threadsafe_loc)
#endif
	for (int i=0; i<N_loc; ++i)
        {
            const CopyComTag& tag = (*thecpc.m_LocTags)[i];

	    if (this != &src || tag.dstIndex != tag.srcIndex || tag.sbox != tag.dbox) {
		// avoid self copy or plus
		if (op == FabArrayBase::COPY) {
		    get(tag.dstIndex).copy(src[tag.srcIndex],tag.sbox,scomp,tag.dbox,dcomp,ncomp);
		} else {
		    get(tag.dstIndex).plus(src[tag.srcIndex],tag.sbox,tag.dbox,scomp,dcomp,ncomp);
		}
	    }
        }

        return;
    }

#ifdef BL_USE_MPI

#if defined(BL_USE_UPCXX)
    ParallelDescriptor::Mode.set_upcxx_mode();
#endif

#if !defined(BL_USE_MPI3)
    BL_ASSERT(!ParallelDescriptor::MPIOneSided());
#endif

    //
    // Do this before prematurely exiting if running in parallel.
    // Otherwise sequence numbers will not match across MPI processes.
    //
    int SeqNum, preSeqNum;
    {
	ParallelDescriptor::Color src_color = src.color();
	ParallelDescriptor::Color dst_color = this->color();
	if (src_color == ParallelDescriptor::DefaultColor() ||
	    dst_color == ParallelDescriptor::DefaultColor() ||
	    src_color != dst_color) {
	    // If any of the two FabArrays is in the global communicator, 
	    // or if the two have different color,
	    // all processes are here.
            if (!FAB::preAllocatable()) {
                preSeqNum = ParallelDescriptor::SeqNum();
            }
	    SeqNum  = ParallelDescriptor::SeqNum();
	} else { // The two have the same non-default color.
	    if (ParallelDescriptor::SubCommColor() == src_color) {
                if (!FAB::preAllocatable()) {
                    preSeqNum = ParallelDescriptor::SubSeqNum();
                }
		SeqNum  = ParallelDescriptor::SubSeqNum();
	    }
	    // else I don't have any data and my SubSeqNum() should not be called.
	}
    }	

    const int N_snds = thecpc.m_SndTags->size();
    const int N_rcvs = thecpc.m_RcvTags->size();
    const int N_locs = thecpc.m_LocTags->size();

    if (N_locs == 0 && N_rcvs == 0 && N_snds == 0)
        //
        // No work to do.
        //
        return;

#ifdef BL_USE_MPI3
    MPI_Group tgroup, rgroup, sgroup;
    if (ParallelDescriptor::MPIOneSided()) {
	MPI_Comm_group(ParallelDescriptor::Communicator(this->color()), &tgroup);
    }
#endif

    //
    // Send/Recv at most MaxComp components at a time to cut down memory usage.
    //
    int NCompLeft = ncomp;

    for (int ipass = 0, SC = scomp, DC = dcomp; ipass < ncomp; )
    {
        const int NC = std::min(NCompLeft,FabArrayBase::MaxComp);

        //
        // Before we post recv, let's preprocess sends in case FAB is not preAllocatable
        //

	Array<char*>                       send_data;
	Array<int>                         send_size;
	Array<int>                         send_rank;
	Array<MPI_Request>                 send_reqs;
	Array<const CopyComTagsContainer*> send_cctc;
        Array<Array<int> >                 indv_send_size;
        Array<MPI_Request>                 pre_reqs;

        int actual_n_snds = 0;
	if (N_snds > 0)
	{
	    send_data.reserve(N_snds);
	    send_size.reserve(N_snds);
	    send_rank.reserve(N_snds);
            send_reqs.reserve(N_snds);
	    send_cctc.reserve(N_snds);
            indv_send_size.reserve(N_snds);

            for (auto const& kv : *thecpc.m_SndVols)
	    {
                Array<int> iss;                
                auto const& cctc = thecpc.m_SndTags->at(kv.first);

                std::size_t nbytes = 0;
                if (FAB::preAllocatable())
                {
                    for (auto const& cct : kv.second)
                    {
                        nbytes += src[cct.srcIndex].nBytes(cct.sbox,SC,NC);
                    }
                }
                else
                {
                    for (auto const& tag : cctc)
                    {
                        std::size_t b = src[tag.srcIndex].nBytes(tag.sbox,SC,NC);
                        nbytes += b;
                        iss.push_back(static_cast<int>(b));
                    }
                }
		
		BL_ASSERT(nbytes < std::numeric_limits<int>::max());

                char* data = nullptr;
                if (nbytes > 0)
                {
                    data = static_cast<char*>
#ifdef BL_USE_UPCXX
                        (BLPgas::alloc(nbytes));
#else
                        (amrex::The_Arena()->alloc(nbytes));
#endif
                }
                    
		send_data.push_back(data);
                send_size.push_back(static_cast<int>(nbytes));
                send_rank.push_back(kv.first);
                send_reqs.push_back(MPI_REQUEST_NULL);
                send_cctc.push_back(&cctc);
                indv_send_size.push_back(std::move(iss));
	    }

            actual_n_snds = N_snds - std::count(send_size.begin(), send_size.end(), 0);
        }

        if (!FAB::preAllocatable())
        {
            pre_reqs.resize(N_snds,MPI_REQUEST_NULL);
            for (int j=0; j<N_snds; ++j)
            {
                pre_reqs[j] = ParallelDescriptor::Asend(indv_send_size[j].data(),
                                                        indv_send_size[j].size(),
                                                        send_rank[j],preSeqNum).req();
            }
        }

        Array<int>         recv_from;
        Array<char*>       recv_data;
        Array<int>         recv_size;
        Array<MPI_Request> recv_reqs;
#ifdef BL_USE_MPI3
	Array<MPI_Aint>    recv_disp;
#endif
        //
        // Post rcvs. Allocate one chunk of space to hold'm all.
        //
        char* the_recv_data = nullptr;

        int actual_n_rcvs = 0;
	if (N_rcvs > 0) {
#ifdef BL_USE_UPCXX
	    PostRcvs_PGAS(*thecpc.m_RcvVols, the_recv_data, recv_data,
                          recv_size, recv_from, 
                          SC, NC, SeqNum, &BLPgas::cp_recv_event);
#else
	    if (ParallelDescriptor::MPIOneSided()) {
#if defined(BL_USE_MPI3)
                PostRcvs_MPI_Onesided(*thecpc.m_RcvVols, the_recv_data, recv_data, 
                                      recv_size, recv_from, recv_reqs, recv_disp,
                                      SC, NC, SeqNum, ParallelDescriptor::cp_win);
		MPI_Group_incl(tgroup, recv_from.size(), recv_from.dataPtr(), &rgroup);
		MPI_Win_post(rgroup, 0, ParallelDescriptor::cp_win);
#endif
	    } else {
                PostRcvs(*thecpc.m_RcvVols, *thecpc.m_RcvTags,
                         recv_data, recv_size, recv_from, recv_reqs, SC, NC, SeqNum, preSeqNum);
	    }
#endif
            actual_n_rcvs = N_rcvs - std::count(recv_size.begin(), recv_size.end(), 0);
	}

	//
	// Post send's
	// 
	if (N_snds > 0)
	{
#ifdef _OPENMP
#pragma omp parallel for
#endif
	    for (int j=0; j<N_snds; ++j)
	    {
		char* dptr = send_data[j];
                if (dptr != nullptr)
                {
                    auto const& cctc = *send_cctc[j];
                    for (auto const& tag : cctc)
                    {
                        const Box& bx = tag.sbox;
                        auto n = src[tag.srcIndex].copyToMem(bx,SC,NC,dptr);
                        dptr += n;
                    }
                    BL_ASSERT(dptr == send_data[j] + send_size[j]);
		}
	    }

#ifdef BL_USE_UPCXX
	    
	    BLPgas::cp_send_counter = 0;

	    for (int i=0; i<N_snds; ++i) {
                if (send_size[i] > 0) {
                    BLPgas::Send(upcxx::global_ptr<void>((void *)send_data[i], upcxx::myrank()),
                                 send_rank[i], send_size[i], SeqNum,
                                 &BLPgas::cp_send_event, &BLPgas::cp_send_counter);
                }
	    }
	    
	    // Need to make sure at least half of the sends have been started
	    while (BLPgas::cp_send_counter < actual_n_snds) {
		upcxx::advance();
            }

#else
	    
	    if (ParallelDescriptor::MPIOneSided())
	    {
#if defined(BL_USE_MPI3)
		Array<MPI_Aint> send_disp(N_snds,0);

		for (int i=0; i<N_snds; ++i) {
                    if (send_size[i] > 0) {
                        send_reqs[i] = ParallelDescriptor::Arecv
                            (&send_disp[i],1,send_rank[i],SeqNum).req();
                    }
		}
		
		MPI_Group_incl(tgroup, N_snds, send_rank.data(), &sgroup);
		MPI_Win_start(sgroup,0,ParallelDescriptor::cp_win);
		
		int send_counter = 0;	
		while (send_counter < actual_n_snds) {
		    MPI_Status status;
		    int index;
		    
		    MPI_Waitany(N_snds, send_reqs.dataPtr(), &index, &status);
		    
		    BL_ASSERT(status.MPI_TAG == SeqNum);
		    BL_ASSERT(status.MPI_SOURCE == send_rank[index]);
		    
		    MPI_Put(send_data[index], send_size[index], MPI_CHAR, send_rank[index],
			    send_disp[index], send_size[index], MPI_CHAR, ParallelDescriptor::cp_win);
		    
		    ++send_counter;
		}
#endif
	    }
            else
            {
                int send_counter = 0;
                while (send_counter < N_snds)
                {
                    int j;

                    if (FAB::preAllocatable())
                    {
                        j = send_counter;
                    }
                    else
                    {
                        MPI_Status status;
                        MPI_Waitany(N_snds, pre_reqs.data(), &j, &status);
                    }
                        
                    if (send_size[j] > 0)
                    {
                        if (FabArrayBase::do_async_sends)
                        {
                            send_reqs[j] = ParallelDescriptor::Asend
                                (send_data[j],send_size[j],send_rank[j],SeqNum).req();
                        }
                        else
                        {
                            ParallelDescriptor::Send(send_data[j],send_size[j],send_rank[j],SeqNum);
                            amrex::The_Arena()->free(send_data[j]);
                        }
                    }

                    ++send_counter;
		}
	    }
#endif
	}

#ifdef BL_USE_MPI3
	if (ParallelDescriptor::MPIOneSided()) {
	    if (N_rcvs > 0) MPI_Group_free(&rgroup);
	    if (N_snds > 0) MPI_Group_free(&sgroup);
	}
#endif

        //
        // Do the local work.  Hope for a bit of communication/computation overlap.
        //
	if (ParallelDescriptor::TeamSize() > 1 && thecpc.m_threadsafe_loc)
	{
#ifdef BL_USE_TEAM
#ifdef _OPENMP
#pragma omp parallel
#endif
	    ParallelDescriptor::team_for(0, N_locs, [&] (int j) 
            {
		const CopyComTag& tag = (*thecpc.m_LocTags)[j];
		
		if (this != &src || tag.dstIndex != tag.srcIndex || tag.sbox != tag.dbox) {
		    // avoid self copy or plus
		    if (op == FabArrayBase::COPY) {
			get(tag.dstIndex).copy(src[tag.srcIndex],tag.sbox,SC,tag.dbox,DC,NC);
		    } else {
			get(tag.dstIndex).plus(src[tag.srcIndex],tag.sbox,tag.dbox,SC,DC,NC);
		    }
		}
	    });
#endif	    
	}
	else 
	{
#ifdef _OPENMP
#pragma omp parallel for if (thecpc.m_threadsafe_loc)
#endif
	    for (int j=0; j<N_locs; ++j)
	    {
		const CopyComTag& tag = (*thecpc.m_LocTags)[j];

		if (this != &src || tag.dstIndex != tag.srcIndex || tag.sbox != tag.dbox) {
		    // avoid self copy or plus
		    if (op == FabArrayBase::COPY) {
			get(tag.dstIndex).copy(src[tag.srcIndex],tag.sbox,SC,tag.dbox,DC,NC);
		    } else {
			get(tag.dstIndex).plus(src[tag.srcIndex],tag.sbox,tag.dbox,SC,DC,NC);
		    }
		}
	    }
	}

	//
	//  wait and unpack
	//
#ifdef BL_USE_UPCXX
        if (actual_n_rcvs > 0) BLPgas::cp_recv_event.wait();
#else
	if (ParallelDescriptor::MPIOneSided()) {
#if defined(BL_USE_MPI3)
	    if (N_snds > 0) MPI_Win_complete(ParallelDescriptor::cp_win);
	    if (N_rcvs > 0) MPI_Win_wait    (ParallelDescriptor::cp_win);
#endif
	} else {
	    if (actual_n_rcvs > 0) {
		Array<MPI_Status> stats(N_rcvs);
		BL_MPI_REQUIRE( MPI_Waitall(N_rcvs, recv_reqs.dataPtr(), stats.dataPtr()) );
	    }
	}
#endif	

	if (N_rcvs > 0)
	{
	    Array<const CopyComTagsContainer*> recv_cctc(N_rcvs,nullptr);

	    for (int k = 0; k < N_rcvs; ++k)
	    {
                if (recv_size[k] > 0)
                {
                    auto const& cctc = thecpc.m_RcvTags->at(recv_from[k]);
                    recv_cctc[k] = &cctc;
                }
	    }

	    
#ifdef _OPENMP
#pragma omp parallel if (thecpc.m_threadsafe_rcv)
#endif
	    {
		FAB fab;

#ifdef _OPENMP
#pragma omp for
#endif
                for (int k = 0; k < N_rcvs; ++k)
		{
		    const char* dptr = recv_data[k];
                    if (dptr != nullptr)
                    {
                        auto const& cctc = *recv_cctc[k];
                        for (auto const& tag : cctc)
                        {
                            const Box& bx  = tag.dbox;
                            std::size_t n;
                            if (op == FabArrayBase::COPY)
                            {
                                n = get(tag.dstIndex).copyFromMem(bx,DC,NC,dptr);
                            }
                            else
                            {
                                fab.resize(bx,NC);
                                n = fab.copyFromMem(bx,0,NC,dptr);
                                get(tag.dstIndex).plus(fab,bx,bx,0,DC,NC);
                            }
                            dptr += n;
                        }
                        BL_ASSERT(dptr == recv_data[k] + recv_size[k]);
		    }
		}
	    }

            if (the_recv_data)
            {
#ifdef BL_USE_UPCXX
                BLPgas::free(the_recv_data);
#else
                if (ParallelDescriptor::MPIOneSided()) {
#if defined(BL_USE_MPI3)
                    MPI_Win_detach(ParallelDescriptor::cp_win, the_recv_data);
#endif
                }
                amrex::The_Arena()->free(the_recv_data);
#endif
            }
            else
            {
                for (auto p : recv_data) {
                    amrex::The_Arena()->free(p);
                }
            }
	}
	
        if (N_snds > 0) {
#ifdef  BL_USE_UPCXX
	    FabArrayBase::WaitForAsyncSends_PGAS(N_snds,send_data,
					         &BLPgas::cp_send_event,
					         &BLPgas::cp_send_counter);
#else
	    if (ParallelDescriptor::MPIOneSided()) {
#if defined(BL_USE_MPI3)
		for (int i = 0; i < N_snds; ++i) {
		    if (send_data[i]) amrex::The_Arena()->free(send_data[i]);
                }
#endif
	    } else {
		if (FabArrayBase::do_async_sends && ! thecpc.m_SndTags->empty()) {
		    Array<MPI_Status> stats;
		    FabArrayBase::WaitForAsyncSends(N_snds,send_reqs,send_data,stats);
		}
	    }
#endif
        }

        ipass     += NC;
        SC        += NC;
        DC        += NC;
        NCompLeft -= NC;
    }

#ifdef BL_USE_MPI3
    if (ParallelDescriptor::MPIOneSided()) {
	MPI_Group_free(&tgroup);
    }
#endif

#ifdef BL_USE_TEAM
    ParallelDescriptor::MyTeam().MemoryBarrier();
#endif

    return;

#endif /*BL_USE_MPI*/
}

template <class FAB>
void
FabArray<FAB>::ParallelCopy (const FabArray<FAB>& src,
                             int                  scomp,
                             int                  dcomp,
                             int                  ncomp,
                             const Periodicity&   period,
                             CpOp                 op)
{
    ParallelCopy(src,scomp,dcomp,ncomp,0,0,period,op);
}

template <class FAB>
void
FabArray<FAB>::ParallelCopy (const FabArray<FAB>& src, const Periodicity& period, CpOp op)
{
    copy(src,0,0,nComp(),0,0,period,op);
}

//
// Copies to FABs, note that destination is first arg.
//

template <class FAB>
void
FabArray<FAB>::copyTo (FAB& dest,
		       int  nghsot) const
{
    copyTo(dest, dest.box(), 0, 0, dest.nComp(), nghsot);
}

template <class FAB>
void
FabArray<FAB>::copyTo (FAB&       dest,
		       const Box& subbox,
		       int        nghost) const
{
    copyTo(dest, subbox, 0, 0, dest.nComp(), nghost);
}

template <class FAB>
void
FabArray<FAB>::copyTo (FAB& dest,
		       int  scomp,
		       int  dcomp,
		       int  ncomp,
		       int  nghost) const
{
    copyTo(dest, dest.box(), scomp, dcomp, ncomp, nghost);
}

template <class FAB>
void
FabArray<FAB>::copyTo (FAB&       dest,
		       const Box& subbox,
		       int        scomp,
		       int        dcomp,
		       int        ncomp,
		       int        nghost) const
{
    BL_PROFILE("FabArray::copy(fab)");

    BL_ASSERT(dcomp + ncomp <= dest.nComp());
    BL_ASSERT(nghost <= nComp());

    if (ParallelDescriptor::NProcs() == 1)
    {
        for (int j = 0, N = size(); j < N; ++j)
        {
	    const Box& bx = amrex::grow(boxarray[j],nghost);
	    const Box& destbox = bx & subbox;
	    if (destbox.ok())
            {
                dest.copy(get(j),destbox,scomp,destbox,dcomp,ncomp);
            }
        }

        return;
    }

    //
    //  Note that subbox must be identical on each process!!
    //
#ifdef DEBUG
    {
	BoxCommHelper bch(subbox);	
	BL_ASSERT(this->color() == ParallelDescriptor::DefaultColor());
	ParallelDescriptor::Bcast(bch.data(), bch.size(), 0);
	const Box& bx0 = bch.make_box();
	BL_ASSERT(subbox == bx0);
    }
#endif

    FAB ovlp;

    std::vector< std::pair<int,Box> > isects;
    boxarray.intersections(subbox, isects, false, nghost);

    for (int j = 0, M = isects.size(); j < M; ++j)
    {
	const int  k  = isects[j].first;
	const Box& bx = isects[j].second;

	ovlp.resize(bx,ncomp);

	if (ParallelDescriptor::MyProc() == distributionMap[k])
	{
	    ovlp.copy(get(k),bx,scomp,bx,0,ncomp);
	}

	const int N = bx.numPts()*ncomp;

	BL_ASSERT(this->color() == ParallelDescriptor::DefaultColor());
	ParallelDescriptor::Bcast(ovlp.dataPtr(),N,distributionMap[k]);

	dest.copy(ovlp,bx,0,bx,dcomp,ncomp);
    }
}




template <class FAB>
void
FabArray<FAB>::copyInter (FabArray<FAB> *src, FabArray<FAB> *dest,
                          int                  scomp,
                          int                  dcomp,
                          int                  ncomp,
                          int                  snghost,
                          int                  dnghost,
                          const MPI_Comm      &commSrc,
                          const MPI_Comm      &commDest,
                          const MPI_Comm      &commInter,
                          const MPI_Comm      &commBoth,
                	  bool                 isSrc,
                          CpOp                 op)
{
#ifdef BL_USE_MPI
    BL_PROFILE("FabArray::copyInter()");

    bool isDest( ! isSrc);
    if(isSrc) {
      BL_ASSERT(src  != 0);
      BL_ASSERT(dest == 0);
    }
    if(isDest) {
      BL_ASSERT(src  == 0);
      BL_ASSERT(dest != 0);
    }

    if ((isDest && dest->size() == 0) || (isSrc && src->size() == 0)) return;

    BL_ASSERT(op == FabArrayBase::COPY || op == FabArrayBase::ADD);

    if(isSrc)  { BL_ASSERT(src->nGrow() >= snghost);  }
    if(isDest) { BL_ASSERT(dest->nGrow() >= dnghost); }

    MPI_Group groupSrc(MPI_GROUP_NULL), groupDest(MPI_GROUP_NULL), groupBoth(MPI_GROUP_NULL);
    MPI_Group groupAll(MPI_GROUP_NULL);
    int myProcAll(ParallelDescriptor::MyProcAll()), myProcBoth(MPI_UNDEFINED);
    int iopN(ParallelDescriptor::IOProcessorNumber()), iopNInBoth(MPI_UNDEFINED);
    int bcastRootSrc(MPI_UNDEFINED), bcastRootDest(MPI_UNDEFINED);
    size_t sizeOne(1);
    int tagOne(1), tagTwo(2);

    BL_MPI_REQUIRE( MPI_Comm_group(ParallelDescriptor::CommunicatorAll(), &groupAll) );
    BL_MPI_REQUIRE( MPI_Comm_group(commBoth, &groupBoth) );

    BL_MPI_REQUIRE( MPI_Group_translate_ranks(groupAll, sizeOne, &myProcAll, groupBoth, &myProcBoth) );

    if(isSrc) {
      BL_MPI_REQUIRE( MPI_Comm_group(commSrc, &groupSrc) );
      BL_MPI_REQUIRE( MPI_Group_translate_ranks(groupSrc, sizeOne, &iopN, groupBoth, &iopNInBoth) );
      if(ParallelDescriptor::IOProcessor()) {
        ParallelDescriptor::Asend(&iopNInBoth, sizeOne, iopN, tagOne, commBoth);
      }
    }
    if(isDest) {
      BL_MPI_REQUIRE( MPI_Comm_group(commDest, &groupDest) );
      BL_MPI_REQUIRE( MPI_Group_translate_ranks(groupDest, sizeOne, &iopN, groupBoth, &iopNInBoth) );
      if(ParallelDescriptor::IOProcessor()) {
        ParallelDescriptor::Asend(&iopNInBoth, sizeOne, iopN, tagTwo, commBoth);
      }
    }
    if(myProcBoth == iopN) {
      ParallelDescriptor::Recv(&bcastRootSrc,  sizeOne, MPI_ANY_SOURCE, tagOne, commBoth);
      ParallelDescriptor::Recv(&bcastRootDest, sizeOne, MPI_ANY_SOURCE, tagTwo, commBoth);
    }
    ParallelDescriptor::Bcast(&bcastRootSrc,  sizeOne, iopN, commBoth);
    ParallelDescriptor::Bcast(&bcastRootDest, sizeOne, iopN, commBoth);


    // ---- give all procs in commBoth source and dest boxarrays and distribution maps
    BoxArray srcBoxArray, destBoxArray;
    Array<int> srcPMap, destPMap, srcPMapAll, destPMapAll;
    DistributionMapping srcDM, destDM, srcDMAll, destDMAll;
    Array<int> srcIndexArray, destIndexArray;
    if(isSrc) {
      srcIndexArray = src->IndexArray();
    }
    if(isDest) {
      destIndexArray = dest->IndexArray();
    }


    if(isSrc && myProcBoth == bcastRootSrc) {
      srcBoxArray = src->boxArray();
      srcDM = src->DistributionMap();
      srcPMap = srcDM.ProcessorMap();
      srcPMapAll = DistributionMapping::TranslateProcMap(srcPMap, groupBoth, groupSrc);
    }
    if(isDest && myProcBoth == bcastRootDest) {
      destBoxArray = dest->boxArray();
      destDM = dest->DistributionMap();
      destPMap = destDM.ProcessorMap();
      destPMapAll = DistributionMapping::TranslateProcMap(destPMap, groupBoth, groupDest);
    }

    amrex::BroadcastBoxArray(srcBoxArray,  myProcBoth, bcastRootSrc,  commBoth);

    amrex::BroadcastBoxArray(destBoxArray, myProcBoth, bcastRootDest, commBoth);
    BL_ASSERT(destBoxArray[0].ixType() == srcBoxArray[0].ixType());


    amrex::BroadcastArray(srcPMapAll,  myProcBoth, bcastRootSrc,  commBoth);
    amrex::BroadcastArray(destPMapAll, myProcBoth, bcastRootDest, commBoth);

    srcDMAll.define(srcPMapAll);
    destDMAll.define(destPMapAll);

    CPC thecpc(destBoxArray, destDMAll, destIndexArray, dnghost,
	       srcBoxArray ,  srcDMAll,  srcIndexArray, dnghost, 
	       Periodicity::NonPeriodic(), myProcBoth);

    if (ParallelDescriptor::NProcsAll() == 1) {
        return;
    }

    // ---- syncronize sequence numbers across groups
    int currentSeqNumber(-4);
    if(isSrc && myProcBoth == bcastRootSrc) {
      currentSeqNumber = ParallelDescriptor::SeqNum(1);
    }
    ParallelDescriptor::Bcast(&currentSeqNumber, sizeOne, bcastRootSrc, commBoth);
    ParallelDescriptor::SeqNum(2, currentSeqNumber);

    // Do this before prematurely exiting if running in parallel.
    // Otherwise sequence numbers will not match across MPI processes.
    int preSeqNum;
    if (!FAB::preAllocatable()) {
        preSeqNum = ParallelDescriptor::SeqNum();
    }
    const int SeqNum = ParallelDescriptor::SeqNum();

    if (thecpc.m_LocTags->empty() && thecpc.m_RcvTags->empty() && thecpc.m_SndTags->empty()) {
        //
        // No work to do.
        //
        return;
    }
    //
    // Send/Recv at most MaxComp components at a time to cut down memory usage.
    //
    int NCompLeft = ncomp;

    for (int ipass = 0, SC = scomp, DC = dcomp; ipass < ncomp; )
    {
        const int NC = std::min(NCompLeft,FabArrayBase::MaxComp);

        //
        // Before we post recv, let's preprocess sends in case FAB is not preAllocatable
        //
	const int N_snds = thecpc.m_SndTags->size();

	Array<char*>                       send_data;
	Array<int>                         send_size;
	Array<int>                         send_rank;
	Array<MPI_Request>                 send_reqs;
	Array<const CopyComTagsContainer*> send_cctc;
        Array<Array<int> >                 indv_send_size;
        Array<MPI_Request>                 pre_reqs;

        int actual_n_snds = 0;
        if (N_snds > 0)
        {
            send_data.reserve(N_snds);
            send_size.reserve(N_snds);
            send_rank.reserve(N_snds);
            send_reqs.reserve(N_snds);
            send_cctc.reserve(N_snds);
            indv_send_size.reserve(N_snds);
            
            for (auto const& kv : *thecpc.m_SndVols)
            {
                Array<int> iss;                
                auto const& cctc = thecpc.m_SndTags->at(kv.first);

                std::size_t nbytes = 0;
                if (FAB::preAllocatable())
                {
                    for (auto const& cct : kv.second)
                    {
                        nbytes += (*src)[cct.srcIndex].nBytes(cct.sbox,SC,NC);
                    }
                }
                else
                {
                    for (auto const& tag : cctc)
                    {
                        std::size_t b = (*src)[tag.srcIndex].nBytes(tag.sbox,SC,NC);
                        nbytes += b;
                        iss.push_back(static_cast<int>(b));
                    }
                }
                
                BL_ASSERT(nbytes < std::numeric_limits<int>::max());
                
                char* data = nullptr;
                if (nbytes > 0) {
                    data = static_cast<char*>(amrex::The_Arena()->alloc(nbytes));
                }
                    
                send_data.push_back(data);
                send_size.push_back(static_cast<int>(nbytes));
                send_rank.push_back(kv.first);
                send_reqs.push_back(MPI_REQUEST_NULL);
                send_cctc.push_back(&cctc);
                indv_send_size.push_back(std::move(iss));
            }

            actual_n_snds = N_snds - std::count(send_size.begin(), send_size.end(), 0);
        }

        if (!FAB::preAllocatable())
        {
            pre_reqs.resize(N_snds,MPI_REQUEST_NULL);
            for (int j=0; j<N_snds; ++j)
            {
                pre_reqs[j] = ParallelDescriptor::Asend(indv_send_size[j].data(),
                                                        indv_send_size[j].size(),
                                                        send_rank[j],preSeqNum).req();
            }
        }

        Array<MPI_Status>  stats;
        Array<int>         recv_from;
        Array<char*>       recv_data;
        Array<int>         recv_size;
        Array<MPI_Request> recv_reqs;
        //
        // Post rcvs. Allocate one chunk of space to hold'm all.
        //
        char* the_recv_data = nullptr;
        const int N_rcvs = thecpc.m_RcvTags->size();
        int actual_n_rcvs = 0;
        if (N_rcvs > 0) {
            dest->PostRcvs(*thecpc.m_RcvVols, *thecpc.m_RcvTags,
                           recv_data, recv_size, recv_from, recv_reqs, 
                           SC, NC, SeqNum, preSeqNum, commBoth);
            actual_n_rcvs = N_rcvs - std::count(recv_size.begin(), recv_size.end(), 0);
        }

	//
	// Post sends
	// 
        if (N_snds > 0)
        {
#ifdef _OPENMP
#pragma omp parallel for
#endif
            for (int j=0; j<N_snds; ++j)
            {
                char* dptr = send_data[j];
                if (dptr != nullptr)
                {
                    auto const& cctc = *send_cctc[j];
                    for (auto const& tag : cctc)
                    {
                        const Box& bx = tag.sbox;
                        auto n = (*src)[tag.srcIndex].copyToMem(bx,SC,NC,dptr);
                        dptr += n;
                    }
                    BL_ASSERT(dptr == send_data[j] + send_size[j]);
                }
            }

            int send_counter = 0;
            while (send_counter < N_snds)
            {
                int j;

                if (FAB::preAllocatable())
                {
                    j = send_counter;
                }
                else
                {
                    MPI_Status status;
                    MPI_Waitany(N_snds, pre_reqs.data(), &j, &status);
                }
                
                if (send_size[j] > 0)
                {
                    if (FabArrayBase::do_async_sends)
                    {
                        send_reqs[j] = ParallelDescriptor::Asend
                            (send_data[j],send_size[j],send_rank[j],SeqNum, commBoth).req();
                    }
                    else
                    {
                        ParallelDescriptor::Send(send_data[j],send_size[j],send_rank[j],SeqNum, commBoth);
                        amrex::The_Arena()->free(send_data[j]);
                    }
                }

                ++send_counter;
            }
        }

        //
        // Do the local work.  Hope for a bit of communication/computation overlap.
        //
	int N_loc = (*thecpc.m_LocTags).size();

#ifdef _OPENMP
#pragma omp parallel for if (thecpc.m_threadsafe_loc)
#endif
	for (int j=0; j<N_loc; ++j)
        {
            const CopyComTag& tag = (*thecpc.m_LocTags)[j];

            if (op == FabArrayBase::COPY)
            {
                dest->get(tag.dstIndex).copy((*src)[tag.srcIndex],tag.sbox,SC,tag.dbox,DC,NC);
            }
            else
            {
                dest->get(tag.dstIndex).plus((*src)[tag.srcIndex],tag.sbox,tag.dbox,SC,DC,NC);
            }
        }

	//
	//  wait and unpack
	//

	if (N_rcvs > 0)
	{
	    Array<const CopyComTagsContainer*> recv_cctc(N_rcvs,nullptr);

	    for (int k = 0; k < N_rcvs; ++k)
	    {
                if (recv_size[k] > 0)
                {
                    auto const& cctc = thecpc.m_RcvTags->at(recv_from[k]);
                    recv_cctc[k] = &cctc;
                }
	    }

            if (actual_n_rcvs > 0) {
                stats.resize(N_rcvs);
                BL_MPI_REQUIRE( MPI_Waitall(N_rcvs, recv_reqs.dataPtr(), stats.dataPtr()) );
            }
	    
#ifdef _OPENMP
#pragma omp parallel if (thecpc.m_threadsafe_rcv)
#endif
            {
                FAB fab;
                
#ifdef _OPENMP
#pragma omp for
#endif
                for (int k = 0; k < N_rcvs; ++k)
                {
                    const char* dptr = recv_data[k];
                    if (dptr != nullptr)
                    {
                        auto const& cctc = *recv_cctc[k];
                        for (auto const& tag : cctc)
                        {
                            const Box& bx  = tag.dbox;
                            std::size_t n;
                            if (op == FabArrayBase::COPY)
                            {
                                n = (*dest)[tag.dstIndex].copyFromMem(bx,DC,NC,dptr);
                            }
                            else
                            {
                                fab.resize(bx,NC);
                                n = fab.copyFromMem(bx,0,NC,dptr);
                                (*dest)[tag.dstIndex].plus(fab,bx,bx,0,DC,NC);
                            }
                            dptr += n;
                        }
                        BL_ASSERT(dptr == recv_data[k] + recv_size[k]);
                    }
                }
	    }
	
            if (the_recv_data) {
                amrex::The_Arena()->free(the_recv_data);
            }
            else
            {
                for (auto p : recv_data) {
                    amrex::The_Arena()->free(p);
                }
            }

        }
	
        if (N_snds > 0) {
            if (FabArrayBase::do_async_sends && ! thecpc.m_SndTags->empty()) {
                FabArrayBase::WaitForAsyncSends(thecpc.m_SndTags->size(),send_reqs,send_data,stats);
            }
        }

        ipass     += NC;
        SC        += NC;
        DC        += NC;
        NCompLeft -= NC;
    }

    return;
#endif /*BL_USE_MPI*/
}


template <class FAB>
template <class>
void
FabArray<FAB>::setVal (value_type val)
{
    BL_PROFILE("FabArray::setVal(val)");

#ifdef _OPENMP
#pragma omp parallel
#endif
    for (MFIter fai(*this,true); fai.isValid(); ++fai)
    {
	const Box& bx = fai.growntilebox();
	const int idx = fai.tileIndex();

        get(fai).setVal(val, bx, 0, n_comp);
    }

}

template <class FAB>
template <class>
void
FabArray<FAB>::operator= (const value_type& val)
{
    setVal(val);
}

template <class FAB>
template <class>
void
FabArray<FAB>::setVal (value_type val,
                       int        comp,
                       int        ncomp,
                       int        nghost)
{
    BL_ASSERT(nghost >= 0 && nghost <= n_grow);
    BL_ASSERT(comp+ncomp <= n_comp);

    BL_PROFILE("FabArray::setVal(val,comp,ncomp,nghost)");

#ifdef _OPENMP
#pragma omp parallel
#endif
    for (MFIter fai(*this,true); fai.isValid(); ++fai)
    {
	const Box& bx = fai.growntilebox(nghost);
        get(fai).setVal(val, bx, comp, ncomp);
    }
}

template <class FAB>
template <class>
void
FabArray<FAB>::setVal (value_type val,
                       const Box& region,
                       int        comp,
                       int        ncomp,
                       int        nghost)
{
    BL_ASSERT(nghost >= 0 && nghost <= n_grow);
    BL_ASSERT(comp+ncomp <= n_comp);

    BL_PROFILE("FabArray::setVal(val,region,comp,ncomp,nghost)");

#ifdef _OPENMP
#pragma omp parallel
#endif
    for (MFIter fai(*this,true); fai.isValid(); ++fai)
    {
        Box b = fai.growntilebox(nghost) & region;

        if (b.ok())
            get(fai).setVal(val, b, comp, ncomp);
    }
}

template <class FAB>
void
FabArray<FAB>::shift (const IntVect& v)
{
    clearThisBD();  // The new boxarry will have a different ID.
    for(int id(0); id < BL_SPACEDIM; ++id)
    {
      boxarray.shift(id, v[id]);
    }
    addThisBD();
#ifdef _OPENMP
#pragma omp parallel
#endif
    for (MFIter fai(*this); fai.isValid(); ++fai)
    {
        get(fai).shift(v);
    }
}


template <class FAB>
void
FabArray<FAB>::LockAllFAPointers ()
{
  typename std::map<int, std::map<int, FabArray<FAB> *> >::iterator afapIter;
  for(afapIter = FabArray<FAB>::allocatedFAPointers.begin();
      afapIter != FabArray<FAB>::allocatedFAPointers.end(); ++afapIter)
  {
    std::map<int, FabArray<FAB> *> &faPtrCachedMap = afapIter->second;
    for(typename std::map<int, FabArray<FAB> *>::iterator it = faPtrCachedMap.begin();
        it != faPtrCachedMap.end(); ++it)
    {
      FabArray<FAB> *faPtr = it->second;
      faPtr->aFAPIdLock = 1;
    }
  }
}


template <class FAB>
void
FabArray<FAB>::CheckFAPointers (bool abortOnError)
{
  int pLocked(0), pUnlocked(0);
  int allocFAPSize(FabArray<FAB>::allocatedFAPointers.size());
  int iopNumber(ParallelDescriptor::IOProcessorNumber());
  ParallelDescriptor::Bcast(&allocFAPSize, 1, iopNumber);

  if(allocFAPSize != FabArray<FAB>::allocatedFAPointers.size()) {
    if(abortOnError) {
      amrex::USleep(ParallelDescriptor::MyProcAll());
      std::cout << ParallelDescriptor::MyProcAll() << ":: **** ERROR:  allocFAPSize != "
                << "FabArray<FAB>::allocatedFAPointers.size() : " << allocFAPSize
	        << "  " << FabArray<FAB>::allocatedFAPointers.size() << std::endl;
      amrex::Abort("**** Error in FabArray<FAB>::CheckFAPointers():  bad allocFAPSize.");
    }
  }

  typename std::map<int, std::map<int, FabArray<FAB> *> >::iterator afapIter;
  for(afapIter = FabArray<FAB>::allocatedFAPointers.begin();
      afapIter != FabArray<FAB>::allocatedFAPointers.end(); ++afapIter)
  {
    std::map<int, FabArray<FAB> *> &faPtrCachedMap = afapIter->second;
    int fapCMapSize(faPtrCachedMap.size());
    ParallelDescriptor::Bcast(&fapCMapSize, 1, iopNumber);
    if(fapCMapSize != faPtrCachedMap.size()) {
      if(abortOnError) {
        amrex::USleep(ParallelDescriptor::MyProcAll());
        std::cout << ParallelDescriptor::MyProcAll() << ":: **** ERROR:  fapCMapSize != "
	          << "faPtrCachedMap.size() : " << fapCMapSize << "  "
		  << faPtrCachedMap.size() << std::endl;
        amrex::Abort("**** Error in FabArray<FAB>::CheckFAPointers():  bad fapCMapSize.");
      }
    }

    int distmapNGrids(afapIter->first-1);
    ParallelDescriptor::Bcast(&distmapNGrids, 1, iopNumber);
    if(distmapNGrids != afapIter->first-1) {
      if(abortOnError) {
        amrex::USleep(ParallelDescriptor::MyProcAll());
        std::cout << ParallelDescriptor::MyProcAll() << ":: **** ERROR:  distmapNGrids != "
	          << "afapIter->first-1 : " << distmapNGrids << "  " << afapIter->first-1 << std::endl;
        amrex::Abort("**** Error in FabArray<FAB>::CheckFAPointers():  bad distmapNGrids.");
      }
    }

    Array<int> fapId(faPtrCachedMap.size()), dmId(faPtrCachedMap.size());
    Array<int> nDM(faPtrCachedMap.size()), fabsAlloced(faPtrCachedMap.size());
    for(typename std::map<int, FabArray<FAB> *>::iterator it = faPtrCachedMap.begin();
        it != faPtrCachedMap.end(); ++it)
    {
      FabArray<FAB> *faPtr = it->second;
      fapId.push_back(faPtr->AllocatedFAPtrID());
      dmId.push_back(faPtr->DistributionMap().DistMapID());
      nDM.push_back(faPtr->DistributionMap().NDistMaps());
      std::set<int>::iterator nait = noallocFAPIds.find(faPtr->AllocatedFAPtrID());
      bool fabsAllocated(nait == noallocFAPIds.end());
      fabsAlloced.push_back(fabsAllocated);

      if(faPtr->aFAPIdLock) {
        ++pLocked;
      } else {
        ++pUnlocked;
      }
    }
    Array<int> fapIdCheck, dmIdCheck, nDMCheck, fabsAllocedCheck;
    if(ParallelDescriptor::IOProcessor()) {
      fapIdCheck = fapId;
      dmIdCheck = dmId;
      nDMCheck = nDM;
      fabsAllocedCheck = fabsAlloced;
    }
    amrex::BroadcastArray(fapIdCheck, ParallelDescriptor::MyProc(), iopNumber,
                           ParallelDescriptor::Communicator());
    amrex::BroadcastArray(dmIdCheck, ParallelDescriptor::MyProc(), iopNumber,
                           ParallelDescriptor::Communicator());
    amrex::BroadcastArray(nDMCheck, ParallelDescriptor::MyProc(), iopNumber,
                           ParallelDescriptor::Communicator());
    amrex::BroadcastArray(fabsAllocedCheck, ParallelDescriptor::MyProc(), iopNumber,
                           ParallelDescriptor::Communicator());
    for(int i(0); i < fapId.size(); ++i) {
      if(fapId[i] != fapIdCheck[i]) {
        if(abortOnError) {
          std::cout << ParallelDescriptor::MyProcAll() << ":: **** ERROR:  fapId[" << i
	            << "] != fapIdCheck[" << i << "] : "
                    << fapId[i] << "  " << fapIdCheck[i] << std::endl;
          amrex::Abort("**** Error in FabArray<FAB>::CheckFAPointers():  bad fapId.");
        }
      }
    }
    for(int i(0); i < dmId.size(); ++i) {
      if(dmId[i] != dmIdCheck[i]) {
        if(abortOnError) {
          std::cout << ParallelDescriptor::MyProcAll() << ":: **** ERROR:  dmId[" << i
	            << "] != dmIdCheck[" << i << "] : "
                    << dmId[i] << "  " << dmIdCheck[i] << std::endl;
          amrex::Abort("**** Error in FabArray<FAB>::CheckFAPointers():  bad dmId.");
        }
      }
    }
    for(int i(0); i < nDM.size(); ++i) {
      if(nDM[i] != nDMCheck[i]) {
        if(abortOnError) {
          std::cout << ParallelDescriptor::MyProcAll() << ":: **** ERROR:  nDM[" << i
	            << "] != nDMCheck[" << i << "] : "
                    << nDM[i] << "  " << nDMCheck[i] << std::endl;
          amrex::Abort("**** Error in FabArray<FAB>::CheckFAPointers():  bad nDM.");
        }
      }
    }
    for(int i(0); i < fabsAlloced.size(); ++i) {
      if(fabsAlloced[i] != fabsAllocedCheck[i]) {
        if(abortOnError) {
          std::cout << ParallelDescriptor::MyProcAll() << ":: **** ERROR:  fabsAlloced[" << i
	            << "] != fabsAllocedCheck[" << i << "] : "
                    << fabsAlloced[i] << "  " << fabsAllocedCheck[i] << std::endl;
          amrex::Abort("**** Error in FabArray<FAB>::CheckFAPointers():  bad fabsAlloced.");
        }
      }
    }
  }
  int pLockedCheck(pLocked);
  ParallelDescriptor::Bcast(&pLockedCheck, 1, iopNumber);
  if(pLocked != pLockedCheck) {
    if(abortOnError) {
      std::cout << ParallelDescriptor::MyProcAll() << ":: **** ERROR:  "
                << "pLocked != pLockedCheck : " << pLocked << "  " << pLockedCheck << std::endl;
      amrex::Abort("**** Error in FabArray<FAB>::CheckFAPointers():  bad pLocked.");
    }
  }
}


template <class FAB>
void
FabArray<FAB>::PrintFAPointers ()
{
  std::cout << "|||| _in PrintFAPointers:  allocatedFAPointers.size() = "
            << FabArray<FAB>::allocatedFAPointers.size() << std::endl;
  typename std::map<int, std::map<int, FabArray<FAB> *> >::iterator afapIter;
  for(afapIter = FabArray<FAB>::allocatedFAPointers.begin();
      afapIter != FabArray<FAB>::allocatedFAPointers.end(); ++afapIter)
  {
    std::map<int, FabArray<FAB> *> &faPtrCachedMap = afapIter->second;
    std::cout << "|||| |||| _in PrintFAPointers:  faPtrCachedMap.size() distmapngrids = "
              << faPtrCachedMap.size() << "  " << afapIter->first-1 << std::endl;
    for(typename std::map<int, FabArray<FAB> *>::iterator it = faPtrCachedMap.begin();
        it != faPtrCachedMap.end(); ++it)
    {
      FabArray<FAB> *faPtr = it->second;
      std::set<int>::iterator nait = noallocFAPIds.find(faPtr->AllocatedFAPtrID());
      bool fabsAllocated(nait == noallocFAPIds.end());
      std::cout << "|||| |||| |||| _in PrintFAPointers:  FAPtrId  idLock dmID nDM fabsAlloced = " 
                << faPtr->AllocatedFAPtrID() << "  " << faPtr->aFAPIdLock
		<< "  " << faPtr->DistributionMap().DistMapID()
		<< "  " << faPtr->DistributionMap().NDistMaps()
		<< "  " << fabsAllocated << std::endl;
    }
  }
  std::cout << "|||| |||| |||| _out PrintFAPointers: ================ " << std::endl;
}


template <class FAB>
void
FabArray<FAB>::AddProcsToComp (int ioProcNumSCS, int ioProcNumAll,
                               int scsMyId, MPI_Comm scsComm)
{
  flushTileArrayCache();

  // ---- BoxArrays
  amrex::BroadcastBoxArray(boxarray, scsMyId, ioProcNumSCS, scsComm);

  // ---- DistributionMapping
  amrex::BroadcastDistributionMapping(distributionMap, scsMyId, ioProcNumSCS, scsComm, true);

  // ---- ints
  ParallelDescriptor::Bcast(&n_grow, 1, ioProcNumSCS, scsComm);
  ParallelDescriptor::Bcast(&n_comp, 1, ioProcNumSCS, scsComm);
  ParallelDescriptor::Bcast(&aFAPId, 1, ioProcNumSCS, scsComm);
  ParallelDescriptor::Bcast(&nFabArrays, 1, ioProcNumSCS, scsComm);

  // ---- bools
  bool bii(IsInitialized());
  int bInit(bii), bDAS(do_async_sends);
  ParallelDescriptor::Bcast(&bInit, 1, ioProcNumSCS, scsComm);
  ParallelDescriptor::Bcast(&bDAS, 1, ioProcNumSCS, scsComm);
  if(scsMyId != ioProcNumSCS) {
    SetInitialized(bInit);
    do_async_sends = bDAS;
  }

  // ---- IntVects
  Array<int> allIntVects;
  if(scsMyId == ioProcNumSCS) {
    for(int i(0); i < BL_SPACEDIM; ++i)    { allIntVects.push_back(mfiter_tile_size[i]); }
    for(int i(0); i < BL_SPACEDIM; ++i)    { allIntVects.push_back(comm_tile_size[i]); }
  }
  amrex::BroadcastArray(allIntVects, scsMyId, ioProcNumSCS, scsComm);
  if(scsMyId != ioProcNumSCS) {
    int count(0);
    for(int i(0); i < BL_SPACEDIM; ++i)    { mfiter_tile_size[i] = allIntVects[count++]; }
    for(int i(0); i < BL_SPACEDIM; ++i)    { comm_tile_size[i] = allIntVects[count++]; }
  }

  // ---- add to allocatedFAPointers
  int isAllocated(0);
  if(scsMyId == ioProcNumSCS) {
    typename std::map<int, std::map<int, FabArray<FAB> *> >::iterator afapIter =
                 FabArray<FAB>::allocatedFAPointers.find(distributionMap.size());
    if(afapIter == FabArray<FAB>::allocatedFAPointers.end()) {  // ---- not found
      isAllocated = 0;
    } else {  // ---- now look for the fapid
      std::map<int, FabArray<FAB> *> &faPtrCachedMap = afapIter->second;
      if(faPtrCachedMap.find(aFAPId) != faPtrCachedMap.end()) {
        isAllocated = 1;
      }
    }
  }
  ParallelDescriptor::Bcast(&isAllocated, 1, ioProcNumSCS, scsComm);
  if(scsMyId != ioProcNumSCS) {
    if(isAllocated) {  // ---- insert into the maps
      typename std::map<int, std::map<int, FabArray<FAB> *> >::iterator afapIter =
                   FabArray<FAB>::allocatedFAPointers.find(distributionMap.size());
      if(afapIter == FabArray<FAB>::allocatedFAPointers.end()) {
        int dmapSize(distributionMap.size());
        std::map<int, FabArray<FAB> *> tempMap;
        tempMap.insert(std::make_pair(aFAPId, this));
        FabArray<FAB>::allocatedFAPointers.insert(std::make_pair(dmapSize, tempMap));

      } else {
        std::map<int, FabArray<FAB> *> &faPtrCachedMap = afapIter->second;
        faPtrCachedMap.insert(std::make_pair(aFAPId, this));
      }
    }
  }

  // ---- noallocFAPIds
  Array<int> setArray;
  if(scsMyId == ioProcNumSCS) {
    std::set<int>::iterator it;
    for(it = noallocFAPIds.begin(); it != noallocFAPIds.end(); ++it) {
      setArray.push_back(*it);
    }
  }
  amrex::BroadcastArray(setArray, scsMyId, ioProcNumSCS, scsComm);
  if(scsMyId != ioProcNumSCS) {
      noallocFAPIds.insert(std::begin(setArray), std::end(setArray));
  }

  // ---- m_bdkey
  if(scsMyId != ioProcNumSCS) {
    m_bdkey =  getBDKey();
  }

  // ---- static TACache     m_TheTileArrayCache;     // ---- cleared with flushTileArrayCache();
  // ---- static CacheStats  m_TAC_stats;             // ---- leave as is for now
  // ---- m_BD_count                                  // ---- leave as is for now
  // ---- m_FA_stats                                  // ---- leave as is for now


  // ---- unlock
  aFAPIdLock = 0;
}


template <class FAB>
void
FabArray<FAB>::MoveAllFabs (const Array<int> &newDistMapArray)
{
  if(ParallelDescriptor::IOProcessor()) {
    std::cout << "FabArray<FAB>::MoveAllFabs:  " << allocatedFAPointers.size()
              << " cached DistributionMap(s)." << std::endl;
  }
  FabArray<FAB> *lastFAPtr = 0;

  typename std::map<int, std::map<int, FabArray<FAB> *> >::iterator afapIter = 
               FabArray<FAB>::allocatedFAPointers.find(newDistMapArray.size());
  if(afapIter == FabArray<FAB>::allocatedFAPointers.end()) {
    if(ParallelDescriptor::IOProcessor()) {
      std::cout << "FabArray<FAB>::MoveAllFabs:  no allocated pointers for new "
                << "distribution map array." << std::endl;
    }
  } else {
    int nFabsMoved(0);
    std::map<int, FabArray<FAB> *> &faPtrCachedMap = afapIter->second;
    if(ParallelDescriptor::IOProcessor()) {
      std::cout << "FabArray<FAB>::MoveAllFabs:  moving FABs for "
                << faPtrCachedMap.size() << " FabArray(s)." << std::endl;
    }

    for(typename std::map<int, FabArray<FAB> *>::iterator it = faPtrCachedMap.begin();
        it != faPtrCachedMap.end(); ++it)
    {
      FabArray<FAB> *faPtr = it->second;
      if(faPtr->ok() == false) {
        amrex::Abort("**** Error 0 in MoveAllFabs:  faPtr not ok");
      }

      faPtr->flushFPinfo();
      nFabsMoved = faPtr->MoveFabs(newDistMapArray);  // ---- just use the last return value

      lastFAPtr = faPtr;

    }

    ParallelDescriptor::ReduceIntSum(nFabsMoved);

    amrex::Print() << "FabArray<FAB>::MoveAllFabs:  moved " << nFabsMoved
		   << " FAB(s) for each FabArray.\n";

    // ---- flush caches
    flushCPCache();
    flushFBCache();
    flushTileArrayCache();

    // ---- check the moved fabarray
    for(typename std::map<int, FabArray<FAB> *>::iterator it = faPtrCachedMap.begin();
        it != faPtrCachedMap.end(); ++it)
    {
      FabArray<FAB> *faPtr = it->second;
      if(faPtr->ok() == false) {
        amrex::Abort("**** Error 2 in MoveAllFabs:  faPtr not ok");
      }
    }

  }

  if(ParallelDescriptor::IOProcessor()) {
    std::cout << "FabArray<FAB>::MoveAllFabs:  noallocFAPIds.size() = " << noallocFAPIds.size() << std::endl;
    std::set<int>::iterator nait;
    for(nait = noallocFAPIds.begin(); nait != noallocFAPIds.end(); ++nait) {
        std::cout << "FabArray<FAB>::MoveAllFabs:  noallocFAPIds = " << *nait << std::endl;
    }
  }
}


template <class FAB>
int
FabArray<FAB>::MoveFabs (const Array<int> &newDistMapArray)
{
#if BL_USE_MPI
  BL_PROFILE("FabArray<FAB>::MoveFabs()");

  int myProc(ParallelDescriptor::MyProc());

  // ---- check validity of newDistMapArray
  if(newDistMapArray.size() != distributionMap.size()) {
    std::cout << "ndma.size  dm.size = " << newDistMapArray.size() << "  "
              << distributionMap.size() << std::endl;
    amrex::Abort("**** Error:  bad newDistMap:0");
  }
  for(int idm(0); idm < newDistMapArray.size(); ++idm) {
    if(newDistMapArray[idm] < 0 ||
       newDistMapArray[idm] > ParallelDescriptor::NProcs() - 1)
    {
      std::cout << "**** idm ndm[idm] np = " << newDistMapArray[idm] << "  "
                << ParallelDescriptor::NProcs() << std::endl;
      amrex::Abort("**** Error:  bad newDistMap:2");
    }
  }
  if(newDistMapArray == distributionMap.ProcessorMap()) {
    return 0;
  }

  // ---- try to resolve fabarrays that were created without allocating memory
  std::set<int>::iterator it = noallocFAPIds.find(aFAPId);
  bool fabsNotAllocated(it != noallocFAPIds.end());
  if(fabsNotAllocated) {
    if(ok()) {  // ---- this fabarray was created without memory allocated then allocated later
      noallocFAPIds.erase(aFAPId);
    } else {
      return 0;
    }
  } else {
    BL_ASSERT(ok());
  }

  // ---- determine which fabs to move
  std::vector<FABMoves> fabMoves;
  for(int iM(0); iM < distributionMap.size(); ++iM) {
    if(newDistMapArray[iM] != distributionMap[iM]) {
      FABMoves moveThisFab;
      moveThisFab.distMapIndex = iM;
      moveThisFab.fromRank     = distributionMap[iM];
      moveThisFab.toRank       = newDistMapArray[iM];
      moveThisFab.seqNum       = ParallelDescriptor::SeqNum();
      fabMoves.push_back(moveThisFab);
    }
  }

  // -- save the original index values to preserve order
  std::map<int, FAB *> tempIndexFABs;
  typename std::map<int, FAB *>::iterator tIFiter;
  if(fabMoves.size() > 0) {  // ---- there are fabs on this proc to send || recv | both
    if(indexArray.size() != m_fabs_v.size()) {
      amrex::Abort("**** Error:  indexArray size != m_fabs_v.size()");
    }
    for(int iim(0); iim < indexArray.size(); ++iim) {
      tIFiter = tempIndexFABs.find(indexArray[iim]);
      if(tIFiter == tempIndexFABs.end()) {
	tempIndexFABs.insert(std::pair<int, FAB *>(indexArray[iim], m_fabs_v[iim]));
      } else {
        amrex::Abort("**** Error:  index not in indexArray.");
      }
    }
  }

  // ---- move the fabs
  Array<MPI_Request> recvReqs, sendReqs;
  int nFabsSent(0);

  for(int imoves(0); imoves < fabMoves.size(); ++imoves) {
    FABMoves &moveThisFab = fabMoves[imoves];
    int dmi(moveThisFab.distMapIndex);

    if(myProc == moveThisFab.toRank) {   // ---- receive fab(s)
      const Box &tmpbox = fabbox(dmi);
      FAB *fabPtr = new FAB(tmpbox, n_comp);
      tempIndexFABs[dmi] = fabPtr;  // ---- add to map

      recvReqs.push_back(ParallelDescriptor::Arecv(fabPtr->dataPtr(),
                                                   tmpbox.numPts() * n_comp,
                                                   moveThisFab.fromRank,
						   moveThisFab.seqNum).req());
    }

    if(myProc == moveThisFab.fromRank) {    // ---- send fab(s)
      ++nFabsSent;
      FAB *fabPtr;
      tIFiter = tempIndexFABs.find(dmi);
      if(tIFiter == tempIndexFABs.end()) {
        amrex::Abort("**** Error:  index not in tempIndexFABs.");
      } else {
        fabPtr = tIFiter->second;
      }
      BL_ASSERT(fabPtr->nComp() == n_comp);

      if(FabArrayBase::do_async_sends) {
        sendReqs.push_back(ParallelDescriptor::Asend(fabPtr->dataPtr(),
                                                     fabPtr->box().numPts() * n_comp,
		                                     moveThisFab.toRank,
		                                     moveThisFab.seqNum).req());
      } else {
        ParallelDescriptor::Send(fabPtr->dataPtr(),
                                 fabPtr->box().numPts() * n_comp,
		                 moveThisFab.toRank,
		                 moveThisFab.seqNum);
      }
    }
  }

  // ---- wait for all the data to move
  // ---- we could defer Waitall for multiple calls to MoveFabs with a multi-step process
  Array<MPI_Status>  recvStats(recvReqs.size()), sendStats(sendReqs.size());

  if(recvReqs.size() > 0) {
    BL_MPI_REQUIRE( MPI_Waitall(recvReqs.size(), recvReqs.dataPtr(), recvStats.dataPtr()) );
  }

  if(FabArrayBase::do_async_sends) {
    if(sendReqs.size() > 0) {
      BL_MPI_REQUIRE( MPI_Waitall(sendReqs.size(), sendReqs.dataPtr(), sendStats.dataPtr()) );
    }
  }

  // ---- delete moved fabs and data from the temporary map
  for(int imoves(0); imoves < fabMoves.size(); ++imoves) {
    FABMoves &moveThisFab = fabMoves[imoves];
    if(myProc == moveThisFab.fromRank) {  // ---- delete sent fab
      tIFiter = tempIndexFABs.find(moveThisFab.distMapIndex);
      if(tIFiter == tempIndexFABs.end()) {
        amrex::Abort("**** Error:  index not in tempIndexFABs when deleting.");
      } else {
	delete tIFiter->second;
	tempIndexFABs.erase(tIFiter);
      }
    }
  }

  // ---- reconstruct the index and fab vectors
  indexArray.clear();
  ownership.clear();
  m_fabs_v.clear();
  for(tIFiter = tempIndexFABs.begin(); tIFiter != tempIndexFABs.end(); ++tIFiter) {
    indexArray.push_back(tIFiter->first);
    ownership.push_back(myProc == newDistMapArray[tIFiter->first]);
    m_fabs_v.push_back(tIFiter->second);
  }

  return nFabsSent;
#else
  return 0;
#endif
}

template <class FAB>
void
FabArray<FAB>::FillBoundary (bool cross)
{
    BL_PROFILE("FabArray::FillBoundary()");
    if ( n_grow > 0 ) {
	FillBoundary_nowait(0, nComp(), Periodicity::NonPeriodic(), cross);
	FillBoundary_finish();
    }
}

template <class FAB>
void
FabArray<FAB>::FillBoundary (const Periodicity& period, bool cross)
{
    BL_PROFILE("FabArray::FillBoundary()");
    if ( n_grow > 0 ) {
	FillBoundary_nowait(0, nComp(), period, cross);
	FillBoundary_finish();
    }
}

template <class FAB>
void
FabArray<FAB>::FillBoundary (int scomp, int ncomp, bool cross)
{
    BL_PROFILE("FabArray::FillBoundary()");
    if ( n_grow > 0 ) {
	FillBoundary_nowait(scomp, ncomp, Periodicity::NonPeriodic(), cross);
	FillBoundary_finish();
    }
}

template <class FAB>
void
FabArray<FAB>::FillBoundary (int scomp, int ncomp, const Periodicity& period, bool cross)
{
    BL_PROFILE("FabArray::FillBoundary()");
    if ( n_grow > 0 ) {
	FillBoundary_nowait(scomp, ncomp, period, cross);
	FillBoundary_finish();
    }
}

template <class FAB>
void
FabArray<FAB>::FillBoundary_nowait (bool cross)
{
    FillBoundary_nowait(0, nComp(), Periodicity::NonPeriodic(), cross);
}

template <class FAB>
void
FabArray<FAB>::FillBoundary_nowait (const Periodicity& period, bool cross)
{
    FillBoundary_nowait(0, nComp(), period, cross);
}

template <class FAB>
void
FabArray<FAB>::FillBoundary_nowait (int scomp, int ncomp, bool cross)
{
    FillBoundary_nowait(scomp, ncomp, Periodicity::NonPeriodic(), cross);
}

template <class FAB>
void
FabArray<FAB>::EnforcePeriodicity (const Periodicity& period)
{
    BL_PROFILE("FabArray::EnforcePeriodicity");
    if (period.isAnyPeriodic()) {
	FBEP_nowait(0, nComp(), period, false, true);
	FillBoundary_finish(); // unsafe unless isAnyPeriodic()
    }
}

template <class FAB>
void
FabArray<FAB>::EnforcePeriodicity (int scomp, int ncomp, const Periodicity& period)
{
    BL_PROFILE("FabArray::EnforcePeriodicity");
    if (period.isAnyPeriodic()) {
	FBEP_nowait(scomp, ncomp, period, false, true);
	FillBoundary_finish(); // unsafe unless isAnyPeriodic()
    }
}

template <class FAB>
void
FabArray<FAB>::FillBoundary_nowait (int scomp, int ncomp, const Periodicity& period, bool cross)
{
    FBEP_nowait(scomp, ncomp, period, cross);
}

template <class FAB>
void
FabArray<FAB>::FBEP_nowait (int scomp, int ncomp, const Periodicity& period, bool cross,
			    bool enforce_periodicity_only)
{
    fb_cross = cross;
    fb_epo   = enforce_periodicity_only;
    fb_scomp = scomp;
    fb_ncomp = ncomp;
    fb_period = period;

    bool work_to_do;
    if (enforce_periodicity_only) {
	work_to_do = period.isAnyPeriodic();
    } else {
	work_to_do = n_grow > 0;
    }
    if (!work_to_do) return;

    const FB& TheFB = getFB(period, cross, enforce_periodicity_only);

    if (ParallelDescriptor::NProcs() == 1)
    {
        //
        // There can only be local work to do.
        //
	int N_loc = (*TheFB.m_LocTags).size();
#ifdef _OPENMP
#pragma omp parallel for if (TheFB.m_threadsafe_loc)
#endif
	for (int i=0; i<N_loc; ++i)
        {
            const CopyComTag& tag = (*TheFB.m_LocTags)[i];

            BL_ASSERT(distributionMap[tag.dstIndex] == ParallelDescriptor::MyProc());
            BL_ASSERT(distributionMap[tag.srcIndex] == ParallelDescriptor::MyProc());

            get(tag.dstIndex).copy(get(tag.srcIndex),tag.sbox,scomp,tag.dbox,scomp,ncomp);
        }

        return;
    }
   
#ifdef BL_USE_MPI

#if defined(BL_USE_UPCXX)
    ParallelDescriptor::Mode.set_upcxx_mode();
    ParallelDescriptor::Mode.incr_upcxx();
#endif

#if !defined(BL_USE_MPI3)
    BL_ASSERT(!ParallelDescriptor::MPIOneSided());
#endif

    //
    // Do this before prematurely exiting if running in parallel.
    // Otherwise sequence numbers will not match across MPI processes.
    //
    int SeqNum, preSeqNum;
    {
	ParallelDescriptor::Color mycolor = this->color();
	if (mycolor == ParallelDescriptor::DefaultColor()) {
            if (!FAB::preAllocatable()) {
                preSeqNum = ParallelDescriptor::SeqNum();
            }
	    SeqNum = ParallelDescriptor::SeqNum();
	} else if (mycolor == ParallelDescriptor::SubCommColor()) {
            if (!FAB::preAllocatable()) {
                preSeqNum = ParallelDescriptor::SubSeqNum();
            }
	    SeqNum = ParallelDescriptor::SubSeqNum();
	}
	// else I don't have any data and my SubSeqNum() should not be called.
    }

    const int N_locs = TheFB.m_LocTags->size();
    const int N_rcvs = TheFB.m_RcvTags->size();
    const int N_snds = TheFB.m_SndTags->size();

    if (N_locs == 0 && N_rcvs == 0 && N_snds == 0)
        // No work to do.
        return;

    //
    // Before we post recv, let's preprocess sends in case FAB is not preAllocatable
    //
    Array<char*> &                     send_data = fb_send_data;
    Array<int>                         send_size;
    Array<int>                         send_rank;
    Array<MPI_Request>&                send_reqs = fb_send_reqs;
    Array<const CopyComTagsContainer*> send_cctc;
    Array<Array<int> >                 indv_send_size;
    Array<MPI_Request>                 pre_reqs;

    int actual_n_snds = 0;
    if (N_snds > 0)
    {
        fb_send_data.clear();
        fb_send_reqs.clear();

	send_data.reserve(N_snds);
	send_size.reserve(N_snds);
	send_rank.reserve(N_snds);
        send_reqs.reserve(N_snds);
	send_cctc.reserve(N_snds);
        indv_send_size.reserve(N_snds);

        for (auto const& kv : *TheFB.m_SndVols)
        {
            Array<int> iss;                
            auto const& cctc = TheFB.m_SndTags->at(kv.first);

            std::size_t nbytes = 0;
            if (FAB::preAllocatable())
            {
                for (auto const& cct : kv.second)
                {
                    nbytes += (*this)[cct.srcIndex].nBytes(cct.sbox,scomp,ncomp);
                }
            }
            else
            {
                for (auto const& tag : cctc)
                {
                    std::size_t b = (*this)[tag.srcIndex].nBytes(tag.sbox,scomp,ncomp);
                    nbytes += b;
                    iss.push_back(static_cast<int>(b));
                }
            }
            
            BL_ASSERT(nbytes < std::numeric_limits<int>::max());
            
            char* data = nullptr;
            if (nbytes > 0)
            {
                data = static_cast<char*>
#ifdef BL_USE_UPCXX
                    (BLPgas::alloc(nbytes));
#else
                    (amrex::The_Arena()->alloc(nbytes));
#endif
            }
                    
            send_data.push_back(data);
            send_size.push_back(static_cast<int>(nbytes));
            send_rank.push_back(kv.first);
            send_reqs.push_back(MPI_REQUEST_NULL);
            send_cctc.push_back(&cctc);
            indv_send_size.push_back(std::move(iss));
        }
        
        actual_n_snds = N_snds - std::count(send_size.begin(), send_size.end(), 0);
    }

    if (!FAB::preAllocatable())
    {
        pre_reqs.resize(N_snds,MPI_REQUEST_NULL);
        for (int j=0; j<N_snds; ++j)
        {
            pre_reqs[j] = ParallelDescriptor::Asend(indv_send_size[j].data(),
                                                    indv_send_size[j].size(),
                                                    send_rank[j],preSeqNum).req();
        }
    }

    //
    // Post rcvs. Allocate one chunk of space to hold'm all.
    //
#ifdef BL_USE_MPI3
    MPI_Group tgroup, rgroup, sgroup;
    if (ParallelDescriptor::MPIOneSided()) {
	MPI_Comm_group(ParallelDescriptor::Communicator(), &tgroup);
    }
#endif

    fb_the_recv_data = nullptr;
    int actual_n_rcvs = 0;
    if (N_rcvs > 0) {
#ifdef BL_USE_UPCXX
	PostRcvs_PGAS(*TheFB.m_RcvVols, fb_the_recv_data, fb_recv_data,
                      fb_recv_size, fb_recv_from,
                      scomp, ncomp, SeqNum, &BLPgas::fb_recv_event);
#else
	if (ParallelDescriptor::MPIOneSided()) {
#if defined(BL_USE_MPI3)
	    PostRcvs_MPI_Onesided(*TheFB.m_RcvVols, fb_the_recv_data, fb_recv_data,
                                  fb_recv_size, fb_recv_from, fb_recv_reqs, fb_recv_disp,
                                  scomp, ncomp, SeqNum, ParallelDescriptor::fb_win);
	    MPI_Group_incl(tgroup, fb_recv_from.size(), fb_recv_from.dataPtr(), &rgroup);
	    MPI_Win_post(rgroup, 0, ParallelDescriptor::fb_win);
#endif
	} else {
	    PostRcvs(*TheFB.m_RcvVols, *TheFB.m_RcvTags,
                     fb_recv_data, fb_recv_size, fb_recv_from, fb_recv_reqs,
                     scomp, ncomp, SeqNum, preSeqNum);
	}
#endif
        actual_n_rcvs = N_rcvs - std::count(fb_recv_size.begin(), fb_recv_size.end(), 0);
    }

    //
    // Post send's
    //
    if (N_snds > 0)
    {
#ifdef _OPENMP
#pragma omp parallel for
#endif
	for (int j=0; j<N_snds; ++j)
	{
            char* dptr = send_data[j];
            if (dptr != nullptr)
            {
                auto const& cctc = *send_cctc[j];
                for (auto const& tag : cctc)
                {
                    const Box& bx = tag.sbox;
                    auto n = (*this)[tag.srcIndex].copyToMem(bx,scomp,ncomp,dptr);
                    dptr += n;
                }
                BL_ASSERT(dptr == send_data[j] + send_size[j]);
            }
	}

#ifdef BL_USE_UPCXX

	BLPgas::fb_send_counter = 0;

	for (int i=0; i<N_snds; ++i) {
            if (send_size[i] > 0) {
                BLPgas::Send(upcxx::global_ptr<void>((void *)send_data[i], upcxx::myrank()),
                             send_rank[i], send_size[i], SeqNum,
                             &BLPgas::fb_send_event, &BLPgas::fb_send_counter);
            }
        }

	// Need to make sure at least half of the sends have been started
	while (BLPgas::fb_send_counter < actual_n_snds) {
	    upcxx::advance();
        }

#else  // MPI

	if (ParallelDescriptor::MPIOneSided())
	{
#if defined(BL_USE_MPI3)
	    Array<MPI_Aint> send_disp(N_snds,0);
	    
	    for (int i=0; i<N_snds; ++i) {
                if (send_size[i] > 0) {
                    send_reqs.push_back(ParallelDescriptor::Arecv
                                        (&send_disp[i],1,send_rank[i],SeqNum).req());
                }
	    }
		
	    MPI_Group_incl(tgroup, N_snds, send_rank.dataPtr(), &sgroup);
	    MPI_Win_start(sgroup,0,ParallelDescriptor::fb_win);
	    
	    int send_counter = 0;	
	    while (send_counter < actual_n_snds) {
		MPI_Status status;
		int index;
		
		MPI_Waitany(N_snds, send_reqs.dataPtr(), &index, &status);
		
		BL_ASSERT(status.MPI_TAG == SeqNum);
		BL_ASSERT(status.MPI_SOURCE == send_rank[index]);

                MPI_Put(send_data[index], send_size[index], MPI_CHAR, send_rank[index],
                        send_disp[index], send_size[index], MPI_CHAR, ParallelDescriptor::fb_win);
		
		++send_counter;
	    }
#endif // BL_USE_MPI3
	} 
	else 
	{
            int send_counter = 0;
            while (send_counter < N_snds)
            {
                int j;
                
                if (FAB::preAllocatable())
                {
                    j = send_counter;
                }
                else
                {
                    MPI_Status status;
                    MPI_Waitany(N_snds, pre_reqs.data(), &j, &status);
                }
                        
                BL_ASSERT(send_size[j] > 0);

                send_reqs[j] = ParallelDescriptor::Asend
                    (send_data[j],send_size[j],send_rank[j],SeqNum).req();

                ++send_counter;
            }
	}
#endif // #ifdef BL_USE_UPCXX #else 
    }

    if (ParallelDescriptor::MPIOneSided()) {
#ifdef BL_USE_MPI3
	MPI_Group_free(&tgroup);
	if (N_rcvs > 0) MPI_Group_free(&rgroup);
	if (N_snds > 0) MPI_Group_free(&sgroup);
#endif
    }

    //
    // Do the local work.  Hope for a bit of communication/computation overlap.
    //
    if (ParallelDescriptor::TeamSize() > 1 && TheFB.m_threadsafe_loc)
    {
#ifdef BL_USE_TEAM
#ifdef _OPENMP
#pragma omp parallel
#endif
	ParallelDescriptor::team_for(0, N_locs, [&] (int i) 
        {
	    const auto& tag = (*TheFB.m_LocTags)[i];

	    BL_ASSERT(ParallelDescriptor::sameTeam(distributionMap[tag.dstIndex]));
	    BL_ASSERT(ParallelDescriptor::sameTeam(distributionMap[tag.srcIndex]));

	    get(tag.dstIndex).copy(get(tag.srcIndex),tag.sbox,scomp,tag.dbox,scomp,ncomp);
	});
#endif
    }
    else
    {
#ifdef _OPENMP
#pragma omp parallel for if (TheFB.m_threadsafe_loc)
#endif
	for (int i=0; i<N_locs; ++i)
	{
	    const CopyComTag& tag = (*TheFB.m_LocTags)[i];

	    BL_ASSERT(ParallelDescriptor::sameTeam(distributionMap[tag.dstIndex]));
	    BL_ASSERT(ParallelDescriptor::sameTeam(distributionMap[tag.srcIndex]));
	    
	    if (distributionMap[tag.dstIndex] == ParallelDescriptor::MyProc()) {
		get(tag.dstIndex).copy(get(tag.srcIndex),tag.sbox,scomp,tag.dbox,scomp,ncomp);
	    }
	}
    }
#endif /*BL_USE_MPI*/
}

template <class FAB>
void
FabArray<FAB>::FillBoundary_finish ()
{
    if ( n_grow <= 0 && !fb_epo ) return; // For epo (Enforce Periodicity Only), there may be no ghost cells.

    if (ParallelDescriptor::NProcs() == 1) return;

#ifdef BL_USE_MPI

#if defined(BL_USE_UPCXX)
    ParallelDescriptor::Mode.set_upcxx_mode();
    ParallelDescriptor::Mode.decr_upcxx();
#endif

#if !defined(BL_USE_MPI3)
    BL_ASSERT(!ParallelDescriptor::MPIOneSided());
#endif

    const FB& TheFB = getFB(fb_period,fb_cross,fb_epo);

    const int N_rcvs = TheFB.m_RcvTags->size();
    const int N_snds = TheFB.m_SndTags->size();

    int actual_n_rcvs = N_rcvs - std::count(fb_recv_data.begin(), fb_recv_data.end(), nullptr);

#ifdef BL_USE_UPCXX
    if (actual_n_rcvs > 0) BLPgas::fb_recv_event.wait();
#else 
    if (ParallelDescriptor::MPIOneSided()) {
#if defined(BL_USE_MPI3)
	if (N_snds > 0) MPI_Win_complete(ParallelDescriptor::fb_win);
	if (N_rcvs > 0) MPI_Win_wait    (ParallelDescriptor::fb_win);
#endif
    } else {
	if (actual_n_rcvs > 0) {
	    Array<MPI_Status> stats(N_rcvs);
	    BL_MPI_REQUIRE( MPI_Waitall(N_rcvs, fb_recv_reqs.dataPtr(), stats.dataPtr()) );
	}
    }
#endif

    if (N_rcvs > 0)
    {
	Array<const CopyComTagsContainer*> recv_cctc(N_rcvs,nullptr);

	for (int k = 0; k < N_rcvs; k++) 
	{
            if (fb_recv_size[k] > 0)
            {
                auto const& cctc = TheFB.m_RcvTags->at(fb_recv_from[k]);
                recv_cctc[k] = &cctc;
            }
	}	

#ifdef _OPENMP
#pragma omp parallel for if (TheFB.m_threadsafe_rcv)
#endif

	for (int k = 0; k < N_rcvs; k++) 
	{
	    const char* dptr = fb_recv_data[k];
            if (dptr != nullptr)
            {
                auto const& cctc = *recv_cctc[k];
                for (auto const& tag : cctc)
                {
                    const Box& bx  = tag.dbox;
                    std::size_t n = (*this)[tag.dstIndex].copyFromMem(bx,fb_scomp,fb_ncomp,dptr);
                    dptr += n;
                }

                BL_ASSERT(dptr == fb_recv_data[k] + fb_recv_size[k]);
            }
	}

        if (fb_the_recv_data)
        {
#ifdef BL_USE_UPCXX
            BLPgas::free(fb_the_recv_data);
#else
            if (ParallelDescriptor::MPIOneSided()) {
#if defined(BL_USE_MPI3)
                MPI_Win_detach(ParallelDescriptor::fb_win, fb_the_recv_data);
#endif
            }
	    amrex::The_Arena()->free(fb_the_recv_data);
#endif
	}
        else
        {
            for (auto p : fb_recv_data) {
                amrex::The_Arena()->free(p);
            }
        }        
    }

    if (N_snds > 0) {
#ifdef BL_USE_UPCXX
        FabArrayBase::WaitForAsyncSends_PGAS(N_snds,fb_send_data,
					     &BLPgas::fb_send_event,
					     &BLPgas::fb_send_counter);
#else
	if (ParallelDescriptor::MPIOneSided()) {
#if defined(BL_USE_MPI3)
	    for (int i = 0; i < N_snds; ++i) {
		if (fb_send_data[i]) amrex::The_Arena()->free(fb_send_data[i]);
            }
#endif
        } else {
            Array<MPI_Status> stats;
            FabArrayBase::WaitForAsyncSends(N_snds,fb_send_reqs,fb_send_data,stats);
        }
#endif
    }

#ifdef BL_USE_TEAM
    ParallelDescriptor::MyTeam().MemoryBarrier();
#endif

#endif // MPI
}

#ifdef BL_USE_UPCXX
template <class FAB>
void
FabArray<FAB>::PostRcvs_PGAS (const MapOfCopyComTagContainers&  m_RcvVols,
                              char*&                            the_recv_data,
                              Array<char*>&                     recv_data,
                              Array<int>&                       recv_size,
                              Array<int>&                       recv_from,
                              int                               icomp,
                              int                               ncomp,
                              int                               SeqNum,
                              upcxx::event*                     recv_event)
{
    recv_data.clear();
    recv_size.clear();
    recv_from.clear();

    std::size_t TotalRcvsVolume = 0;
    for (const auto& kv : m_RcvVols) // loop over senders
    {
        std::size_t nbytes = 0;
        for (const auto& cct : kv.second)
        {
            nbytes += (*this)[cct.dstIndex].nBytes(cct.dbox,icomp,ncomp);
        }

        BL_ASSERT(nbytes < std::numeric_limits<int>::max());

        TotalRcvsVolume += nbytes;

        recv_data.push_back(nullptr);
        recv_size.push_back(static_cast<int>(nbytes));
        recv_from.push_back(kv.first);
    }

    if (TotalRcvsVolume == 0)
    {
        the_recv_data = nullptr;
    }
    else
    {
        the_recv_data = static_cast<char*>(BLPgas::alloc(TotalRcvsVolume));

        int nrecv = recv_from.size();

        std::size_t offset = 0;
        for (int i = 0; i < nrecv; ++i)
        {
            if (recv_size[i] > 0)
            {
                recv_data[i] = the_recv_data + offset;

                /// Send an AM to the sender with the recv pointer
                upcxx::global_ptr<void> dst_ptr =
                    upcxx::global_ptr<void>(recv_data[i], upcxx::myrank());
                // Increment the event reference before launching the remote task
                recv_event->incref();
                // Launch a remote task on the sender to send me data
                BLPgas::Request(recv_from[i], dst_ptr, recv_size[i], SeqNum, recv_event);
                upcxx::advance(); // poll the UPC++ progress engine and the network
                offset += recv_size[i];
            }
        }
    }
}
#endif /* BL_USE_UPCXX */


template <class FAB>
template <class>
void
FabArray<FAB>::BuildMask (const Box& phys_domain, const Periodicity& period,
			  value_type covered, value_type notcovered, 
			  value_type physbnd, value_type interior)
{
    int ncomp = this->nComp();
    int ngrow = this->nGrow();

    const FabArrayBase::FB& TheFB = this->getFB(period);

    const CopyComTagsContainer&      LocTags = *(TheFB.m_LocTags);
    const MapOfCopyComTagContainers& RcvTags = *(TheFB.m_RcvTags);

    Box domain = amrex::convert(phys_domain, boxArray().ixType());
    for (int i = 0; i < BL_SPACEDIM; ++i) {
	if (period.isPeriodic(i)) {
	    domain.grow(i, ngrow);
	}
    }

#ifdef _OPENMP
#pragma omp parallel
#endif
    for (MFIter mfi(*this, true); mfi.isValid(); ++mfi)
    {
	FAB& fab = (*this)[mfi];

	Box gbx = mfi.growntilebox();
	fab.setVal(physbnd, gbx, 0, ncomp);

	gbx &= domain;
	fab.setVal(notcovered, gbx, 0, ncomp);

	const Box& tbx = mfi.tilebox();
	fab.setVal(interior, tbx, 0, ncomp);
    }

    int N_locs = LocTags.size();
#ifdef _OPENMP
#pragma omp parallel for if (TheFB.m_threadsafe_loc)
#endif
    for (int i = 0; i < N_locs; ++i) {
	const CopyComTag& tag = LocTags[i];
	(*this)[tag.dstIndex].setVal(covered, tag.dbox, 0, ncomp);
    }

    for (MapOfCopyComTagContainers::const_iterator it = RcvTags.begin(); it != RcvTags.end(); ++it) {
	int N = it->second.size();
#ifdef _OPENMP
#pragma omp parallel for if (TheFB.m_threadsafe_rcv)
#endif
	for (int i = 0; i < N; ++i) {
	    const CopyComTag& tag = it->second[i];
	    (*this)[tag.dstIndex].setVal(covered, tag.dbox, 0, ncomp);
	}
    }
}

template <typename FAB> std::map<int, std::map<int, FabArray<FAB> *> > FabArray<FAB>::allocatedFAPointers;
template <typename FAB> std::set<int> FabArray<FAB>::noallocFAPIds;

}

#endif /*BL_FABARRAY_H*/<|MERGE_RESOLUTION|>--- conflicted
+++ resolved
@@ -784,7 +784,7 @@
 FabArray<FAB>::operator[] (const MFIter& mfi) const
 {
     BL_ASSERT(mfi.LocalIndex() < indexArray.size());
-<<<<<<< HEAD
+    BL_ASSERT(DistributionMap() == mfi.DistributionMap());
     FAB& fab = *m_fabs_v[mfi.LocalIndex()];
     if (Device::inDeviceLaunchRegion()) {
 	int idx = mfi.tileIndex();
@@ -792,10 +792,6 @@
 	    fab.toDevice(idx);
     }
     return fab;
-=======
-    BL_ASSERT(DistributionMap() == mfi.DistributionMap());
-    return *m_fabs_v[mfi.LocalIndex()];
->>>>>>> 95c88b10
 }
 
 template <class FAB>
@@ -803,7 +799,7 @@
 FabArray<FAB>::operator[] (const MFIter& mfi)
 {
     BL_ASSERT(mfi.LocalIndex() < indexArray.size());
-<<<<<<< HEAD
+    BL_ASSERT(DistributionMap() == mfi.DistributionMap());
     FAB& fab = *m_fabs_v[mfi.LocalIndex()];
     if (Device::inDeviceLaunchRegion()) {
 	int idx = mfi.tileIndex();
@@ -811,10 +807,6 @@
 	    fab.toDevice(idx);
     }
     return fab;
-=======
-    BL_ASSERT(DistributionMap() == mfi.DistributionMap());
-    return *m_fabs_v[mfi.LocalIndex()];
->>>>>>> 95c88b10
 }
 
 template <class FAB>
