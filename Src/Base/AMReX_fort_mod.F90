--- conflicted
+++ resolved
@@ -39,20 +39,15 @@
     end do
   end function amrex_coarsen_intvect
 
-<<<<<<< HEAD
-  AMREX_DEVICE subroutine get_loop_bounds(blo, bhi, lo, hi)
-=======
 
 
-  subroutine get_loop_bounds(blo, bhi, lo, hi)
->>>>>>> 033bbf7d
+  AMREX_DEVICE subroutine get_loop_bounds(blo, bhi, lo, hi)
 
     implicit none
 
     integer, intent(in   ) :: lo(3), hi(3)
     integer, intent(inout) :: blo(3), bhi(3)
 
-<<<<<<< HEAD
 #ifdef AMREX_USE_CUDA
     ! Get our spatial index based on the CUDA thread index
 
@@ -72,33 +67,20 @@
     blo = lo
     bhi = hi
 #endif
-=======
-    blo = lo
-    bhi = hi
->>>>>>> 033bbf7d
 
   end subroutine get_loop_bounds
 
 
 
-<<<<<<< HEAD
   AMREX_DEVICE subroutine amrex_add(x, y)
 
     implicit none
 
     ! Add y to x. Do it safely if we're on the GPU.
-=======
-  subroutine amrex_add(x, y)
-
-    implicit none
-
-    ! Add y to x.
->>>>>>> 033bbf7d
 
     real(amrex_real), intent(in   ) :: y
     real(amrex_real), intent(inout) :: x
 
-<<<<<<< HEAD
     real(amrex_real) :: t
 
 #ifdef AMREX_USE_CUDA
@@ -106,32 +88,20 @@
 #else
     x = x + y
 #endif
-=======
-    x = x + y
->>>>>>> 033bbf7d
 
   end subroutine amrex_add
 
 
 
-<<<<<<< HEAD
   AMREX_DEVICE subroutine amrex_subtract(x, y)
 
     implicit none
 
     ! Subtract y from x. Do it safely if we're on the GPU.
-=======
-  subroutine amrex_subtract(x, y)
-
-    implicit none
-
-    ! Subtract y from x.
->>>>>>> 033bbf7d
 
     real(amrex_real), intent(in   ) :: y
     real(amrex_real), intent(inout) :: x
 
-<<<<<<< HEAD
     real(amrex_real) :: t
 
 #ifdef AMREX_USE_CUDA
@@ -139,32 +109,20 @@
 #else
     x = x - y
 #endif
-=======
-    x = x - y
->>>>>>> 033bbf7d
 
   end subroutine amrex_subtract
 
 
 
-<<<<<<< HEAD
   AMREX_DEVICE subroutine amrex_max(x, y)
 
     implicit none
 
     ! Set in x the maximum of x and y. Do it safely if we're on the GPU.
-=======
-  subroutine amrex_max(x, y)
-
-    implicit none
-
-    ! Set in x the maximum of x and y.
->>>>>>> 033bbf7d
 
     real(amrex_real), intent(in   ) :: y
     real(amrex_real), intent(inout) :: x
 
-<<<<<<< HEAD
     real(amrex_real) :: t
 
 #ifdef AMREX_USE_CUDA
@@ -172,32 +130,20 @@
 #else
     x = max(x, y)
 #endif
-=======
-    x = max(x, y)
->>>>>>> 033bbf7d
 
   end subroutine amrex_max
 
 
 
-<<<<<<< HEAD
   AMREX_DEVICE subroutine amrex_min(x, y)
 
     implicit none
 
     ! Set in x the minimum of x and y. Do it safely if we're on the GPU.
-=======
-  subroutine amrex_min(x, y)
-
-    implicit none
-
-    ! Set in x the minimum of x and y.
->>>>>>> 033bbf7d
 
     real(amrex_real), intent(in   ) :: y
     real(amrex_real), intent(inout) :: x
 
-<<<<<<< HEAD
     real(amrex_real) :: t
 
 #ifdef AMREX_USE_CUDA
@@ -205,9 +151,6 @@
 #else
     x = min(x, y)
 #endif
-=======
-    x = min(x, y)
->>>>>>> 033bbf7d
 
   end subroutine amrex_min
 
