


template <class FAB>
void
FabArray<FAB>::FBEP_nowait (int scomp, int ncomp, const IntVect& nghost,
                            const Periodicity& period, bool cross,
			    bool enforce_periodicity_only)
{

    fb_cross = cross;
    fb_epo   = enforce_periodicity_only;
    fb_scomp = scomp;
    fb_ncomp = ncomp;
    fb_nghost = nghost;
    fb_period = period;

    bool work_to_do;
    if (enforce_periodicity_only) {
	work_to_do = period.isAnyPeriodic();
    } else {
	work_to_do = nghost.max() > 0;
    }
    if (!work_to_do) return;

    const FB& TheFB = getFB(nghost, period, cross, enforce_periodicity_only);

    if (ParallelContext::NProcsSub() == 1)
    {
        //
        // There can only be local work to do.
        //
	int N_loc = (*TheFB.m_LocTags).size();
#ifdef _OPENMP
#pragma omp parallel for if (FAB::isCopyOMPSafe() && TheFB.m_threadsafe_loc)
#endif
	for (int i=0; i<N_loc; ++i)
        {
            const CopyComTag& tag = (*TheFB.m_LocTags)[i];

            BL_ASSERT(distributionMap[tag.dstIndex] == ParallelDescriptor::MyProc());
            BL_ASSERT(distributionMap[tag.srcIndex] == ParallelDescriptor::MyProc());

            const FAB* sfab = &(get(tag.srcIndex));
                  FAB* dfab = &(get(tag.dstIndex));

            AMREX_BOX_L_LAUNCH(fb_runon, tag.dbox,
            [=] AMREX_CUDA_DEVICE () mutable
            {
               dfab->copy(*sfab,tag.sbox,scomp,tag.dbox,scomp,ncomp);
            });
        }

<<<<<<< HEAD
        Device::synchronize();
=======
#ifdef AMREX_USE_DEVICE
        Device::synchronize();
#endif
>>>>>>> f6f7a4c0

        return;
    }

#ifdef BL_USE_MPI

#if defined(BL_USE_UPCXX)
    ParallelDescriptor::Mode.set_upcxx_mode();
    ParallelDescriptor::Mode.incr_upcxx();
#endif

#if defined(BL_USE_MPI3)
    BL_ASSERT(FAB::preAllocatable());
#else
    BL_ASSERT(!ParallelDescriptor::MPIOneSided());
#endif

    //
    // Do this before prematurely exiting if running in parallel.
    // Otherwise sequence numbers will not match across MPI processes.
    //
    int preSeqNum;
    if (!FAB::preAllocatable()) {
        preSeqNum = ParallelDescriptor::SeqNum();
    }
    int SeqNum = ParallelDescriptor::SeqNum();

    const int N_locs = TheFB.m_LocTags->size();
    const int N_rcvs = TheFB.m_RcvTags->size();
    const int N_snds = TheFB.m_SndTags->size();

    if (N_locs == 0 && N_rcvs == 0 && N_snds == 0)
        // No work to do.
        return;

    //
    // Before we post recv, let's preprocess sends in case FAB is not preAllocatable
    //
    Vector<char*> &                     send_data = fb_send_data;
    Vector<int>                         send_size;
    Vector<int>                         send_rank;
    Vector<MPI_Request>&                send_reqs = fb_send_reqs;
    Vector<const CopyComTagsContainer*> send_cctc;
    Vector<Vector<int> >                indv_send_size;
    Vector<MPI_Request>                 pre_reqs;

    fb_tag = SeqNum;

#if defined BL_USE_UPCXX || defined BL_USE_MPI3 
    int actual_n_snds = 0;
#endif
    if (N_snds > 0)
    {
        fb_send_data.clear();
        fb_send_reqs.clear();

	send_data.reserve(N_snds);
	send_size.reserve(N_snds);
	send_rank.reserve(N_snds);
        send_reqs.reserve(N_snds);
	send_cctc.reserve(N_snds);
        indv_send_size.reserve(N_snds);

        for (auto const& kv : *TheFB.m_SndVols)
        {
            Vector<int> iss;                
            auto const& cctc = TheFB.m_SndTags->at(kv.first);

            std::size_t nbytes = 0;
            if (FAB::preAllocatable())
            {
                for (auto const& cct : kv.second)
                {
                    nbytes += (*this)[cct.srcIndex].nBytes(cct.sbox,scomp,ncomp);
                }
            }
            else
            {
                for (auto const& tag : cctc)
                {
                    std::size_t b = (*this)[tag.srcIndex].nBytes(tag.sbox,scomp,ncomp);
                    nbytes += b;
                    iss.push_back(static_cast<int>(b));
                }
            }
            
            BL_ASSERT(nbytes < std::numeric_limits<int>::max());
            
            char* data = nullptr;
            if (nbytes > 0)
            {
                data = static_cast<char*>
#ifdef BL_USE_UPCXX
                    (BLPgas::alloc(nbytes));
#else
                    (amrex::The_FA_Arena()->alloc(nbytes));
#endif
            }

            send_data.push_back(data);
            send_size.push_back(static_cast<int>(nbytes));
            send_rank.push_back(kv.first);
            send_reqs.push_back(MPI_REQUEST_NULL);
            send_cctc.push_back(&cctc);
            indv_send_size.push_back(std::move(iss));
        }

#if defined BL_USE_UPCXX || defined BL_USE_MPI3         
        actual_n_snds = N_snds - std::count(send_size.begin(), send_size.end(), 0);
#endif
    }

    if (!FAB::preAllocatable())
    {
        pre_reqs.resize(N_snds,MPI_REQUEST_NULL);
        for (int j=0; j<N_snds; ++j)
        {
            pre_reqs[j] = ParallelDescriptor::Asend
                (indv_send_size[j].data(), indv_send_size[j].size(),
                 ParallelContext::global_to_local_rank(send_rank[j]),
                 preSeqNum,
                 ParallelContext::CommunicatorSub()).req();
        }
    }

    //
    // Post rcvs. Allocate one chunk of space to hold'm all.
    //
#ifdef BL_USE_MPI3
    MPI_Group tgroup, rgroup, sgroup;
    if (ParallelDescriptor::MPIOneSided()) {
	MPI_Comm_group(ParallelDescriptor::Communicator(), &tgroup);
    }
#endif

    fb_the_recv_data = nullptr;

    if (N_rcvs > 0) {
#ifdef BL_USE_UPCXX
	PostRcvs_PGAS(*TheFB.m_RcvVols, fb_the_recv_data, fb_recv_data,
                      fb_recv_size, fb_recv_from,
                      scomp, ncomp, SeqNum, &BLPgas::fb_recv_event);
#else
	if (ParallelDescriptor::MPIOneSided()) {
#if defined(BL_USE_MPI3)
	    PostRcvs_MPI_Onesided(*TheFB.m_RcvVols, fb_the_recv_data, fb_recv_data,
                                  fb_recv_size, fb_recv_from, fb_recv_reqs, fb_recv_disp,
                                  scomp, ncomp, SeqNum, ParallelDescriptor::fb_win);
	    MPI_Group_incl(tgroup, fb_recv_from.size(), fb_recv_from.dataPtr(), &rgroup);
	    MPI_Win_post(rgroup, 0, ParallelDescriptor::fb_win);
#endif
	} else {
	    PostRcvs(*TheFB.m_RcvVols, *TheFB.m_RcvTags,
                     fb_recv_data, fb_recv_size, fb_recv_from, fb_recv_reqs,
                     scomp, ncomp, SeqNum, preSeqNum);
	}
#endif
    }

    //
    // Post send's
    //
    if (N_snds > 0)
    {
#ifdef _OPENMP
#pragma omp parallel for if (FAB::isCopyOMPSafe())
#endif
        if (amrex::IsBaseFab<FAB>::value)
        {
            for (int j=0; j<N_snds; ++j)
            {
                char* dptr = send_data[j];
                if (dptr != nullptr)
                {
                    auto const& cctc = *send_cctc[j];
                    for (auto const& tag : cctc)
                    {
                        const Box& bx = tag.sbox;
                        const FAB* sfab = &(get(tag.srcIndex));

                        AMREX_BOX_L_LAUNCH(fb_runon, bx,
                        [=] AMREX_CUDA_DEVICE ()
                        {
                           sfab->copyToMem(bx,scomp,ncomp,dptr);
                        });

                        dptr += (bx.numPts() * sizeof(value_type)); 
                    }
                    BL_ASSERT(dptr == send_data[j] + send_size[j]); 
                }
	    }
            Device::synchronize();  // Synch further on? e.g. Just before post_recvs?
        }
        else  // Original, accounting for non-BaseFab objects. No GPU version yet. 
        {
           for (int j=0; j<N_snds; ++j)
           {
              char* dptr = send_data[j];
              if (dptr != nullptr)
              {
                 auto const& cctc = *send_cctc[j];
                 for (auto const& tag : cctc)
                 {
                    const Box& bx = tag.sbox;
                    auto n = (*this)[tag.srcIndex].copyToMem(bx,scomp,ncomp,dptr);
                    dptr += n;
                 }
                 BL_ASSERT(dptr == send_data[j] + send_size[j]);
              }
           } 
        }

#ifdef AMREX_USE_DEVICE
        Device::synchronize();
#endif

#ifdef BL_USE_UPCXX

	BLPgas::fb_send_counter = 0;

	for (int i=0; i<N_snds; ++i) {
            if (send_size[i] > 0) {
                BLPgas::Send(upcxx::global_ptr<void>((void *)send_data[i], upcxx::myrank()),
                             send_rank[i], send_size[i], SeqNum,
                             &BLPgas::fb_send_event, &BLPgas::fb_send_counter);
            }
        }

	// Need to make sure at least half of the sends have been started
	while (BLPgas::fb_send_counter < actual_n_snds) {
	    upcxx::advance();
        }

#else  // MPI

	if (ParallelDescriptor::MPIOneSided())
	{
#if defined(BL_USE_MPI3)
	    Vector<MPI_Aint> send_disp(N_snds,0);
            send_reqs.clear();
	    
	    for (int i=0; i<N_snds; ++i) {
                if (send_size[i] > 0) {
                    send_reqs.push_back(ParallelDescriptor::Arecv
                                        (&send_disp[i],1,send_rank[i],SeqNum).req());
                }
	    }
		
	    MPI_Group_incl(tgroup, N_snds, send_rank.dataPtr(), &sgroup);
	    MPI_Win_start(sgroup,0,ParallelDescriptor::fb_win);
	    
	    int send_counter = 0;	
	    while (send_counter < actual_n_snds) {
		MPI_Status status;
		int index;
	
                ParallelDescriptor::Waitany(send_reqs, index, status);	
		
		BL_ASSERT(status.MPI_TAG == SeqNum);
		BL_ASSERT(status.MPI_SOURCE == send_rank[index]);

                MPI_Put(send_data[index], send_size[index], MPI_CHAR, send_rank[index],
                        send_disp[index], send_size[index], MPI_CHAR, ParallelDescriptor::fb_win);
		
		++send_counter;
	    }
#endif // BL_USE_MPI3
	} 
	else 
	{
            int send_counter = 0;
            while (send_counter < N_snds)
            {
                int j;
                
                if (FAB::preAllocatable())
                {
                    j = send_counter;
                }
                else
                {
                    MPI_Status status;
                    ParallelDescriptor::Waitany(pre_reqs, j, status);
                }
                        
                BL_ASSERT(send_size[j] > 0);

                send_reqs[j] = ParallelDescriptor::Asend
                    (send_data[j], send_size[j],
                     ParallelContext::global_to_local_rank(send_rank[j]),
                     SeqNum,
                     ParallelContext::CommunicatorSub()).req();

                ++send_counter;
            }
	}
#endif // #ifdef BL_USE_UPCXX #else 
    }

    if (ParallelDescriptor::MPIOneSided()) {
#ifdef BL_USE_MPI3
	MPI_Group_free(&tgroup);
	if (N_rcvs > 0) MPI_Group_free(&rgroup);
	if (N_snds > 0) MPI_Group_free(&sgroup);
#endif
    }

    //
    // Do the local work.  Hope for a bit of communication/computation overlap.
    //
    if (ParallelDescriptor::TeamSize() > 1 && TheFB.m_threadsafe_loc)
    {
#ifdef BL_USE_TEAM
#ifdef _OPENMP
#pragma omp parallel if (FAB::isCopyOMPSafe())
#endif
	ParallelDescriptor::team_for(0, N_locs, [&] (int i) 
        {
	    const auto& tag = (*TheFB.m_LocTags)[i];

	    BL_ASSERT(ParallelDescriptor::sameTeam(distributionMap[tag.dstIndex]));
	    BL_ASSERT(ParallelDescriptor::sameTeam(distributionMap[tag.srcIndex]));

            const FAB* sfab = &(get(tag.srcIndex));
                  FAB* dfab = &(get(tag.dstIndex));

            AMREX_BOX_L_LAUNCH(fb_runon, tag.dbox,
            [=] AMREX_CUDA_DEVICE () mutable
            {
               dfab->copy(*sfab,tag.sbox,scomp,tag.dbox,scomp,ncomp);
            });
	});
#endif
    }
    else
    {
#ifdef _OPENMP
#pragma omp parallel for if (FAB::isCopyOMPSafe() && TheFB.m_threadsafe_loc)
#endif
	for (int i=0; i<N_locs; ++i)
	{
	    const CopyComTag& tag = (*TheFB.m_LocTags)[i];

	    BL_ASSERT(ParallelDescriptor::sameTeam(distributionMap[tag.dstIndex]));
	    BL_ASSERT(ParallelDescriptor::sameTeam(distributionMap[tag.srcIndex]));
	    
	    if (distributionMap[tag.dstIndex] == ParallelDescriptor::MyProc())
            {
                const FAB* sfab = &(get(tag.srcIndex));
                      FAB* dfab = &(get(tag.dstIndex));

                AMREX_BOX_L_LAUNCH(fb_runon, tag.dbox,
                [=] AMREX_CUDA_DEVICE () mutable
                {
                   dfab->copy(*sfab,tag.sbox,scomp,tag.dbox,scomp,ncomp);
                });

                Device::synchronize();
	    }
	}
    }

    Device::synchronize();

#endif /*BL_USE_MPI*/
}

template <class FAB>
void
FabArray<FAB>::FillBoundary_finish ()
{
    if ( n_grow.allLE(IntVect::TheZeroVector()) && !fb_epo ) return; // For epo (Enforce Periodicity Only), there may be no ghost cells.

    if (ParallelContext::NProcsSub() == 1) return;

#ifdef BL_USE_MPI

#if defined(BL_USE_UPCXX)
    ParallelDescriptor::Mode.set_upcxx_mode();
    ParallelDescriptor::Mode.decr_upcxx();
#endif

#if !defined(BL_USE_MPI3)
    BL_ASSERT(!ParallelDescriptor::MPIOneSided());
#endif

    const FB& TheFB = getFB(fb_nghost,fb_period,fb_cross,fb_epo);

    const int N_rcvs = TheFB.m_RcvTags->size();
    const int N_snds = TheFB.m_SndTags->size();

    int actual_n_rcvs = N_rcvs - std::count(fb_recv_data.begin(), fb_recv_data.end(), nullptr);

#ifdef BL_USE_UPCXX
    if (actual_n_rcvs > 0) BLPgas::fb_recv_event.wait();
#else 
    if (ParallelDescriptor::MPIOneSided()) {
#if defined(BL_USE_MPI3)
	if (N_snds > 0) MPI_Win_complete(ParallelDescriptor::fb_win);
	if (N_rcvs > 0) MPI_Win_wait    (ParallelDescriptor::fb_win);
#endif
    } else {
	if (actual_n_rcvs > 0) {
	    Vector<MPI_Status> stats(N_rcvs);
            ParallelDescriptor::Waitall(fb_recv_reqs, stats);
	    if (!CheckRcvStats(stats, fb_recv_size, MPI_CHAR, fb_tag))
            {
                amrex::Abort("FillBoundary_finish failed with wrong message size");
            }
	}
    }
#endif

    if (N_rcvs > 0)
    {
	Vector<const CopyComTagsContainer*> recv_cctc(N_rcvs,nullptr);

	for (int k = 0; k < N_rcvs; k++) 
	{
            if (fb_recv_size[k] > 0)
            {
                auto const& cctc = TheFB.m_RcvTags->at(fb_recv_from[k]);
                recv_cctc[k] = &cctc;
            }
	}	

#ifdef _OPENMP
#pragma omp parallel for if (FAB::isCopyOMPSafe() && TheFB.m_threadsafe_rcv)
#endif

        if (amrex::IsBaseFab<FAB>::value)
        {
            for (int k = 0; k < N_rcvs; k++) 
	    {
	        const char* dptr = fb_recv_data[k];
                if (dptr != nullptr)
                {
                    auto const& cctc = *recv_cctc[k];
                    for (auto const& tag : cctc)
                    {
                        const Box& bx  = tag.dbox;
                              FAB* dfab = &(get(tag.dstIndex));
                        const int scomp = fb_scomp;
                        const int ncomp = fb_ncomp;

                        AMREX_BOX_L_LAUNCH(fb_runon, bx,
                        [=] AMREX_CUDA_DEVICE () 
                        {
                           dfab->copyFromMem(bx,scomp,ncomp,dptr);
                        });

                        dptr += (bx.numPts() * sizeof(value_type));
                    }
                    BL_ASSERT(dptr == fb_recv_data[k] + fb_recv_size[k]);
                }
            }
            Device::synchronize();
        }
        else  // Original, accounting for non-BaseFab objects. No GPU version for now.
        {
            for (int k = 0; k < N_rcvs; k++) 
            {
            const char* dptr = fb_recv_data[k];
                if (dptr != nullptr)
                {
                    auto const& cctc = *recv_cctc[k];
                    for (auto const& tag : cctc)
                    {
                        const Box& bx = tag.dbox;
                        std::size_t n = (*this)[tag.dstIndex].copyFromMem(bx,fb_scomp,fb_ncomp,dptr);
                        dptr += n;
                    }

                    BL_ASSERT(dptr == fb_recv_data[k] + fb_recv_size[k]);
                }
            }
        }

#ifdef AMREX_USE_DEVICE
        Device::synchronize();
#endif

        if (fb_the_recv_data)
        {
#ifdef BL_USE_UPCXX
            BLPgas::free(fb_the_recv_data);
#else
            if (ParallelDescriptor::MPIOneSided()) {
#if defined(BL_USE_MPI3)
                MPI_Win_detach(ParallelDescriptor::fb_win, fb_the_recv_data);
#endif
            }
	    amrex::The_FA_Arena()->free(fb_the_recv_data);
#endif
	}
        else
        {
            for (auto p : fb_recv_data) {
                amrex::The_FA_Arena()->free(p);
            }
        }        
    }

    if (N_snds > 0) {
#ifdef BL_USE_UPCXX
        FabArrayBase::WaitForAsyncSends_PGAS(N_snds,fb_send_data,
					     &BLPgas::fb_send_event,
					     &BLPgas::fb_send_counter);
#else
	if (ParallelDescriptor::MPIOneSided()) {
#if defined(BL_USE_MPI3)
	    for (int i = 0; i < N_snds; ++i) {
		if (fb_send_data[i]) amrex::The_FA_Arena()->free(fb_send_data[i]);
            }
#endif
        } else {
            Vector<MPI_Status> stats;
            FabArrayBase::WaitForAsyncSends(N_snds,fb_send_reqs,fb_send_data,stats);
        }
#endif
    }

#ifdef BL_USE_TEAM
    ParallelDescriptor::MyTeam().MemoryBarrier();
#endif

#endif // MPI
}


template <class FAB>
void
FabArray<FAB>::ParallelCopy (const FabArray<FAB>& src,
                             int                  scomp,
                             int                  dcomp,
                             int                  ncomp,
                             const IntVect&       snghost,
                             const IntVect&       dnghost,
                             const Periodicity&   period,
                             CpOp                 op,
                             const FabArrayBase::CPC * a_cpc)
{
    BL_PROFILE("FabArray::ParallelCopy()");

    if (size() == 0 || src.size() == 0) return;

    BL_ASSERT(op == FabArrayBase::COPY || op == FabArrayBase::ADD);
    BL_ASSERT(boxArray().ixType() == src.boxArray().ixType());

    BL_ASSERT(src.nGrowVect().allGE(snghost));
    BL_ASSERT(    nGrowVect().allGE(dnghost));

    if ((src.boxArray().ixType().cellCentered() || op == FabArrayBase::COPY) &&
        (boxarray == src.boxarray && distributionMap == src.distributionMap)
	&& snghost == IntVect::TheZeroVector() && dnghost == IntVect::TheZeroVector()
        && !period.isAnyPeriodic())
    {
        //
        // Short-circuit full intersection code if we're doing copy()s or if
        // we're doing plus()s on cell-centered data.  Don't do plus()s on
        // non-cell-centered data this simplistic way.
        //
#ifdef _OPENMP
#pragma omp parallel if (FAB::isCopyOMPSafe())
#endif
        for (MFIter fai(*this,true); fai.isValid(); ++fai)
        {
            const Box& bx = fai.tilebox();

	    if (this != &src) {
		// avoid self copy or plus
		if (op == FabArrayBase::COPY) {
		    get(fai).copy(src[fai],bx,scomp,bx,dcomp,ncomp);
		} else {
		    get(fai).plus(src[fai],bx,bx,scomp,dcomp,ncomp);
		}
	    }
        }

        return;
    }

    const CPC& thecpc = (a_cpc) ? *a_cpc : getCPC(dnghost, src, snghost, period);

    if (ParallelContext::NProcsSub() == 1)
    {
        //
        // There can only be local work to do.
        //
	int N_loc = (*thecpc.m_LocTags).size();
#ifdef _OPENMP
#pragma omp parallel for if (FAB::isCopyOMPSafe() && thecpc.m_threadsafe_loc)
#endif
	for (int i=0; i<N_loc; ++i)
        {
            const CopyComTag& tag = (*thecpc.m_LocTags)[i];

	    if (this != &src || tag.dstIndex != tag.srcIndex || tag.sbox != tag.dbox) {
		// avoid self copy or plus
		if (op == FabArrayBase::COPY) {
		    get(tag.dstIndex).copy(src[tag.srcIndex],tag.sbox,scomp,tag.dbox,dcomp,ncomp);
		} else {
		    get(tag.dstIndex).plus(src[tag.srcIndex],tag.sbox,tag.dbox,scomp,dcomp,ncomp);
		}
	    }
        }

#ifdef AMREX_USE_DEVICE
    Device::synchronize();
#endif

        return;
    }

#ifdef BL_USE_MPI

#if defined(BL_USE_UPCXX)
    ParallelDescriptor::Mode.set_upcxx_mode();
#endif

#if defined(BL_USE_MPI3)
    BL_ASSERT(FAB::preAllocatable());
#else
    BL_ASSERT(!ParallelDescriptor::MPIOneSided());
#endif

    //
    // Do this before prematurely exiting if running in parallel.
    // Otherwise sequence numbers will not match across MPI processes.
    //
    int preSeqNum;
    if (!FAB::preAllocatable()) {
        preSeqNum = ParallelDescriptor::SeqNum();
    }
    int SeqNum  = ParallelDescriptor::SeqNum();

    const int N_snds = thecpc.m_SndTags->size();
    const int N_rcvs = thecpc.m_RcvTags->size();
    const int N_locs = thecpc.m_LocTags->size();

    if (N_locs == 0 && N_rcvs == 0 && N_snds == 0)
        //
        // No work to do.
        //
        return;

#ifdef BL_USE_MPI3
    MPI_Group tgroup, rgroup, sgroup;
    if (ParallelDescriptor::MPIOneSided()) {
	MPI_Comm_group(ParallelDescriptor::Communicator(), &tgroup);
    }
#endif

    //
    // Send/Recv at most MaxComp components at a time to cut down memory usage.
    //
    int NCompLeft = ncomp;

    for (int ipass = 0, SC = scomp, DC = dcomp; ipass < ncomp; )
    {
        const int NC = std::min(NCompLeft,FabArrayBase::MaxComp);

        //
        // Before we post recv, let's preprocess sends in case FAB is not preAllocatable
        //

	Vector<char*>                       send_data;
	Vector<int>                         send_size;
	Vector<int>                         send_rank;
	Vector<MPI_Request>                 send_reqs;
	Vector<const CopyComTagsContainer*> send_cctc;
        Vector<Vector<int> >                 indv_send_size;
        Vector<MPI_Request>                 pre_reqs;

#if defined BL_USE_UPCXX || defined BL_USE_MPI3 
        int actual_n_snds = 0;
#endif
	if (N_snds > 0)
	{
	    send_data.reserve(N_snds);
	    send_size.reserve(N_snds);
	    send_rank.reserve(N_snds);
            send_reqs.reserve(N_snds);
	    send_cctc.reserve(N_snds);
            indv_send_size.reserve(N_snds);

            for (auto const& kv : *thecpc.m_SndVols)
	    {
                Vector<int> iss;                
                auto const& cctc = thecpc.m_SndTags->at(kv.first);

                std::size_t nbytes = 0;
                if (FAB::preAllocatable())
                {
                    for (auto const& cct : kv.second)
                    {
                        nbytes += src[cct.srcIndex].nBytes(cct.sbox,SC,NC);
                    }
                }
                else
                {
                    for (auto const& tag : cctc)
                    {
                        std::size_t b = src[tag.srcIndex].nBytes(tag.sbox,SC,NC);
                        nbytes += b;
                        iss.push_back(static_cast<int>(b));
                    }
                }
		
		BL_ASSERT(nbytes < std::numeric_limits<int>::max());

                char* data = nullptr;
                if (nbytes > 0)
                {
                    data = static_cast<char*>
#ifdef BL_USE_UPCXX
                        (BLPgas::alloc(nbytes));
#else
                        (amrex::The_FA_Arena()->alloc(nbytes));
#endif
                }
                    
		send_data.push_back(data);
                send_size.push_back(static_cast<int>(nbytes));
                send_rank.push_back(kv.first);
                send_reqs.push_back(MPI_REQUEST_NULL);
                send_cctc.push_back(&cctc);
                indv_send_size.push_back(std::move(iss));
	    }

#if defined BL_USE_UPCXX || defined BL_USE_MPI3
            actual_n_snds = N_snds - std::count(send_size.begin(), send_size.end(), 0);
#endif
        }

        if (!FAB::preAllocatable())
        {
            pre_reqs.resize(N_snds,MPI_REQUEST_NULL);
            for (int j=0; j<N_snds; ++j)
            {
                pre_reqs[j] = ParallelDescriptor::Asend
                    (indv_send_size[j].data(), indv_send_size[j].size(),
                     ParallelContext::global_to_local_rank(send_rank[j]),
                     preSeqNum,
                     ParallelContext::CommunicatorSub()).req();
            }
        }

        Vector<int>         recv_from;
        Vector<char*>       recv_data;
        Vector<int>         recv_size;
        Vector<MPI_Request> recv_reqs;
#ifdef BL_USE_MPI3
	Vector<MPI_Aint>    recv_disp;
#endif
        //
        // Post rcvs. Allocate one chunk of space to hold'm all.
        //
        char* the_recv_data = nullptr;

        int actual_n_rcvs = 0;
	if (N_rcvs > 0) {
#ifdef BL_USE_UPCXX
	    PostRcvs_PGAS(*thecpc.m_RcvVols, the_recv_data, recv_data,
                          recv_size, recv_from, 
                          SC, NC, SeqNum, &BLPgas::cp_recv_event);
#else
	    if (ParallelDescriptor::MPIOneSided()) {
#if defined(BL_USE_MPI3)
                PostRcvs_MPI_Onesided(*thecpc.m_RcvVols, the_recv_data, recv_data, 
                                      recv_size, recv_from, recv_reqs, recv_disp,
                                      SC, NC, SeqNum, ParallelDescriptor::cp_win);
		MPI_Group_incl(tgroup, recv_from.size(), recv_from.dataPtr(), &rgroup);
		MPI_Win_post(rgroup, 0, ParallelDescriptor::cp_win);
#endif
	    } else {
                PostRcvs(*thecpc.m_RcvVols, *thecpc.m_RcvTags,
                         recv_data, recv_size, recv_from, recv_reqs, SC, NC, SeqNum, preSeqNum);
	    }
#endif
            actual_n_rcvs = N_rcvs - std::count(recv_size.begin(), recv_size.end(), 0);
	}

	//
	// Post send's
	// 
	if (N_snds > 0)
	{
#ifdef _OPENMP
#pragma omp parallel for if (FAB::isCopyOMPSafe())
#endif
	    for (int j=0; j<N_snds; ++j)
	    {
		char* dptr = send_data[j];
                if (dptr != nullptr)
                {
                    auto const& cctc = *send_cctc[j];
                    for (auto const& tag : cctc)
                    {
                        const Box& bx = tag.sbox;
                        auto n = src[tag.srcIndex].copyToMem(bx,SC,NC,dptr);
                        dptr += n;
                    }
                    BL_ASSERT(dptr == send_data[j] + send_size[j]);
		}
	    }

#ifdef AMREX_USE_DEVICE
            Device::synchronize();
#endif

#ifdef BL_USE_UPCXX
	    
	    BLPgas::cp_send_counter = 0;

	    for (int i=0; i<N_snds; ++i) {
                if (send_size[i] > 0) {
                    BLPgas::Send(upcxx::global_ptr<void>((void *)send_data[i], upcxx::myrank()),
                                 send_rank[i], send_size[i], SeqNum,
                                 &BLPgas::cp_send_event, &BLPgas::cp_send_counter);
                }
	    }
	    
	    // Need to make sure at least half of the sends have been started
	    while (BLPgas::cp_send_counter < actual_n_snds) {
		upcxx::advance();
            }

#else
	    
	    if (ParallelDescriptor::MPIOneSided())
	    {
#if defined(BL_USE_MPI3)
		Vector<MPI_Aint> send_disp(N_snds,0);
                send_reqs.clear();

		for (int i=0; i<N_snds; ++i) {
                    if (send_size[i] > 0) {
                        send_reqs[i] = ParallelDescriptor::Arecv
                            (&send_disp[i],1,send_rank[i],SeqNum).req();
                    }
		}
		
		MPI_Group_incl(tgroup, N_snds, send_rank.data(), &sgroup);
		MPI_Win_start(sgroup,0,ParallelDescriptor::cp_win);
		
		int send_counter = 0;	
		while (send_counter < actual_n_snds) {
		    MPI_Status status;
		    int index;
		   
                    ParallelDescriptor::Waitany(send_reqs, index, status); 
		    
		    BL_ASSERT(status.MPI_TAG == SeqNum);
		    BL_ASSERT(status.MPI_SOURCE == send_rank[index]);
		    
		    MPI_Put(send_data[index], send_size[index], MPI_CHAR, send_rank[index],
			    send_disp[index], send_size[index], MPI_CHAR, ParallelDescriptor::cp_win);
		    
		    ++send_counter;
		}
#endif
	    }
            else
            {
                int send_counter = 0;
                while (send_counter < N_snds)
                {
                    int j;

                    if (FAB::preAllocatable())
                    {
                        j = send_counter;
                    }
                    else
                    {
                        MPI_Status status;
                        ParallelDescriptor::Waitany(pre_reqs, j, status);
                    }
                        
                    if (send_size[j] > 0)
                    {
                        if (FabArrayBase::do_async_sends)
                        {
                            send_reqs[j] = ParallelDescriptor::Asend
                                (send_data[j], send_size[j],
                                 ParallelContext::global_to_local_rank(send_rank[j]),
                                 SeqNum,
                                 ParallelContext::CommunicatorSub()).req();
                        }
                        else
                        {
                            ParallelDescriptor::Send
                                (send_data[j], send_size[j],
                                 ParallelContext::global_to_local_rank(send_rank[j]),
                                 SeqNum,
                                 ParallelContext::CommunicatorSub());
                            amrex::The_FA_Arena()->free(send_data[j]);
                        }
                    }

                    ++send_counter;
		}
	    }
#endif
	}

#ifdef BL_USE_MPI3
	if (ParallelDescriptor::MPIOneSided()) {
	    if (N_rcvs > 0) MPI_Group_free(&rgroup);
	    if (N_snds > 0) MPI_Group_free(&sgroup);
	}
#endif

        //
        // Do the local work.  Hope for a bit of communication/computation overlap.
        //
	if (ParallelDescriptor::TeamSize() > 1 && thecpc.m_threadsafe_loc)
	{
#ifdef BL_USE_TEAM
#ifdef _OPENMP
#pragma omp parallel if (FAB::isCopyOMPSafe())
#endif
	    ParallelDescriptor::team_for(0, N_locs, [&] (int j) 
            {
		const CopyComTag& tag = (*thecpc.m_LocTags)[j];
		
		if (this != &src || tag.dstIndex != tag.srcIndex || tag.sbox != tag.dbox) {
		    // avoid self copy or plus
		    if (op == FabArrayBase::COPY) {
			get(tag.dstIndex).copy(src[tag.srcIndex],tag.sbox,SC,tag.dbox,DC,NC);
		    } else {
			get(tag.dstIndex).plus(src[tag.srcIndex],tag.sbox,tag.dbox,SC,DC,NC);
		    }
		}
	    });
#endif	    
	}
	else 
	{
#ifdef _OPENMP
#pragma omp parallel for if (FAB::isCopyOMPSafe() && thecpc.m_threadsafe_loc)
#endif
	    for (int j=0; j<N_locs; ++j)
	    {
		const CopyComTag& tag = (*thecpc.m_LocTags)[j];

		if (this != &src || tag.dstIndex != tag.srcIndex || tag.sbox != tag.dbox) {
		    // avoid self copy or plus
		    if (op == FabArrayBase::COPY) {
			get(tag.dstIndex).copy(src[tag.srcIndex],tag.sbox,SC,tag.dbox,DC,NC);
		    } else {
			get(tag.dstIndex).plus(src[tag.srcIndex],tag.sbox,tag.dbox,SC,DC,NC);
		    }
		}
	    }
	}

#ifdef AMREX_USE_DEVICE
        Device::synchronize();
#endif

	//
	//  wait and unpack
	//
#ifdef BL_USE_UPCXX
        if (actual_n_rcvs > 0) BLPgas::cp_recv_event.wait();
#else
	if (ParallelDescriptor::MPIOneSided()) {
#if defined(BL_USE_MPI3)
	    if (N_snds > 0) MPI_Win_complete(ParallelDescriptor::cp_win);
	    if (N_rcvs > 0) MPI_Win_wait    (ParallelDescriptor::cp_win);
#endif
	} else {
	    if (actual_n_rcvs > 0) {
		Vector<MPI_Status> stats(N_rcvs);
                ParallelDescriptor::Waitall(recv_reqs, stats);
		if (!CheckRcvStats(stats, recv_size, MPI_CHAR, SeqNum))
                {
                    amrex::Abort("ParallelCopy failed with wrong message size");
                }
	    }
	}
#endif	

	if (N_rcvs > 0)
	{
	    Vector<const CopyComTagsContainer*> recv_cctc(N_rcvs,nullptr);

	    for (int k = 0; k < N_rcvs; ++k)
	    {
                if (recv_size[k] > 0)
                {
                    auto const& cctc = thecpc.m_RcvTags->at(recv_from[k]);
                    recv_cctc[k] = &cctc;
                }
	    }
	    
#ifdef _OPENMP
#pragma omp parallel if (FAB::isCopyOMPSafe() && thecpc.m_threadsafe_rcv)
#endif
	    {
		FAB fab;

#ifdef _OPENMP
#pragma omp for
#endif
                for (int k = 0; k < N_rcvs; ++k)
		{
		    const char* dptr = recv_data[k];
                    if (dptr != nullptr)
                    {
                        auto const& cctc = *recv_cctc[k];
                        for (auto const& tag : cctc)
                        {
                            const Box& bx  = tag.dbox;
                            std::size_t n;
                            if (op == FabArrayBase::COPY)
                            {
                                n = get(tag.dstIndex).copyFromMem(bx,DC,NC,dptr);
                            }
                            else
                            {
                                fab.resize(bx,NC);
                                n = fab.copyFromMem(bx,0,NC,dptr);
                                get(tag.dstIndex).plus(fab,bx,bx,0,DC,NC);
                            }
                            dptr += n;
                        }
                        BL_ASSERT(dptr == recv_data[k] + recv_size[k]);
		    }
		}
	    }

#ifdef AMREX_USE_DEVICE
            Device::synchronize();
#endif

            if (the_recv_data)
            {
#ifdef BL_USE_UPCXX
                BLPgas::free(the_recv_data);
#else
                if (ParallelDescriptor::MPIOneSided()) {
#if defined(BL_USE_MPI3)
                    MPI_Win_detach(ParallelDescriptor::cp_win, the_recv_data);
#endif
                }
                amrex::The_FA_Arena()->free(the_recv_data);
#endif
            }
            else
            {
                for (auto p : recv_data) {
                    amrex::The_FA_Arena()->free(p);
                }
            }
	}
	
        if (N_snds > 0) {
#ifdef  BL_USE_UPCXX
	    FabArrayBase::WaitForAsyncSends_PGAS(N_snds,send_data,
					         &BLPgas::cp_send_event,
					         &BLPgas::cp_send_counter);
#else
	    if (ParallelDescriptor::MPIOneSided()) {
#if defined(BL_USE_MPI3)
		for (int i = 0; i < N_snds; ++i) {
		    if (send_data[i]) amrex::The_FA_Arena()->free(send_data[i]);
                }
#endif
	    } else {
		if (FabArrayBase::do_async_sends && ! thecpc.m_SndTags->empty()) {
		    Vector<MPI_Status> stats;
		    FabArrayBase::WaitForAsyncSends(N_snds,send_reqs,send_data,stats);
		}
	    }
#endif
        }

        ipass     += NC;
        SC        += NC;
        DC        += NC;
        NCompLeft -= NC;
    }

#ifdef BL_USE_MPI3
    if (ParallelDescriptor::MPIOneSided()) {
	MPI_Group_free(&tgroup);
    }
#endif

#ifdef BL_USE_TEAM
    ParallelDescriptor::MyTeam().MemoryBarrier();
#endif

    return;

#endif /*BL_USE_MPI*/
}

template <class FAB>
typename FabArray<FAB>::CopierHandle
FabArray<FAB>::ParallelCopy_nowait (const FabArray<FAB>& src,
                                    int                  scomp,
                                    int                  dcomp,
                                    int                  ncomp,
                                    const IntVect&       snghost,
                                    const IntVect&       dnghost,
                                    const Periodicity&   period,
                                    CpOp                 op,
                                    const FabArrayBase::CPC * a_cpc)
{
    BL_PROFILE("FabArray::ParallelCopy_nowait()");

    if (size() == 0 || src.size() == 0) return CopierHandle();

    BL_ASSERT(op == FabArrayBase::COPY || op == FabArrayBase::ADD);
    BL_ASSERT(boxArray().ixType() == src.boxArray().ixType());

    BL_ASSERT(src.nGrowVect().allGE(snghost));
    BL_ASSERT(    nGrowVect().allGE(dnghost));

    if ((src.boxArray().ixType().cellCentered() || op == FabArrayBase::COPY) &&
        (boxarray == src.boxarray && distributionMap == src.distributionMap)
	&& snghost == IntVect::TheZeroVector() && dnghost == IntVect::TheZeroVector()
        && !period.isAnyPeriodic())
    {
        //
        // Short-circuit full intersection code if we're doing copy()s or if
        // we're doing plus()s on cell-centered data.  Don't do plus()s on
        // non-cell-centered data this simplistic way.
        //
#ifdef _OPENMP
#pragma omp parallel if (FAB::isCopyOMPSafe())
#endif
        for (MFIter fai(*this,true); fai.isValid(); ++fai)
        {
            const Box& bx = fai.tilebox();

	    if (this != &src) {
		// avoid self copy or plus
		if (op == FabArrayBase::COPY) {
		    get(fai).copy(src[fai],bx,scomp,bx,dcomp,ncomp);
		} else {
		    get(fai).plus(src[fai],bx,bx,scomp,dcomp,ncomp);
		}
	    }
        }

        return CopierHandle();
    }

    const CPC& thecpc = (a_cpc) ? *a_cpc : getCPC(dnghost, src, snghost, period);

    if (ParallelContext::NProcsSub() == 1)
    {
        //
        // There can only be local work to do.
        //
	int N_loc = (*thecpc.m_LocTags).size();
#ifdef _OPENMP
#pragma omp parallel for if (FAB::isCopyOMPSafe() && thecpc.m_threadsafe_loc)
#endif
	for (int i=0; i<N_loc; ++i)
        {
            const CopyComTag& tag = (*thecpc.m_LocTags)[i];

	    if (this != &src || tag.dstIndex != tag.srcIndex || tag.sbox != tag.dbox) {
		// avoid self copy or plus
		if (op == FabArrayBase::COPY) {
		    get(tag.dstIndex).copy(src[tag.srcIndex],tag.sbox,scomp,tag.dbox,dcomp,ncomp);
		} else {
		    get(tag.dstIndex).plus(src[tag.srcIndex],tag.sbox,tag.dbox,scomp,dcomp,ncomp);
		}
	    }
        }

        return CopierHandle();
    }

#ifdef BL_USE_MPI

    //
    // Do this before prematurely exiting if running in parallel.
    // Otherwise sequence numbers will not match across MPI processes.
    //
    int preSeqNum;
    if (!FAB::preAllocatable()) {
        preSeqNum = ParallelDescriptor::SeqNum();
    }
    const int SeqNum  = ParallelDescriptor::SeqNum();

    const int N_snds = thecpc.m_SndTags->size();
    const int N_rcvs = thecpc.m_RcvTags->size();
    const int N_locs = thecpc.m_LocTags->size();

    if (N_locs == 0 && N_rcvs == 0 && N_snds == 0) {
        // No work to do.
        return CopierHandle();
    }

    CopierHandle return_handle(*this, thecpc);
    CopierHandleImpl& handle = *(return_handle.m_impl);

    handle.op = op;
    handle.dcomp = dcomp;
    handle.ncomp = ncomp;
    handle.N_snds = N_snds;
    handle.N_rcvs = N_rcvs;
    handle.SeqNum = SeqNum;

    Vector<int>                         send_size;
    Vector<int>                         send_rank;
    Vector<const CopyComTagsContainer*> send_cctc;
    Vector<Vector<int> >                indv_send_size;
    Vector<MPI_Request>                 pre_reqs;

    Vector<MPI_Request>& send_reqs = handle.send_reqs;
    Vector<char*>      & send_data = handle.send_data;
    Vector<int>        & recv_from = handle.recv_from;
    Vector<char*>      & recv_data = handle.recv_data;
    Vector<int>        & recv_size = handle.recv_size;
    Vector<MPI_Request>& recv_reqs = handle.recv_reqs;

    //
    // Before we post recv, let's preprocess sends in case FAB is not preAllocatable
    //
    if (N_snds > 0)
    {
        send_data.reserve(N_snds);
        send_size.reserve(N_snds);
        send_rank.reserve(N_snds);
        send_reqs.reserve(N_snds);
        send_cctc.reserve(N_snds);
        indv_send_size.reserve(N_snds);
        
        for (auto const& kv : *thecpc.m_SndVols)
        {
            Vector<int> iss;                
            auto const& cctc = thecpc.m_SndTags->at(kv.first);
            
            std::size_t nbytes = 0;
            if (FAB::preAllocatable())
            {
                for (auto const& cct : kv.second)
                {
                    nbytes += src[cct.srcIndex].nBytes(cct.sbox,scomp,ncomp);
                }
            }
            else
            {
                for (auto const& tag : cctc)
                {
                    std::size_t b = src[tag.srcIndex].nBytes(tag.sbox,scomp,ncomp);
                    nbytes += b;
                    iss.push_back(static_cast<int>(b));
                }
            }
		
            BL_ASSERT(nbytes < std::numeric_limits<int>::max());

            char* data = nullptr;
            if (nbytes > 0)
            {
                data = static_cast<char*>(amrex::The_FA_Arena()->alloc(nbytes));
            }
                    
            send_data.push_back(data);
            send_size.push_back(static_cast<int>(nbytes));
            send_rank.push_back(kv.first);
            send_reqs.push_back(MPI_REQUEST_NULL);
            send_cctc.push_back(&cctc);
            indv_send_size.push_back(std::move(iss));
        }
    }

    if (!FAB::preAllocatable())
    {
        pre_reqs.resize(N_snds,MPI_REQUEST_NULL);
        for (int j=0; j<N_snds; ++j)
        {
            pre_reqs[j] = ParallelDescriptor::Asend
                (indv_send_size[j].data(), indv_send_size[j].size(),
                 ParallelContext::global_to_local_rank(send_rank[j]),
                 preSeqNum,
                 ParallelContext::CommunicatorSub()).req();
        }
    }

    //
    // Post rcvs
    //
    handle.actual_n_rcvs = 0;
    if (N_rcvs > 0) {
        PostRcvs(*thecpc.m_RcvVols, *thecpc.m_RcvTags,
                 recv_data, recv_size, recv_from, recv_reqs, scomp, ncomp, SeqNum, preSeqNum);
        handle.actual_n_rcvs = N_rcvs - std::count(recv_size.begin(), recv_size.end(), 0);
    }

    //
    // Post send's
    // 
    if (N_snds > 0)
    {
#ifdef _OPENMP
#pragma omp parallel for if (FAB::isCopyOMPSafe())
#endif
        for (int j=0; j<N_snds; ++j)
        {
            char* dptr = send_data[j];
            if (dptr != nullptr)
            {
                auto const& cctc = *send_cctc[j];
                for (auto const& tag : cctc)
                {
                    const Box& bx = tag.sbox;
                    auto n = src[tag.srcIndex].copyToMem(bx,scomp,ncomp,dptr);
                    dptr += n;
                }
                BL_ASSERT(dptr == send_data[j] + send_size[j]);
            }
        }
        
        int send_counter = 0;
        while (send_counter < N_snds)
        {
            int j;
            
            if (FAB::preAllocatable())
            {
                j = send_counter;
            }
            else
            {
                MPI_Status status;
                ParallelDescriptor::Waitany(pre_reqs, j, status);
            }
            
            if (send_size[j] > 0)
            {
                if (FabArrayBase::do_async_sends)
                {
                    send_reqs[j] = ParallelDescriptor::Asend
                        (send_data[j], send_size[j],
                         ParallelContext::global_to_local_rank(send_rank[j]),
                         SeqNum,
                         ParallelContext::CommunicatorSub()).req();
                }
                else
                {
                    ParallelDescriptor::Send
                        (send_data[j], send_size[j],
                         ParallelContext::global_to_local_rank(send_rank[j]),
                         SeqNum,
                         ParallelContext::CommunicatorSub());
                    amrex::The_FA_Arena()->free(send_data[j]);
                }
            }
            
            ++send_counter;
        }
    }

    //
    // Do the local work.  Hope for a bit of communication/computation overlap.
    //
    if (ParallelDescriptor::TeamSize() > 1 && thecpc.m_threadsafe_loc)
    {
#ifdef BL_USE_TEAM
#ifdef _OPENMP
#pragma omp parallel if (FAB::isCopyOMPSafe())
#endif
        ParallelDescriptor::team_for(0, N_locs, [&] (int j) 
            {
		const CopyComTag& tag = (*thecpc.m_LocTags)[j];
		
		if (this != &src || tag.dstIndex != tag.srcIndex || tag.sbox != tag.dbox) {
		    // avoid self copy or plus
		    if (op == FabArrayBase::COPY) {
			get(tag.dstIndex).copy(src[tag.srcIndex],tag.sbox,scomp,tag.dbox,dcomp,ncomp);
		    } else {
			get(tag.dstIndex).plus(src[tag.srcIndex],tag.sbox,tag.dbox,scomp,dcomp,ncomp);
		    }
		}
	    });
#endif	    
    }
    else 
    {
#ifdef _OPENMP
#pragma omp parallel for if (FAB::isCopyOMPSafe() && thecpc.m_threadsafe_loc)
#endif
        for (int j=0; j<N_locs; ++j)
        {
            const CopyComTag& tag = (*thecpc.m_LocTags)[j];
            
            if (this != &src || tag.dstIndex != tag.srcIndex || tag.sbox != tag.dbox) {
                // avoid self copy or plus
                if (op == FabArrayBase::COPY) {
                    get(tag.dstIndex).copy(src[tag.srcIndex],tag.sbox,scomp,tag.dbox,dcomp,ncomp);
                } else {
                    get(tag.dstIndex).plus(src[tag.srcIndex],tag.sbox,tag.dbox,scomp,dcomp,ncomp);
                }
            }
        }
    }

    return return_handle;

#endif /*BL_USE_MPI*/
}

template <class FAB>
void
FabArray<FAB>::CopierHandleImpl::finish ()
{
#ifdef BL_USE_MPI
    BL_PROFILE("FabArray::ParallelCopy_finish()");

    //
    //  wait and unpack
    //
    if (actual_n_rcvs > 0) {
        Vector<MPI_Status> stats(N_rcvs);
        ParallelDescriptor::Waitall(recv_reqs, stats);
        if (!CheckRcvStats(stats, recv_size, MPI_CHAR, SeqNum))
        {
            amrex::Abort("ParallelCopy failed with wrong message size");
        }
    }
    
    if (N_rcvs > 0)
    {
        Vector<const CopyComTagsContainer*> recv_cctc(N_rcvs,nullptr);
        
        for (int k = 0; k < N_rcvs; ++k)
        {
            if (recv_size[k] > 0)
            {
                auto const& cctc = thecpc.m_RcvTags->at(recv_from[k]);
                recv_cctc[k] = &cctc;
            }
        }
	
#ifdef _OPENMP
#pragma omp parallel if (FAB::isCopyOMPSafe() && thecpc.m_threadsafe_rcv)
#endif
        {
            FAB fab;
            
#ifdef _OPENMP
#pragma omp for
#endif
            for (int k = 0; k < N_rcvs; ++k)
            {
                const char* dptr = recv_data[k];
                if (dptr != nullptr)
                {
                    auto const& cctc = *recv_cctc[k];
                    for (auto const& tag : cctc)
                    {
                        const Box& bx  = tag.dbox;
                        std::size_t n;
                        if (op == FabArrayBase::COPY)
                        {
                            n = dstfa[tag.dstIndex].copyFromMem(bx,dcomp,ncomp,dptr);
                        }
                        else
                        {
                            fab.resize(bx,ncomp);
                            n = fab.copyFromMem(bx,0,ncomp,dptr);
                            dstfa[tag.dstIndex].plus(fab,bx,bx,0,dcomp,ncomp);
                        }
                        dptr += n;
                    }
                    BL_ASSERT(dptr == recv_data[k] + recv_size[k]);
                }
            }
        }
        
        for (auto p : recv_data) {
            amrex::The_FA_Arena()->free(p);
        }
    }
	
    if (N_snds > 0) {
        if (FabArrayBase::do_async_sends && ! thecpc.m_SndTags->empty()) {
            Vector<MPI_Status> stats;
            FabArrayBase::WaitForAsyncSends(N_snds,send_reqs,send_data,stats);
        }
    }

#ifdef BL_USE_TEAM
    ParallelDescriptor::MyTeam().MemoryBarrier();
#endif

#endif
}


template <class FAB>
void
FabArray<FAB>::copyTo (FAB&       dest,
		       const Box& subbox,
		       int        scomp,
		       int        dcomp,
		       int        ncomp,
		       int        nghost) const
{
    BL_PROFILE("FabArray::copy(fab)");

    BL_ASSERT(dcomp + ncomp <= dest.nComp());
    BL_ASSERT(nghost <= nGrow());

    if (ParallelContext::NProcsSub() == 1)
    {
        for (int j = 0, N = size(); j < N; ++j)
        {
	    const Box& bx = amrex::grow(boxarray[j],nghost);
	    const Box& destbox = bx & subbox;
	    if (destbox.ok())
            {
                dest.copy(get(j),destbox,scomp,destbox,dcomp,ncomp);
            }
        }

        return;
    }

    //
    //  Note that subbox must be identical on each process!!
    //
#ifdef AMREX_DEBUG
    {
	BoxCommHelper bch(subbox);	
	ParallelDescriptor::Bcast(bch.data(), bch.size(), 0, ParallelContext::CommunicatorSub());
	const Box& bx0 = bch.make_box();
	BL_ASSERT(subbox == bx0);
    }
#endif

    FAB ovlp;

    std::vector< std::pair<int,Box> > isects;
    boxarray.intersections(subbox, isects, false, nghost);

    for (int j = 0, M = isects.size(); j < M; ++j)
    {
	const int  k  = isects[j].first;
	const Box& bx = isects[j].second;

	ovlp.resize(bx,ncomp);

	if (ParallelDescriptor::MyProc() == distributionMap[k])
	{
	    ovlp.copy(get(k),bx,scomp,bx,0,ncomp);
	}

	const int N = bx.numPts()*ncomp;

	ParallelDescriptor::Bcast(ovlp.dataPtr(),N,
                                  ParallelContext::global_to_local_rank(distributionMap[k]),
                                  ParallelContext::CommunicatorSub());

	dest.copy(ovlp,bx,0,bx,dcomp,ncomp);
    }
}


#ifdef BL_USE_MPI
template <class FAB>
void
FabArray<FAB>::PostRcvs (const MapOfCopyComTagContainers&  m_RcvVols,
                         const MapOfCopyComTagContainers&  m_RcvTags,
                         Vector<char*>&                     recv_data,
                         Vector<int>&                       recv_size,
                         Vector<int>&                       recv_from,
                         Vector<MPI_Request>&               recv_reqs,
                         int                               icomp,
                         int                               ncomp,
                         int                               SeqNum,
                         int                               preSeqNum)
{
    recv_data.clear();
    recv_size.clear();
    recv_from.clear();
    recv_reqs.clear();

    for (const auto& kv : m_RcvVols) // loop over senders
    {
        std::size_t nbytes = 0;
        if (FAB::preAllocatable())
        {
            for (auto const& cct : kv.second)
            {
                nbytes += (*this)[cct.dstIndex].nBytes(cct.dbox,icomp,ncomp);
            }
        }

        BL_ASSERT(nbytes < std::numeric_limits<int>::max());

        recv_data.push_back(nullptr);
        recv_size.push_back(static_cast<int>(nbytes));
        recv_from.push_back(kv.first);
        recv_reqs.push_back(MPI_REQUEST_NULL);
    }

    const int nrecv = recv_from.size();
    
    Vector<Vector<int> > indv_recv_size;
    Vector<MPI_Request> pre_reqs(nrecv,MPI_REQUEST_NULL);

    MPI_Comm comm = ParallelContext::CommunicatorSub();

    if (!FAB::preAllocatable())
    {
        BL_ASSERT(preSeqNum >= 0);
        indv_recv_size.resize(nrecv);
        for (int k = 0; k < nrecv; ++k)
        {
            auto n = m_RcvTags.at(recv_from[k]).size();
            indv_recv_size[k].resize(n);
            pre_reqs[k] = ParallelDescriptor::Arecv(indv_recv_size[k].data(), n,
                                                    ParallelContext::global_to_local_rank(recv_from[k]),
                                                    preSeqNum, comm).req();
        }
    }

    int recv_counter = 0;
    while (recv_counter < nrecv)
    {
        int i;

        if (FAB::preAllocatable())
        {
            i = recv_counter;
        }
        else
        {
            MPI_Status status;
            ParallelDescriptor::Waitany(pre_reqs, i, status);

            for (auto x : indv_recv_size[i])
            {
                recv_size[i] += x;
            }
        }

        if (recv_size[i] > 0)
        {
            recv_data[i] = static_cast<char*>(amrex::The_FA_Arena()->alloc(recv_size[i]));
            recv_reqs[i] = ParallelDescriptor::Arecv(recv_data[i], recv_size[i],
                                                     ParallelContext::global_to_local_rank(recv_from[i]),
                                                     SeqNum, comm).req();
        }
        
        ++recv_counter;
    }
}
#endif


#ifdef BL_USE_MPI3
template <class FAB>
void
FabArray<FAB>::PostRcvs_MPI_Onesided (const MapOfCopyComTagContainers&  m_RcvVols,
                                      char*&                            the_recv_data,
                                      Vector<char*>&                     recv_data,
                                      Vector<int>&                       recv_size,
                                      Vector<int>&                       recv_from,
                                      Vector<MPI_Request>&               recv_reqs,
                                      Vector<MPI_Aint> &                 recv_disp,
                                      int                               icomp,
                                      int                               ncomp,
                                      int                               SeqNum,
                                      MPI_Win &                         win)
{
    recv_data.clear();
    recv_size.clear();
    recv_from.clear();
    recv_reqs.clear();
    recv_disp.clear();

    std::size_t TotalRcvsVolume = 0;
    for (const auto& kv : m_RcvVols) // loop over senders
    {
        std::size_t nbytes = 0;
        for (const auto& cct : kv.second)
        {
            nbytes += (*this)[cct.dstIndex].nBytes(cct.dbox,icomp,ncomp);
        }

        BL_ASSERT(nbytes < std::numeric_limits<int>::max());

        TotalRcvsVolume += nbytes;

        recv_data.push_back(nullptr);
        recv_size.push_back(static_cast<int>(nbytes));
        recv_from.push_back(kv.first);
        recv_reqs.push_back(MPI_REQUEST_NULL);
        recv_disp.push_back(0);
    }

    if (TotalRcvsVolume == 0)
    {
        the_recv_data = nullptr;
    }
    else
    {
        the_recv_data = static_cast<char*>(amrex::The_FA_Arena()->alloc(TotalRcvsVolume));

        MPI_Win_attach(win, the_recv_data, TotalRcvsVolume);

        int nrecv = recv_from.size();
        
        std::size_t offset = 0;
        for (int i = 0; i < nrecv; ++i)
        {
            if (recv_size[i] > 0)
            {
                recv_data[i] = the_recv_data + offset;
                MPI_Get_address(recv_data[i], &recv_disp[i]);
                recv_reqs[i] = ParallelDescriptor::Asend(&recv_disp[i],1,recv_from[i],SeqNum).req();
                offset += recv_size[i];
            }
        }
    }
}
#endif   // BL_USE_MPI3


#ifdef BL_USE_UPCXX
template <class FAB>
void
FabArray<FAB>::PostRcvs_PGAS (const MapOfCopyComTagContainers&  m_RcvVols,
                              char*&                            the_recv_data,
                              Vector<char*>&                     recv_data,
                              Vector<int>&                       recv_size,
                              Vector<int>&                       recv_from,
                              int                               icomp,
                              int                               ncomp,
                              int                               SeqNum,
                              upcxx::event*                     recv_event)
{
    recv_data.clear();
    recv_size.clear();
    recv_from.clear();

    std::size_t TotalRcvsVolume = 0;
    for (const auto& kv : m_RcvVols) // loop over senders
    {
        std::size_t nbytes = 0;
        for (const auto& cct : kv.second)
        {
            nbytes += (*this)[cct.dstIndex].nBytes(cct.dbox,icomp,ncomp);
        }

        BL_ASSERT(nbytes < std::numeric_limits<int>::max());

        TotalRcvsVolume += nbytes;

        recv_data.push_back(nullptr);
        recv_size.push_back(static_cast<int>(nbytes));
        recv_from.push_back(kv.first);
    }

    if (TotalRcvsVolume == 0)
    {
        the_recv_data = nullptr;
    }
    else
    {
        the_recv_data = static_cast<char*>(BLPgas::alloc(TotalRcvsVolume));

        int nrecv = recv_from.size();

        std::size_t offset = 0;
        for (int i = 0; i < nrecv; ++i)
        {
            if (recv_size[i] > 0)
            {
                recv_data[i] = the_recv_data + offset;

                /// Send an AM to the sender with the recv pointer
                upcxx::global_ptr<void> dst_ptr =
                    upcxx::global_ptr<void>(recv_data[i], upcxx::myrank());
                // Increment the event reference before launching the remote task
                recv_event->incref();
                // Launch a remote task on the sender to send me data
                BLPgas::Request(recv_from[i], dst_ptr, recv_size[i], SeqNum, recv_event);
                upcxx::advance(); // poll the UPC++ progress engine and the network
                offset += recv_size[i];
            }
        }
    }
}
#endif /* BL_USE_UPCXX */

template <class FAB>
void
FabArray<FAB>::Redistribute (const FabArray<FAB>& src,
                             int                  scomp,
                             int                  dcomp,
                             int                  ncomp,
                             const IntVect&       nghost)
{
    AMREX_ALWAYS_ASSERT_WITH_MESSAGE(boxArray() == src.boxArray(),
                                     "FabArray::Redistribute: must have the same BoxArray");

    if (ParallelContext::NProcsSub() == 1)
    {
#ifdef _OPENMP
#pragma omp parallel
#endif
        for (MFIter fai(*this,true); fai.isValid(); ++fai)
        {
            const Box& bx = fai.growntilebox(nghost);
            get(fai).copy(src[fai],bx,scomp,bx,dcomp,ncomp);
        }

        return;
    }

#ifdef BL_USE_MPI

    FabArrayBase::CPC cpc(boxArray(), nghost, DistributionMap(), src.DistributionMap());

    ParallelCopy(src, scomp, dcomp, ncomp, nghost, nghost, Periodicity::NonPeriodic(),
                 FabArrayBase::COPY, &cpc);

#endif
}<|MERGE_RESOLUTION|>--- conflicted
+++ resolved
@@ -51,13 +51,7 @@
             });
         }
 
-<<<<<<< HEAD
         Device::synchronize();
-=======
-#ifdef AMREX_USE_DEVICE
-        Device::synchronize();
-#endif
->>>>>>> f6f7a4c0
 
         return;
     }
