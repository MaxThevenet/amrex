--- conflicted
+++ resolved
@@ -21,13 +21,10 @@
     * \brief Allocates a dynamic memory arena of size sz.
     * Returns a pointer to this memory.
     */
-    void* alloc (std::size_t sz);
+    virtual void* alloc (std::size_t sz) override;
     /**
     * \brief Deletes the arena pointed to by pt.
     */
-<<<<<<< HEAD
-    void free (void* pt);
-=======
     virtual void free (void* pt) override;
 #ifdef AMREX_USE_CUDA
     /**
@@ -40,7 +37,6 @@
     */
     virtual void free_device (void* pt) override;
 #endif
->>>>>>> f6f7a4c0
 };
 
 }
