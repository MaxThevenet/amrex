
#ifndef BL_ARRAYLIM_H
#define BL_ARRAYLIM_H

#include <AMReX_REAL.H>

#ifdef __cplusplus

#include <array>

/*
** C++ stuff ...
*/

#if     AMREX_SPACEDIM==1
#define ARLIM_P(x)  const int&
#define ARLIM(x)  (x)[0]
#ifdef AMREX_USE_CUDA
#define ARLIM_3D(x) x
#define ARLIM_ANYD(x) x
#define ZFILL(x) x
#define BCREC_3D(x) x
#define BCREC_ANYD(x) x
#else
#define ARLIM_3D(x) std::array<int,3>{(x)[0], 0, 0}.data()
#define ARLIM_ANYD(x) std::array<int,3>{(x)[0], 0, 0}.data()
#define ZFILL(x) std::array<amrex::Real,3>{(x)[0], 0., 0.}.data()
#define BCREC_3D(x) std::array<int,6>{(x)[0], 0, 0, (x)[1], 0, 0}.data()
#define BCREC_ANYD(x) std::array<int,6>{(x)[0], 0, 0, (x)[1], 0, 0}.data()
<<<<<<< HEAD
#endif
#elif   BL_SPACEDIM==2
=======
#elif   AMREX_SPACEDIM==2
>>>>>>> 05b79343
#define ARLIM_P(x)  const int&,const int&
#define ARLIM(x)  (x)[0],(x)[1]
#ifdef AMREX_USE_CUDA
#define ARLIM_3D(x) x
#define ARLIM_ANYD(x) x
#define ZFILL(x) x
#define BCREC_3D(x) x
#define BCREC_ANYD(x) x
#else
#define ARLIM_3D(x) std::array<int,3>{(x)[0], (x)[1], 0}.data()
#define ARLIM_ANYD(x) std::array<int,3>{(x)[0], (x)[1], 0}.data()
#define ZFILL(x) std::array<amrex::Real,3>{(x)[0], (x)[1], 0.}.data()
#define BCREC_3D(x) std::array<int,6>{(x)[0], (x)[1], 0, (x)[2], (x)[3], 0}.data()
#define BCREC_ANYD(x) std::array<int,6>{(x)[0], (x)[1], 0, (x)[2], (x)[3], 0}.data()
<<<<<<< HEAD
#endif
#elif   BL_SPACEDIM==3
=======
#elif   AMREX_SPACEDIM==3
>>>>>>> 05b79343
#define ARLIM_P(x)  const int&,const int&,const int&
#define ARLIM(x)  (x)[0],(x)[1],(x)[2]
#define ARLIM_3D(x) x
#define ARLIM_ANYD(x) x
#define ZFILL(x) x
#define BCREC_3D(x) x
#define BCREC_ANYD(x) x
#endif

#define BL_TO_FORTRAN(x) (x).dataPtr(), ARLIM((x).loVect()), ARLIM((x).hiVect())
#define BL_TO_FORTRAN_FAB(x) (x).dataPtr(), ARLIM_3D((x).loVect()), ARLIM_3D((x).hiVect()), (x).nCompPtr()
#define BL_TO_FORTRAN_BOX(x) ARLIM_3D((x).loVect()), ARLIM_3D((x).hiVect())
#define BL_TO_FORTRAN_N(x,n) (x).dataPtr(n), ARLIM((x).loVect()), ARLIM((x).hiVect())

#define BL_TO_FORTRAN_3D(x) (x).dataPtr(), ARLIM_3D((x).loVect()), ARLIM_3D((x).hiVect())
#define BL_TO_FORTRAN_ANYD(x) (x).dataPtr(), ARLIM_ANYD((x).loVect()), ARLIM_ANYD((x).hiVect())
#define BL_TO_FORTRAN_N_3D(x,n) (x).dataPtr(n), ARLIM_3D((x).loVect()), ARLIM_3D((x).hiVect())
#define BL_TO_FORTRAN_N_ANYD(x,n) (x).dataPtr(n), ARLIM_ANYD((x).loVect()), ARLIM_ANYD((x).hiVect())

#else

#if !defined(BL_LANG_FORT)

/* C stuff */
#if AMREX_SPACEDIM == 1
#define ARLIM_P(x) const int*
#elif AMREX_SPACEDIM == 2
#define ARLIM_P(x) const int*, const int*
#else
#define ARLIM_P(x) const int*, const int*, const int*
#endif

#else

/*
** Fortran stuff ...
*/

#if __STDC__==1 || defined(__INTEL_COMPILER)

#if (AMREX_SPACEDIM == 1)
#define DIMS(a) a##_l1, a##_h1
#define DIMDEC(a) a##_l1, a##_h1
#define DIMV(a) a##_l1:a##_h1
#define DIM1(a) a##_l1:a##_h1
#define ARG_L1(a) a##_l1
#define ARG_H1(a) a##_h1
#define DIMARG(a) a##(1)
#endif

#if (AMREX_SPACEDIM == 2)
#define DIMS(a) a##_l1, a##_l2, a##_h1, a##_h2
#define DIMDEC(a) a##_l1, a##_l2, a##_h1, a##_h2
#define DIMV(a) a##_l1:a##_h1, a##_l2:a##_h2
#define DIM1(a) a##_l1:a##_h1
#define DIM2(a) a##_l2:a##_h2
#define ARG_L1(a) a##_l1
#define ARG_L2(a) a##_l2
#define ARG_H1(a) a##_h1
#define ARG_H2(a) a##_h2
#define DIMARG(a) a##(1),a##(2)
#endif

#if (AMREX_SPACEDIM == 3)
#define DIMS(a) a##_l1, a##_l2, a##_l3, a##_h1, a##_h2, a##_h3
#define DIMDEC(a) a##_l1, a##_l2, a##_l3, a##_h1, a##_h2, a##_h3
#define DIMV(a) a##_l1:a##_h1, a##_l2:a##_h2, a##_l3:a##_h3
#define DIM1(a) a##_l1:a##_h1
#define DIM2(a) a##_l2:a##_h2
#define DIM3(a) a##_l3:a##_h3
#define DIM12(a) a##_l1:a##_h1, a##_l2:a##_h2
#define DIM23(a) a##_l2:a##_h2, a##_l3:a##_h3
#define DIM13(a) a##_l1:a##_h1, a##_l3:a##_h3
#define ARG_L1(a) a##_l1
#define ARG_L2(a) a##_l2
#define ARG_L3(a) a##_l3
#define ARG_H1(a) a##_h1
#define ARG_H2(a) a##_h2
#define ARG_H3(a) a##_h3
#define DIMARG(a) a##(1),a##(2),a##(3)
#endif

#else

#if (AMREX_SPACEDIM == 1)
#define DIMS(a) a/**/_l1, a/**/_h1
#define DIMDEC(a) a/**/_l1, a/**/_h1
#define DIMV(a) a/**/_l1:a/**/_h1
#define DIM1(a) a/**/_l1:a/**/_h1
#define ARG_L1(a) a/**/_l1
#define ARG_H1(a) a/**/_h1
#define DIMARG(a) a/**/(1)
#endif

#if (AMREX_SPACEDIM == 2)
#define DIMS(a) a/**/_l1, a/**/_l2, a/**/_h1, a/**/_h2
#define DIMDEC(a) a/**/_l1, a/**/_l2, a/**/_h1, a/**/_h2
#define DIMV(a) a/**/_l1:a/**/_h1, a/**/_l2:a/**/_h2
#define DIM1(a) a/**/_l1:a/**/_h1
#define DIM2(a) a/**/_l2:a/**/_h2
#define ARG_L1(a) a/**/_l1
#define ARG_L2(a) a/**/_l2
#define ARG_H1(a) a/**/_h1
#define ARG_H2(a) a/**/_h2
#define DIMARG(a) a/**/(1),a/**/(2)
#endif

#if (AMREX_SPACEDIM == 3)
#define DIMS(a) a/**/_l1, a/**/_l2, a/**/_l3, a/**/_h1, a/**/_h2, a/**/_h3
#define DIMDEC(a) a/**/_l1, a/**/_l2, a/**/_l3, a/**/_h1, a/**/_h2, a/**/_h3
#define DIMV(a) a/**/_l1:a/**/_h1, a/**/_l2:a/**/_h2, a/**/_l3:a/**/_h3
#define DIM1(a) a/**/_l1:a/**/_h1
#define DIM2(a) a/**/_l2:a/**/_h2
#define DIM3(a) a/**/_l3:a/**/_h3
#define DIM12(a) a/**/_l1:a/**/_h1, a/**/_l2:a/**/_h2
#define DIM23(a) a/**/_l2:a/**/_h2, a/**/_l3:a/**/_h3
#define DIM13(a) a/**/_l1:a/**/_h1, a/**/_l3:a/**/_h3
#define ARG_L1(a) a/**/_l1
#define ARG_L2(a) a/**/_l2
#define ARG_L3(a) a/**/_l3
#define ARG_H1(a) a/**/_h1
#define ARG_H2(a) a/**/_h2
#define ARG_H3(a) a/**/_h3
#define DIMARG(a) a/**/(1),a/**/(2),a/**/(3)
#endif

#endif /*__STDC__==1*/

#endif /*else of !defined(BL_LANG_FORT)*/

#endif /*else of __cplusplus*/

#endif /*BL_ARRAYLIM_H*/<|MERGE_RESOLUTION|>--- conflicted
+++ resolved
@@ -27,12 +27,8 @@
 #define ZFILL(x) std::array<amrex::Real,3>{(x)[0], 0., 0.}.data()
 #define BCREC_3D(x) std::array<int,6>{(x)[0], 0, 0, (x)[1], 0, 0}.data()
 #define BCREC_ANYD(x) std::array<int,6>{(x)[0], 0, 0, (x)[1], 0, 0}.data()
-<<<<<<< HEAD
 #endif
-#elif   BL_SPACEDIM==2
-=======
 #elif   AMREX_SPACEDIM==2
->>>>>>> 05b79343
 #define ARLIM_P(x)  const int&,const int&
 #define ARLIM(x)  (x)[0],(x)[1]
 #ifdef AMREX_USE_CUDA
@@ -47,12 +43,8 @@
 #define ZFILL(x) std::array<amrex::Real,3>{(x)[0], (x)[1], 0.}.data()
 #define BCREC_3D(x) std::array<int,6>{(x)[0], (x)[1], 0, (x)[2], (x)[3], 0}.data()
 #define BCREC_ANYD(x) std::array<int,6>{(x)[0], (x)[1], 0, (x)[2], (x)[3], 0}.data()
-<<<<<<< HEAD
 #endif
-#elif   BL_SPACEDIM==3
-=======
 #elif   AMREX_SPACEDIM==3
->>>>>>> 05b79343
 #define ARLIM_P(x)  const int&,const int&,const int&
 #define ARLIM(x)  (x)[0],(x)[1],(x)[2]
 #define ARLIM_3D(x) x
