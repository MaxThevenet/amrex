--- conflicted
+++ resolved
@@ -4,16 +4,13 @@
 #include <AMReX_BLFort.H>
 #include <AMReX_Print.H>
 #include <AMReX_Random.H>
-<<<<<<< HEAD
+#include <AMReX_BlockMutex.H>
 #include <AMReX_GpuLaunch.H>
 #include <AMReX_GpuDevice.H>
 
 #ifdef AMREX_USE_HIP
 #include <hiprand.hpp>
 #endif
-=======
-#include <AMReX_BlockMutex.H>
->>>>>>> cc7db21b
 
 #ifdef _OPENMP
 #include <omp.h>
@@ -35,18 +32,11 @@
     // This seems to be a good default value on NVIDIA V100 GPUs
     constexpr int gpu_nstates_default = 1e5;
 
+    int gpu_nstates_h = 0;
     AMREX_GPU_DEVICE int gpu_nstates_d = 0;
-    int gpu_nstates_h = 0;
-
-<<<<<<< HEAD
-    AMREX_GPU_DEVICE randState_t* states_d_ptr;
-    randState_t* states_h_ptr = nullptr;
-=======
-    curandState_t* d_states_h_ptr = nullptr;
-    
-    AMREX_GPU_DEVICE
-    curandState_t* d_states_d_ptr;
->>>>>>> cc7db21b
+
+    randState_t* d_states_h_ptr = nullptr;
+    AMREX_GPU_DEVICE randState_t* d_states_d_ptr;
 
     amrex::BlockMutex* h_mutex_h_ptr = nullptr;
     amrex::BlockMutex* d_mutex_h_ptr = nullptr;    
@@ -125,17 +115,11 @@
 
     int i = get_state(tid);
 #ifdef BL_USE_FLOAT
-<<<<<<< HEAD
-    AMREX_HIP_OR_CUDA( rand = stddev * hiprand_normal(&states_d_ptr[i]) + mean;,
-                       rand = stddev *  curand_normal(&states_d_ptr[i]) + mean; );
-#else
-    AMREX_HIP_OR_CUDA( rand = stddev * hiprand_normal_double(&states_d_ptr[i]) + mean;,
-                       rand = stddev *  curand_normal_double(&states_d_ptr[i]) + mean; );
-=======
-    rand = stddev * curand_normal(&d_states_d_ptr[i]) + mean;
-#else
-    rand = stddev * curand_normal_double(&d_states_d_ptr[i]) + mean;
->>>>>>> cc7db21b
+    AMREX_HIP_OR_CUDA( rand = stddev * hiprand_normal(&d_states_d_ptr[i]) + mean;,
+                       rand = stddev *  curand_normal(&d_states_d_ptr[i]) + mean; );
+#else
+    AMREX_HIP_OR_CUDA( rand = stddev * hiprand_normal_double(&d_states_d_ptr[i]) + mean;,
+                       rand = stddev *  curand_normal_double(&d_states_d_ptr[i]) + mean; );
 #endif
     __threadfence();
     free_state(tid);
@@ -165,24 +149,18 @@
               + (threadIdx.z * (blockDim.x * blockDim.y))
               + (threadIdx.y * blockDim.x) + threadIdx.x ;
     int i = get_state(tid);
-/*
+
 #ifdef BL_USE_FLOAT
-<<<<<<< HEAD
-    AMREX_HIP_OR_CUDA( rand = hiprand_uniform(&states_d_ptr[i]);,
-                       rand =  curand_uniform(&states_d_ptr[i]); );
-#else
-    AMREX_HIP_OR_CUDA( rand = hiprand_uniform_double(&states_d_ptr[i]);,
-                       rand =  curand_uniform_double(&states_d_ptr[i]); );
-=======
-    rand = curand_uniform(&d_states_d_ptr[i]);
-#else
-    rand = curand_uniform_double(&d_states_d_ptr[i]);
->>>>>>> cc7db21b
+    AMREX_HIP_OR_CUDA( rand = hiprand_uniform(&d_states_d_ptr[i]);,
+                       rand =  curand_uniform(&d_states_d_ptr[i]); );
+#else
+    AMREX_HIP_OR_CUDA( rand = hiprand_uniform_double(&d_states_d_ptr[i]);,
+                       rand =  curand_uniform_double(&d_states_d_ptr[i]); );
 #endif
 
     __threadfence();
     free_state(tid);
-*/
+
 #else
 
 #ifdef _OPENMP
@@ -214,12 +192,8 @@
     unsigned int rand;
     int i = get_state(tid);
     do {
-<<<<<<< HEAD
-        AMREX_HIP_OR_CUDA( rand = hiprand(&states_d_ptr[i]);,
-                           rand =  curand(&states_d_ptr[i]); );
-=======
-        rand = curand(&d_states_d_ptr[i]);
->>>>>>> cc7db21b
+        AMREX_HIP_OR_CUDA( rand = hiprand(&d_states_d_ptr[i]);,
+                           rand =  curand(&d_states_d_ptr[i]); );
     } while (rand > (RAND_M - RAND_M % N));
     __threadfence();
     free_state(tid);
@@ -312,82 +286,41 @@
     int PrevSize = gpu_nstates_h;
     int SizeDiff = N - PrevSize;
 
-<<<<<<< HEAD
     randState_t* new_data;
-    int* new_mutex;
-    unsigned int* new_work_thread_count;
-
-    new_data  =             static_cast<randState_t*>  (The_Device_Arena()->alloc(N*sizeof(randState_t)));
-    new_mutex =             static_cast<int*>          (The_Device_Arena()->alloc(N*sizeof(int)));
-    new_work_thread_count = static_cast<unsigned int*> (The_Device_Arena()->alloc(N*sizeof(unsigned int)));
-
-
-    if (states_h_ptr != nullptr) {
-=======
-    curandState_t* new_data;
-    AMREX_CUDA_SAFE_CALL(cudaMalloc(&new_data, N*sizeof(curandState_t)));
->>>>>>> cc7db21b
+    new_data = static_cast<randState_t*>  (The_Device_Arena()->alloc(N*sizeof(randState_t)));
 
     if (h_mutex_h_ptr != nullptr)
     {
         delete h_mutex_h_ptr;
         h_mutex_h_ptr = nullptr;
-    }
+    } 
 
     if (d_mutex_h_ptr != nullptr)
     {
-        AMREX_CUDA_SAFE_CALL(cudaFree(d_mutex_h_ptr));
+        The_Device_Arena()->free(d_mutex_h_ptr);
         d_mutex_h_ptr = nullptr;
     }
 
-<<<<<<< HEAD
-        amrex::Gpu::dtod_memcpy(             new_data,         states_h_ptr, PrevSize*sizeof(randState_t));
-        amrex::Gpu::dtod_memcpy(            new_mutex,          locks_h_ptr, PrevSize*sizeof(int));
-        amrex::Gpu::dtod_memcpy(new_work_thread_count, n_work_threads_h_ptr, PrevSize*sizeof(unsigned int));
-
-        The_Device_Arena()->free(states_h_ptr);
-        The_Device_Arena()->free(locks_h_ptr);
-        The_Device_Arena()->free(n_work_threads_h_ptr);
-    }
-
-    states_h_ptr = new_data;
-    locks_h_ptr = new_mutex;
-    n_work_threads_h_ptr = new_work_thread_count;
+    h_mutex_h_ptr = new amrex::BlockMutex(N);
+    d_mutex_h_ptr = static_cast<amrex::BlockMutex*> (The_Device_Arena()->alloc(sizeof(amrex::BlockMutex)));
+    amrex::Gpu::htod_memcpy();
+
+    if (d_states_h_ptr != nullptr)
+    {
+        amrex::Gpu::dtod_memcpy();
+        The_Device_Arena()->free(d_states_h_ptr);
+    }
+
+    d_states_h_ptr = new_data;
     gpu_nstates_h = N;
 
     // HIP FIX HERE - hipMemcpyToSymbol doesn't work with pointers. 
     AMREX_GPU_LAUNCH_DEVICE(Gpu::ExecutionConfig(1, 1, 0),
     [=] AMREX_GPU_DEVICE
     {
-        states_d_ptr = new_data;
-        locks_d_ptr = new_mutex;
-        n_work_threads_d_ptr = new_work_thread_count;
+        d_states_d_ptr = new_data;
         gpu_nstates_d = N;
     });
-=======
-    h_mutex_h_ptr = new amrex::BlockMutex(N);
-    AMREX_CUDA_SAFE_CALL(cudaMalloc(&d_mutex_h_ptr, sizeof(amrex::BlockMutex)));
-    AMREX_CUDA_SAFE_CALL(cudaMemcpy(d_mutex_h_ptr, h_mutex_h_ptr, sizeof(amrex::BlockMutex),
-                                    cudaMemcpyHostToDevice));
-    
-    if (d_states_h_ptr != nullptr) {
-        AMREX_CUDA_SAFE_CALL(cudaMemcpy(new_data, d_states_h_ptr,
-                                        PrevSize*sizeof(curandState_t),
-                                        cudaMemcpyDeviceToDevice));
-        
-        AMREX_CUDA_SAFE_CALL(cudaFree(d_states_h_ptr));
-    }
-
-    d_states_h_ptr = new_data;
-    cuda_nstates = N;
-
-    AMREX_CUDA_SAFE_CALL(cudaMemcpyToSymbol(d_states_d_ptr,
-                                            &d_states_h_ptr,
-                                            sizeof(curandState_t *)));
-    AMREX_CUDA_SAFE_CALL(cudaMemcpyToSymbol(d_mutex_d_ptr,
-                                            &d_mutex_h_ptr,
-                                            sizeof(amrex::BlockMutex*)));
->>>>>>> cc7db21b
 
     const int MyProc = amrex::ParallelDescriptor::MyProc();
     AMREX_PARALLEL_FOR_1D (SizeDiff, idx,
@@ -395,15 +328,9 @@
         unsigned long seed = MyProc*1234567UL + 12345UL ;
         int seqstart = idx + 10 * idx ;
         int loc = idx + PrevSize;
-<<<<<<< HEAD
-        locks_d_ptr[loc] = -1;
-        n_work_threads_d_ptr[loc] = 0;
-        AMREX_HIP_OR_CUDA( hiprand_init(seed, seqstart, 0, &states_d_ptr[loc]);,
-                            curand_init(seed, seqstart, 0, &states_d_ptr[loc]); );
-=======
-        
-        curand_init(seed, seqstart, 0, &d_states_d_ptr[loc]);
->>>>>>> cc7db21b
+
+        AMREX_HIP_OR_CUDA( hiprand_init(seed, seqstart, 0, &d_states_d_ptr[loc]);,
+                            curand_init(seed, seqstart, 0, &d_states_d_ptr[loc]); );
     });
 
 #endif
@@ -413,41 +340,23 @@
 void
 amrex::DeallocateRandomSeedDevArray ()
 {
-<<<<<<< HEAD
 #ifdef AMREX_USE_GPU
-    if (states_h_ptr != nullptr)
-    {
-        The_Device_Arena()->free(states_h_ptr);
+    if (d_states_h_ptr != nullptr)
+    {
+        The_Device_Arena()->free(d_states_h_ptr);
         states_h_ptr = nullptr;
-=======
-#ifdef AMREX_USE_CUDA  
-    if (d_states_h_ptr != nullptr)
-    {
-        cudaFree(d_states_h_ptr);
-        d_states_h_ptr = nullptr;
->>>>>>> cc7db21b
     }
 
     if (h_mutex_h_ptr != nullptr)
     {
-<<<<<<< HEAD
-        The_Device_Arena()->free(locks_h_ptr);
-        locks_h_ptr = nullptr;
-    }
-    if (n_work_threads_h_ptr != nullptr)
-    {
-        The_Device_Arena()->free(n_work_threads_h_ptr);
-        n_work_threads_h_ptr = nullptr;
-=======
-        delete h_mutex_h_ptr;
+        delete h_mutex_h_ptr; 
         h_mutex_h_ptr = nullptr;
     }
 
     if (d_mutex_h_ptr != nullptr)
     {
-        AMREX_CUDA_SAFE_CALL(cudaFree(d_mutex_h_ptr));
+        The_Device_Arena()->free(d_mutex_h_ptr);
         d_mutex_h_ptr = nullptr;
->>>>>>> cc7db21b
     }
 
     gpu_nstates_h = 0;
