#ifndef AMREX_BASEFAB_H_
#define AMREX_BASEFAB_H_

#include <cmath>
#include <cstdlib>
#include <algorithm>
#include <limits>
#include <array>

#ifdef _OPENMP
#include <omp.h>
#endif

#include <AMReX_RESTRICT.H>
#include <AMReX_BLassert.H>
#include <AMReX_Box.H>
#include <AMReX_BoxList.H>
#include <AMReX_CArena.H>
#include <AMReX_REAL.H>
#include <AMReX_BLProfiler.H>
#include <AMReX_BoxIterator.H>
#include <AMReX_MakeType.H>
#include <AMReX_Managed.H>
#include <AMReX_BArena.H>

#ifdef USE_PERILLA
#include <LocalConnection.H>
#include <RemoteConnection.H>
#endif

namespace amrex
{
    extern long private_total_bytes_allocated_in_fabs;     // total bytes at any given time
    extern long private_total_bytes_allocated_in_fabs_hwm; // high-water-mark over a given interval
    extern long private_total_cells_allocated_in_fabs;     // total cells at any given time
    extern long private_total_cells_allocated_in_fabs_hwm; // high-water-mark over a given interval
#ifdef _OPENMP
#pragma omp threadprivate(private_total_bytes_allocated_in_fabs)
#pragma omp threadprivate(private_total_bytes_allocated_in_fabs_hwm)
#pragma omp threadprivate(private_total_cells_allocated_in_fabs)
#pragma omp threadprivate(private_total_cells_allocated_in_fabs_hwm)
#endif

    long TotalBytesAllocatedInFabs();
    long TotalBytesAllocatedInFabsHWM();
    long TotalCellsAllocatedInFabs();
    long TotalCellsAllocatedInFabsHWM();
    void ResetTotalBytesAllocatedInFabsHWM();
    void update_fab_stats (long n, long s, std::size_t szt);

<<<<<<< HEAD
    void BaseFab_Initialize ();
    void BaseFab_Finalize ();
=======
template <typename P>
struct StridedPtr
{
    P p;
    int jstride;
    int kstride;
    int nstride;
    P operator() (int i, int j, int k, int n=0) const {
        return p +(i+j*jstride+k*kstride+n*nstride);
    }
};
>>>>>>> ca424826

/**
*  \brief A Fortran Array-like Object
*  BaseFab emulates the Fortran array concept.  
*  Useful operations can be performed upon
*  BaseFabs in C++, and they provide a convenient interface to
*  Fortran when it is necessary to retreat into that language.
        
*  BaseFab is a template class.  Through use of the
*  template, a BaseFab may be based upon any class.  So far at least,
*  most applications have been based upon simple types like integers,
*  real*4s, or real*8s.  Most applications do not use BaseFabs 
*  directly, but utilize specialized classes derived from BaseFab.
        
*  BaseFab objects depend on the dimensionality of space
*  (indirectly through the DOMAIN Box member).  It is
*  typical to define the macro SPACEDIM to be 1, 2, or 3 to indicate
*  the dimension of space.  See the discussion of class Box for more
*  information.  A BaseFab contains a Box DOMAIN, which indicates the
*  integer indexing space over which the array is defined.  A BaseFab
*  also has NVAR components.  By components, we mean that for each
*  point in the rectangular indexing space, there are NVAR values
*  associated with that point.  A Fortran array corresponding to a
*  BaseFab would have (SPACEDIM+1) dimensions.
        
*  By design, the array layout in a BaseFab mirrors that of a
*  Fortran array.  The first index (x direction for example) varies
*  most rapidly, the next index (y direction), if any, varies next
*  fastest. The component index varies last, after all the spatial
*  indices.
        
*  It is sometimes convenient to be able to treat a sub-array within an
*  existing BaseFab as a BaseFab in its own right.  This is often
*  referred to as aliasing the BaseFab.  Note that when aliasing is 
*  used, the BaseFabs domain will not, in general, be the same as the 
*  parent BaseFabs domain, nor will the number of components.
*  BaseFab is a dimension dependent class, so SPACEDIM must be 
*  defined as either 1, 2, or 3 when compiling.

*  This is NOT a polymorphic class.

*  It does NOT provide a copy constructor or assignment operator.

*  T MUST have a default constructor and an assignment operator.
*/

template <class T>
class BaseFab : public Managed
{
public:

    template <class U> friend class BaseFab;

    typedef T value_type;
    //! Construct an empty BaseFab, which must be resized (see BaseFab::resize) before use.
    AMREX_CUDA_HOST AMREX_CUDA_DEVICE
    BaseFab ();

    //!  Make BaseFab with desired domain (box) and number of components.
    AMREX_CUDA_HOST AMREX_CUDA_DEVICE
    explicit BaseFab (const Box& bx,
                      int        n = 1,
		      bool       alloc = true,
		      bool       shared = false);

    BaseFab (const BaseFab<T>& rhs, MakeType make_type, int scomp, int ncomp);

    /**
     * \brief Create an NON-OWNING BaseFab.  Thus BaseFab is not
     * responsible for memory management.  And it's caller's responsibility that
     * p points to a chunk of memory large enough.
     */
    AMREX_CUDA_HOST AMREX_CUDA_DEVICE
    BaseFab (const Box& bx, int ncomp, T* p);

    //! The destructor deletes the array memory.
//    virtual ~BaseFab ();
    AMREX_CUDA_HOST AMREX_CUDA_DEVICE
    ~BaseFab ();

    BaseFab (const BaseFab<T>& rhs) = delete;
    BaseFab<T>& operator= (const BaseFab<T>& rhs) = delete;
    BaseFab<T>& operator= (BaseFab<T>&& rhs) = delete;

    BaseFab (BaseFab<T>&& rhs) noexcept;

    BaseFab& operator= (const T&);

    static void Initialize();
    static void Finalize();

    /**
    * \brief This function resizes a BaseFab so it covers the Box b
    * with N components.  

    * The default action is that under resizing, the memory allocated for the
    * BaseFab only grows and never shrinks.  This function is
    * particularly useful when a BaseFab is used as a temporary
    * space which must be a different size whenever it is used.
    * Resizing is typically faster than re-allocating a
    * BaseFab because memory allocation can often be avoided.
    */
    void resize (const Box& b,
                 int        N = 1);

  ///for AggStencil and its minions
  virtual long offset(const IntVect& a_iv, const int& a_ivar) const
    {
      AMREX_ASSERT(a_ivar >= 0);
      AMREX_ASSERT(a_ivar < nvar);
      AMREX_ASSERT(domain.contains(a_iv));

      IntVect ivDiff = a_iv - domain.smallEnd();
#if AMREX_SPACEDIM > 1
      IntVect ivSize = domain.size();
#endif
      long retval = ivDiff[0];

#if AMREX_SPACEDIM > 1
      retval += ivDiff[1]*ivSize[0] ;
#endif
#if AMREX_SPACEDIM > 2
      retval += ivDiff[2]*ivSize[0]*ivSize[1];
#endif
      retval += numpts * a_ivar;

      return retval;
    }

    /**
     * \brief The function returns the BaseFab to the invalid state.
     * The memory is freed.
     */
    AMREX_CUDA_HOST AMREX_CUDA_DEVICE
    void clear ();

    //! Returns how many bytes used
    std::size_t nBytes () const { return truesize*sizeof(T); }

    static bool preAllocatable () { return true; }

    static bool isCopyOMPSafe () { return true; }

    //! Returns bytes used in the Box for those components
    std::size_t nBytes (const Box& bx, int start_comp, int ncomps) const
        { return bx.numPts() * sizeof(T) * ncomps; }

    //! Returns the number of components
    AMREX_CUDA_HOST AMREX_CUDA_DEVICE
    int nComp () const { return nvar; }

    //! for calls to fortran.  
    const int* nCompPtr() const {return &nvar;}

    //! Returns the number of points 
    long nPts () const { return numpts; }

    //! Returns the total number of points of all components
    long size () const { return nvar*numpts; }

    //! Returns the domain (box) where the array is defined
    AMREX_CUDA_HOST AMREX_CUDA_DEVICE
    const Box& box () const { return domain; }

    /**
    * \brief Returns a pointer to an array of SPACEDIM integers
    * giving the length of the domain in each direction
    */
    const int* length () const { return dlen.getVect(); }

    /**
    * \brief Returns the lower corner of the domain
    * See class Box for analogue.
    */
    const IntVect& smallEnd () const { return domain.smallEnd(); }

    //!  Returns the upper corner of the domain.  See class Box for analogue.
    const IntVect& bigEnd () const { return domain.bigEnd(); }

    /**
    * \brief Returns the lower corner of the domain.  
  
    *Instead of returning them in the form of INTVECTs, as in smallEnd and
    * bigEnd, it returns the values as a pointer to an array of
    * constant integers.  This is useful when interfacing to
    * Fortran subroutines.
    */
    AMREX_CUDA_HOST AMREX_CUDA_DEVICE
    const int* loVect () const { return domain.loVect(); }

    /**
    * \brief Returns the upper corner of the domain.  

    *Instead of returning them in the form of INTVECTs, as in smallEnd and
    * bigEnd, it returns the values as a pointer to an array of
    * constant integers.  This is useful when interfacing to
    * Fortran subroutines.
    */
    AMREX_CUDA_HOST AMREX_CUDA_DEVICE
    const int* hiVect () const { return domain.hiVect(); }

    /**
    * \brief Returns true if the domain of fab is totally contained within
    * the domain of this BaseFab.
    */
    bool contains (const BaseFab<T>& fab) const
    {
        return box().contains(fab.box()) && nvar <= fab.nvar;
    }

    /**
    * \brief Returns true if bx is totally contained
    * within the domain of this BaseFab.
    */
    bool contains (const Box& bx) const { return box().contains(bx); }

    /**
    * \brief Returns a pointer to an object of type T that is the
    * value of the Nth component associated with the cell at the
    * low end of the domain.  This is commonly used to get a pointer
    * to data in the array which is then handed off to a Fortran
    * subroutine.  Remember that data is stored in Fortran array
    * order, with the component index coming last.   In other words,
    * dataPtr returns a pointer to all the Nth components.
    */
    AMREX_CUDA_HOST AMREX_CUDA_DEVICE
    T* dataPtr (int n = 0) { AMREX_ASSERT(!(dptr == 0)); return &dptr[n*numpts]; }

    //! Same as above except works on const FABs.
    AMREX_CUDA_HOST AMREX_CUDA_DEVICE
    const T* dataPtr (int n = 0) const { AMREX_ASSERT(!(dptr == 0)); return &dptr[n*numpts]; }

    AMREX_CUDA_HOST AMREX_CUDA_DEVICE
    T* dataPtr (const IntVect& iv, int n = 0);
    AMREX_CUDA_HOST AMREX_CUDA_DEVICE
    const T* dataPtr (const IntVect& iv, int n = 0) const;
    
    void setPtr (T* p, long sz) { AMREX_ASSERT(dptr == 0 && truesize == 0); dptr = p; truesize = sz; }

    StridedPtr<T const*> stridedPtr (int n = 0) const {
        const auto& len = domain.length3d();
        int jstride = len[0];
        int kstride = jstride*len[1];
        int nstride = kstride*len[2];
        T const* p = dptr + n*nstride;
        return StridedPtr<T const*>{p, jstride, kstride, nstride};
    }

    StridedPtr<T*> stridedPtr (int n = 0) {
        const auto& len = domain.length3d();
        int jstride = len[0];
        int kstride = jstride*len[1];
        int nstride = kstride*len[2];
        T* p = dptr + n*nstride;
        return StridedPtr<T*>{p, jstride, kstride, nstride};
    }

    StridedPtr<T const*> stridedPtr (const Box& subbox, int n = 0) const {
        const auto& len = domain.length3d();
        int jstride = len[0];
        int kstride = jstride*len[1];
        int nstride = kstride*len[2];
        const auto& dlo = domain.loVect3d();
        const auto& slo = subbox.loVect3d();
        T const* p = dptr + (  (slo[0]-dlo[0])
                             + (slo[1]-dlo[1])*jstride
                             + (slo[2]-dlo[2])*kstride
                             +               n*nstride);
        return StridedPtr<T const*>{p, jstride, kstride, nstride};
    }

    StridedPtr<T*> stridedPtr (const Box& subbox, int n = 0) {
        const auto& len = domain.length3d();
        int jstride = len[0];
        int kstride = jstride*len[1];
        int nstride = kstride*len[2];
        const auto& dlo = domain.loVect3d();
        const auto& slo = subbox.loVect3d();
        T* p = dptr + (  (slo[0]-dlo[0])
                       + (slo[1]-dlo[1])*jstride
                       + (slo[2]-dlo[2])*kstride
                       +               n*nstride);
        return StridedPtr<T*>{p, jstride, kstride, nstride};
    }

    //! Returns true if the data for the FAB has been allocated.
    bool isAllocated () const { return dptr != 0; }

    /**
    * \brief Returns a reference to the Nth component value
    * defined at position p in the domain.  This operator may be
    * inefficient if the C++ compiler is unable to optimize the
    * C++ code.
    */
    T& operator() (const IntVect& p, int N);

    //! Same as above, except returns component 0.
    AMREX_CUDA_HOST AMREX_CUDA_DEVICE
    T& operator() (const IntVect& p);

    //! Same as above except works on const FABs.
    const T& operator() (const IntVect& p, int N) const;

    //! Same as above, except returns component 0.
    AMREX_CUDA_HOST AMREX_CUDA_DEVICE
    const T& operator() (const IntVect& p) const;

    /**
    * \brief This function puts numcomp component values, starting at
    * component N, from position pos in the domain into array data,
    * that must be allocated by the user.
    */
    AMREX_CUDA_HOST AMREX_CUDA_DEVICE
    void getVal (T*             data,
                 const IntVect& pos,
                 int            N,
                 int            numcomp) const;
    //! Same as above, except that starts at component 0 and copies all comps.
    AMREX_CUDA_HOST AMREX_CUDA_DEVICE
    void getVal (T*             data,
                 const IntVect& pos) const;
    /**
    * \brief The setVal functions set sub-regions in the BaseFab to a
    * constant value.  This most general form specifies the sub-box,
    * the starting component number, and the number of components
    * to be set.
    */
    AMREX_CUDA_HOST AMREX_CUDA_DEVICE
    void setVal (T          x,
                 const Box& bx,
                 int        nstart,
                 int        ncomp);
    //! Same as above, except the number of modified components is one. N is the component to be modified.
    AMREX_CUDA_HOST AMREX_CUDA_DEVICE
    void setVal (T          x,
                 const Box& bx,
                 int        N = 0);
    AMREX_CUDA_HOST AMREX_CUDA_DEVICE
    //! Same as above, except the sub-box defaults to the entire domain.
    void setVal (T   x,
                 int N);
    AMREX_CUDA_HOST AMREX_CUDA_DEVICE
    //! Same as above, except all components are set.
    void setVal (T x);

    void setValIfNot (T x, const Box& bx, const BaseFab<int>& mask, int nstart, int ncomp);

    /**
    * \brief This function is analogous to the fourth form of
    * setVal above, except that instead of setting values on the
    * Box b, values are set on the complement of b in the domain.
    */
    void setComplement (T          x,
                        const Box& b,
                        int        ns,
                        int        num);
    /**
    * \brief The copy functions copy the contents of one BaseFab into
    * another.  The destination BaseFab is always the object which
    * invokes the function.  This, the most general form of copy,
    * specifies the contents of any sub-box srcbox in BaseFab src
    * may be copied into a (possibly different) destbox in the
    * destination BaseFab.  Note that although the srcbox and the
    * destbox may be disjoint, they must be the same size and shape.
    * If the sizes differ, the copy is undefined and a runtime error
    * results.  This copy function is the only one of the copy
    * functions to allow a copy between differing boxes. The user
    * also specifies how many components are copied, starting at
    * component srccomp in src and stored starting at component
    * destcomp. Note that the actual copy is made by the
    * function performCopy of this class.  The results are
    * UNDEFINED if the src and dest are the same and the srcbox and
    * destbox overlap.
    */
    AMREX_CUDA_HOST AMREX_CUDA_DEVICE
    BaseFab<T>& copy (const BaseFab<T>& src,
                      const Box&        srcbox,
                      int               srccomp,
                      const Box&        destbox,
                      int               destcomp,
                      int               numcomp);

    /**
    * \brief As above, except the destination Box and the source Box
    * are taken to be the entire domain of the destination.   A copy
    * of the intersecting region is performed.  Note that the actual
    * copy is made by the function performCopy() of this
    * class.
    */
    AMREX_CUDA_HOST AMREX_CUDA_DEVICE
    BaseFab<T>& copy (const BaseFab<T>& src,
                      int               srccomp,
                      int               destcomp,
                      int               numcomp = 1);
    /**
    * \brief As above, except that the destination Box is specified,
    * but the source Box is taken to the equal to the source
    * Box, and all components of the destination BaseFab are
    * copied.  Note that the actual copy is made by the
    * function performCopy of this class.
    */
    AMREX_CUDA_HOST AMREX_CUDA_DEVICE
    BaseFab<T>& copy (const BaseFab<T>& src,
                      const Box&        destbox);

    /**
    * As above, except that the destbox defaults to the entire domain
    * of the destination BaseFab, and all components are copied.
    * Note that the actual copy is made by the function
    * performCopy() of this class.
    */
    AMREX_CUDA_HOST AMREX_CUDA_DEVICE
    BaseFab<T>& copy (const BaseFab<T>& src);

    //! Copy from the srcbox of this Fab to raw memory and return the number of bytes copied
    AMREX_CUDA_HOST AMREX_CUDA_DEVICE
    std::size_t copyToMem (const Box& srcbox,
                           int        srccomp,
                           int        numcomp,
                           void*      dst) const;

    AMREX_CUDA_HOST AMREX_CUDA_DEVICE
    //! Copy from raw memory to the dstbox of this Fab and return the number of bytes copied
    std::size_t copyFromMem (const Box&  dstbox,
                             int         dstcomp,
                             int         numcomp,
                             const void* src);
    /**
    * \brief Perform shifts upon the domain of the BaseFab. They are
    * completely analogous to the corresponding Box functions.
    * There is no effect upon the array memory.
    */
    BaseFab<T>& shift (const IntVect& v);
    /**
    * \brief Perform shifts upon the domain of the BaseFab.  They are
    * completely analogous to the corresponding Box functions.
    * There is no effect upon the array memory.
    */
    BaseFab<T>& shift (int idir,
                       int n_cell);
    /**
    * \brief Perform shifts upon the domain of the BaseFab.  They are
    * completely analogous to the corresponding Box functions.
    * There is no effect upon the array memory.
    */
    BaseFab<T>& shiftHalf (int dir,
                           int num_halfs);
    /**
    * \brief Perform shifts upon the domain of the BaseFab. They are
    * completely analogous to the corresponding Box functions.
    * There is no effect upon the array memory.
    */
    BaseFab<T>& shiftHalf (const IntVect& num_halfs);

    Real norminfmask (const Box& subbox, const BaseFab<int>& mask, int scomp=0, int ncomp=1) const;

    /**
    * \brief Compute the Lp-norm of this FAB using components (scomp : scomp+ncomp-1).
    *   p < 0  -> ERROR
    *   p = 0  -> infinity norm (max norm)
    *   p = 1  -> sum of ABS(FAB)
    */
    Real norm (int p,
               int scomp = 0,
               int ncomp = 1) const;
    
    //! Same as above except only on given subbox.
    Real norm (const Box& subbox,
               int        p,
               int        scomp = 0,
               int        ncomp = 1) const;
    //!Compute absolute value for all components of this FAB.
    void abs ();
    //! Same as above except only for components (comp: comp+numcomp-1)
    void abs (int comp,
              int numcomp=1);
    /**
    * \brief Calculate abs() on subbox for given component range.
    */
    void abs (const Box& subbox,
              int        comp = 0,
              int        numcomp=1);
    /**
    * \return Minimum value of given component.
    */
    T min (int comp = 0) const;
    /**
    * \return Minimum value of given component in given subbox.
    */
    T min (const Box& subbox,
           int        comp = 0) const;
    /**
    * \return Maximum value of given component.
    */
    T max (int comp = 0) const;
    /**
    * \return Maximum value of given component in given subbox.
    */
    T max (const Box& subbox,
           int        comp = 0) const;
    /**
    * \return location of minimum value in given component.
    */
    IntVect minIndex (int comp = 0) const;
    /**
    * \return location of minimum value in given component in
    * given subbox.
    */
    IntVect minIndex (const Box& subbox,
                      int        comp = 0) const;
    /**
    * \return location of maximum value in given component.
    */
    IntVect maxIndex (int comp = 0) const;
    /**
    * \return location of maximum value in given component in given
    * subbox.
    */
    IntVect maxIndex (const Box& subbox,
                      int        comp = 0) const;
    /**
    * \brief Compute mask array with value of 1 in cells where
    * BaseFab has value less than val, 0 otherwise.
    * mask is resized by this function.
    * The number of cells marked with 1 returned.
    */
    int maskLT (BaseFab<int>& mask,
                T             val,
                int           comp = 0) const;
    //! Same as above except mark cells with value less than or equal to val.
    int maskLE (BaseFab<int>& mask,
                T             val,
                int           comp = 0) const;
    
    //! Same as above except mark cells with value equal to val.
    int maskEQ (BaseFab<int>& mask,
                T             val,
                int           comp = 0) const;
    //! Same as above except mark cells with value greater than val.
    int maskGT (BaseFab<int>& mask,
                T             val,
                int           comp = 0) const;
    //! Same as above except mark cells with value greater than or equal to val.
    int maskGE (BaseFab<int>& mask,
                T             val,
                int           comp = 0) const;
    //! Returns sum of given component of FAB state vector.
    T sum (int comp,
           int numcomp = 1) const;
    //! Compute sum of given component of FAB state vector in given subbox.
    T sum (const Box& subbox,
           int        comp,
           int        numcomp = 1) const;
    //! Most general version, specify subbox and which components.
    BaseFab<T>& invert (T          v,
                        const Box& subbox,
                        int        comp=0,
                        int        numcomp=1);
    //! As above except on entire domain.
    BaseFab<T>& invert (T   v,
                        int comp,
                        int numcomp=1);
    //! As above except on entire domain, all components.
    BaseFab<T>& invert (T v);

    //! Negate BaseFab, most general.
    AMREX_CUDA_HOST AMREX_CUDA_DEVICE
    BaseFab<T>& negate (const Box& subbox,
                        int        comp=0,
                        int        numcomp=1);
    //! As above, except on entire domain.
    AMREX_CUDA_HOST AMREX_CUDA_DEVICE
    BaseFab<T>& negate (int comp,
                        int numcomp=1);
    //! As above, except on entire domain and all components.
    AMREX_CUDA_HOST AMREX_CUDA_DEVICE
    BaseFab<T>& negate ();

    //! Scalar addition (a[i] <- a[i] + r), most general.
    AMREX_CUDA_HOST AMREX_CUDA_DEVICE
    BaseFab<T>& plus (T          r,
                      const Box& b,
                      int        comp=0,
                      int        numcomp=1);

    //! As above, except on entire domain.
    BaseFab<T>& plus (T   r,
                      int comp,
                      int numcomp=1);
    //! As above, except on entire domain and all components.
    BaseFab<T>& plus (T r);

    //! Addition in place.  This will often be more efficient than  making new BaseFab for result.
    BaseFab<T>& operator+= (T r);

    //! FAB addition (a[i] <- a[i] + b[i]) in place.
    BaseFab<T>& operator+= (const BaseFab<T>& f);

    //! FAB addition (a[i] <- a[i] + b[i]). The same as += operator.
    BaseFab<T>& plus (const BaseFab<T>& src);

    /**
    * \brief Add src components (srccomp:srccomp+numcomp-1) to
    * this FABs components (destcomp:destcomp+numcomp-1)
    * where the two FABs intersect.
    */
    BaseFab<T>& plus (const BaseFab<T>& src,
                      int               srccomp,
                      int               destcomp,
                      int               numcomp=1);
    /**
    * \brief Same as above except addition is restricted to intersection
    * of subbox and src FAB. NOTE: subbox must be contained in this
    * FAB.
    */
    BaseFab<T>& plus (const BaseFab<T>& src,
                      const Box&        subbox,
                      int               srccomp,
                      int               destcomp,
                      int               numcomp=1);
    /**
    * \brief Add srcbox region of src FAB to destbox region of this FAB.
    * The srcbox and destbox must be same size.
    */
    AMREX_CUDA_HOST AMREX_CUDA_DEVICE
    BaseFab<T>& plus (const BaseFab<T>& src,
                      const Box&        srcbox,
                      const Box&        destbox,
                      int               srccomp,
                      int               destcomp,
                      int               numcomp=1);
    //! FAB SAXPY (y[i] <- y[i] + a * x[i]), in place.
    BaseFab<T>& saxpy (T a, const BaseFab<T>& x,
                       const Box&        srcbox,
                       const Box&        destbox,
                       int               srccomp,
                       int               destcomp,
                       int               numcomp=1);
    //! FAB SAXPY (y[i] <- y[i] + a * x[i]), in place.  All components.
    BaseFab<T>& saxpy (T a, const BaseFab<T>& x);

    //! FAB XPAY (y[i] <- x[i] + a * y[i])
    BaseFab<T>& xpay (T a, const BaseFab<T>& x,
		      const Box&        srcbox,
		      const Box&        destbox,
		      int               srccomp,
		      int               destcomp,
		      int               numcomp=1);

    //! y[i] <- y[i] + x1[i] * x2[i])
    BaseFab<T>& addproduct (const Box&        destbox,
			    int               destcomp,
			    int               numcomp,
			    const BaseFab<T>& src1,
			    int               comp1,
			    const BaseFab<T>& src2,
			    int               comp2);
    /*
    * \brief Scalar subtraction (a[i] <- a[i] - r).
    * Note: use plus(-r) for more general operations.
    */
    BaseFab<T>& operator-= (T r);

    //! FAB subtraction (a[i] <- a[i] - b[i]), in place.
    BaseFab<T>& operator-= (const BaseFab<T>& f);

    //! FAB subtraction (a[i] <- a[i] - b[i]). The same as -= operator.
    BaseFab<T>& minus (const BaseFab<T>& src);

    /**
    * \brief Subtract src components (srccomp:srccomp+numcomp-1) to
    * this FABs components (destcomp:destcomp+numcomp-1) where
    * the two FABs intersect.
    */
    BaseFab<T>& minus (const BaseFab<T>& src,
                       int               srccomp,
                       int               destcomp,
                       int               numcomp=1);
    /**
    * \brief Same as above except subtraction is restricted to intersection
    * of subbox and src FAB.  NOTE: subbox must be contained in
    * this FAB.
    */
    BaseFab<T>& minus (const BaseFab<T>& src,
                       const Box&        subbox,
                       int               srccomp,
                       int               destcomp,
                       int               numcomp=1);
    /**
    * \brief Subtract srcbox region of src FAB from destbox region
    * of this FAB. srcbox and destbox must be same size.
    */
    AMREX_CUDA_HOST AMREX_CUDA_DEVICE
    BaseFab<T>& minus (const BaseFab<T>& src,
                       const Box&        srcbox,
                       const Box&        destbox,
                       int               srccomp,
                       int               destcomp,
                       int               numcomp=1);
    //! Scalar multiplication (a[i] <- a[i] * r), in place.
    BaseFab<T>& operator*= (T r);

    //! Scalar multiplication (a[i] <- a[i] * r).  The same as *=.
    BaseFab<T>& mult (T r);

    //! Scalar multiplication, except control which components are multiplied.
    BaseFab<T>& mult (T   r,
                      int comp,
                      int numcomp=1);
    /**
    * \brief As above, except specify sub-box.
    */
    AMREX_CUDA_HOST AMREX_CUDA_DEVICE
    BaseFab<T>& mult (T          r,
                      const Box& b,
                      int        comp=0,
                      int        numcomp=1);

    //! FAB multiplication (a[i] <- a[i] * b[i]), in place.
    BaseFab<T>& operator*= (const BaseFab<T>& f);

    //! As above.
    BaseFab<T>& mult (const BaseFab<T>& src);

    /**
    * \brief Multiply src components (srccomp:srccomp+numcomp-1) with
    * this FABs components (destcomp:destcomp+numcomp-1) where
    * the two FABs intersect.
    */
    BaseFab<T>& mult (const BaseFab<T>& src,
                      int               srccomp,
                      int               destcomp,
                      int               numcomp=1);

    /**
    * \brief Same as above except multiplication is restricted to
    * intersection of subbox and src FAB.  NOTE: subbox must be
    * contained in this FAB.
    */
    BaseFab<T>& mult (const BaseFab<T>& src,
                      const Box&        subbox,
                      int               srccomp,
                      int               destcomp,
                      int               numcomp=1);

    /**
    * \brief Multiply srcbox region of src FAB with destbox region
    * of this FAB. The srcbox and destbox must be same size.
    */
    AMREX_CUDA_HOST AMREX_CUDA_DEVICE
    BaseFab<T>& mult (const BaseFab<T>& src,
                      const Box&        srcbox,
                      const Box&        destbox,
                      int               srccomp,
                      int               destcomp,
                      int               numcomp=1);
    //! Scalar division (a[i] <- a[i] / r), in place.
    BaseFab<T>& operator/= (T r);

    //! Scalar division (a[i] <- a[i] / r), in place.
    BaseFab<T>& divide (T r);

    //! As above except specify which components.
    BaseFab<T>& divide (T   r,
                        int comp,
                        int numcomp=1);

    //! As above except specify sub-box.
    BaseFab<T>& divide (T          r,
                        const Box& b,
                        int        comp=0,
                        int        numcomp=1);

    //! FAB division, in place.
    BaseFab<T>& operator/= (const BaseFab<T>& src);

    //! Same as above.
    BaseFab<T>& divide (const BaseFab<T>& src);

    /**
    * \brief This FAB is numerator, src FAB is denominator
    * divide src components (srccomp:srccomp+numcomp-1) into
    * this FABs components (destcomp:destcomp+numcomp-1)
    * where the two FABs intersect.
    */
    BaseFab<T>& divide (const BaseFab<T>& src,
                        int               srccomp,
                        int               destcomp,
                        int               numcomp=1);
    /**
    * \brief Same as above except division is restricted to
    * intersection of subbox and src FAB.  NOTE: subbox must be
    * contained in this FAB.
    */
    BaseFab<T>& divide (const BaseFab<T>& src,
                        const Box&        subbox,
                        int               srccomp,
                        int               destcomp,
                        int               numcomp=1);
    /**
    * \brief destbox region of this FAB is numerator. srcbox regions of
    * src FAB is denominator. srcbox and destbox must be same size.
    */
    AMREX_CUDA_HOST AMREX_CUDA_DEVICE
    BaseFab<T>& divide (const BaseFab<T>& src,
                        const Box&        srcbox,
                        const Box&        destbox,
                        int               srccomp,
                        int               destcomp,
                        int               numcomp=1);
    /**
    * \brief Divide wherever "src" is "true" or "non-zero".
    */
    BaseFab<T>& protected_divide (const BaseFab<T>& src);

    /**
    * \brief Divide wherever "src" is "true" or "non-zero".
    * This FAB is numerator, src FAB is denominator
    * divide src components (srccomp:srccomp+numcomp-1) into
    * this FABs components (destcomp:destcomp+numcomp-1)
    * where the two FABs intersect.
    */
    BaseFab<T>& protected_divide (const BaseFab<T>& src,
                                  int               srccomp,
                                  int               destcomp,
                                  int               numcomp=1);

    /**
    * \brief Divide wherever "src" is "true" or "non-zero".
    * Same as above except division is restricted to
    * intersection of subbox and src FAB.  NOTE: subbox must be
    * contained in this FAB.
    */
    BaseFab<T>& protected_divide (const BaseFab<T>& src,
                                  const Box&        subbox,
                                  int               srccomp,
                                  int               destcomp,
                                  int               numcomp=1);

    /**
    * Divide wherever "src" is "true" or "non-zero".
    * destbox region of this FAB is numerator. srcbox regions of
    * src FAB is denominator. srcbox and destbox must be same size.
    */
    BaseFab<T>& protected_divide (const BaseFab<T>& src,
                                  const Box&        srcbox,
                                  const Box&        destbox,
                                  int               srccomp,
                                  int               destcomp,
                                  int               numcomp=1);

    /**
    * \brief Linear interpolation / extrapolation.
    * Result is (t2-t)/(t2-t1)*f1 + (t-t1)/(t2-t1)*f2
    * Data is taken from b1 region of f1, b2 region of f2
    * and stored in b region of this FAB.
    * Boxes b, b1 and b2 must be the same size.
    * Data is taken from component comp1 of f1, comp2 of f2,
    * and stored in component comp of this FAB.
    * This FAB is returned as a reference for chaining.
    */
    AMREX_CUDA_HOST AMREX_CUDA_DEVICE
    BaseFab<T>& linInterp (const BaseFab<T>& f1,
                           const Box&        b1,
                           int               comp1,
                           const BaseFab<T>& f2,
                           const Box&        b2,
                           int               comp2,
                           Real              t1,
                           Real              t2,
                           Real              t,
                           const Box&        b,
                           int               comp,
                           int               numcomp = 1);

    AMREX_CUDA_HOST AMREX_CUDA_DEVICE
    //! Version of linInterp() in which b, b1, & b2 are the same.
    BaseFab<T>& linInterp (const BaseFab<T>& f1,
                           int               comp1,
                           const BaseFab<T>& f2,
                           int               comp2,
                           Real              t1,
                           Real              t2,
                           Real              t,
                           const Box&        b,
                           int               comp,
                           int               numcomp = 1);

    /**
    * \brief Linear combination.  Result is alpha*f1 + beta*f2.
    * Data is taken from b1 region of f1, b2 region of f2
    * and stored in b region of this FAB.
    * Boxes b, b1 and b2 must be the same size.
    * Data is taken from component comp1 of f1, comp2 of f2,
    * and stored in component comp of this FAB.
    * This FAB is returned as a reference for chaining.
    */
    AMREX_CUDA_HOST AMREX_CUDA_DEVICE
    BaseFab<T>& linComb (const BaseFab<T>& f1,
                         const Box&        b1,
                         int               comp1,
                         const BaseFab<T>& f2,
                         const Box&        b2,
                         int               comp2,
                         Real              alpha,
                         Real              beta,
                         const Box&        b,
                         int               comp,
                         int               numcomp = 1);

    //! Dot product of x (i.e.,this) and y
    T dot (const Box& xbx, int xcomp,
	   const BaseFab<T>& y, const Box& ybx, int ycomp,
	   int numcomp = 1) const;

    T dotmask (const BaseFab<int>& mask, const Box& xbx, int xcomp,
               const BaseFab<T>& y, const Box& ybx, int ycomp,
               int numcomp) const;

    //! Change the Box type without change the length
    void SetBoxType (const IndexType& typ) { domain.setType(typ); }

    template <class F> AMREX_CUDA_HOST AMREX_CUDA_DEVICE void ForEach (const Box& b, int c, int nc, F f) {
        ForEachImpl(*this, b, c, nc, f);
    }
    template <class F> AMREX_CUDA_HOST AMREX_CUDA_DEVICE void ForEach (const Box& b, int c, int nc, F f) const {
        ForEachImpl(*this, b, c, nc, f);
    }
    template <class F> void ForEachIV (const Box& b, int c, int nc, F f) {
        ForEachIVImpl(*this, b, c, nc, f);
    }
    template <class F> void ForEachIV (const Box& b, int c, int nc, F f) const {
        ForEachIVImpl(*this, b, c, nc, f);
    }
    template <class F> void ForEach (const Box& dstbox, int dstcomp, int numcomp,
                                     const BaseFab<T>& src, int srccomp, F f);
    template <class F> void AMREX_CUDA_HOST AMREX_CUDA_DEVICE
                            ForEach (const Box& dstbox, int dstcomp, int numcomp,
                                     const BaseFab<T>& src, const Box& srcbox, int srccomp, F f);
    template <typename P, class F> P Accumulate (const Box& b, int c, int nc, P init, F f) const;
    template <class F> 
    AMREX_CUDA_HOST AMREX_CUDA_DEVICE void Transform (T* dst, const Box& b, int c, int nc, F f) const;
    template <class F> 
    AMREX_CUDA_HOST AMREX_CUDA_DEVICE void Transform (const Box& b, int c, int nc, T const* src, F f);

protected:
    //! Allocates memory for the BaseFab<T>.
    AMREX_CUDA_HOST AMREX_CUDA_DEVICE
    void define ();

    //! The function called by BaseFab copy operations.
    AMREX_CUDA_HOST AMREX_CUDA_DEVICE
    void performCopy (const BaseFab<T>& src,
                      const Box&        srcbox,
                      int               srccomp,
                      const Box&        destbox,
                      int               destcomp,
                      int               numcomp);

    //! This function is called by the BaseFab setVal operations.
    AMREX_CUDA_HOST AMREX_CUDA_DEVICE
    void performSetVal (T          x,
                        const Box& bx,
                        int        nstart,
                        int        numcomp);
protected:

    Box     domain;   // My index space.
    IntVect dlen;     // Length of domain in each direction.
    int     nvar;     // Number components.
    long    numpts;   // Cached number of points in FAB.
    long    truesize; // nvar*numpts that was allocated on heap.
    T*      dptr;     // The data pointer.
    bool    ptr_owner;// Owner of T*?
    bool    shared_memory;  // Is the memory allocated in shared memory?

#ifdef USE_PERILLA
public:
    LocalConnection l_con;
    RemoteConnection r_con;
    bool fireable;
    int padding[1024];
#endif

};


template <class B, class F>
AMREX_CUDA_HOST AMREX_CUDA_DEVICE
inline
void
ForEachImpl (B& fab, const Box& b, int c, int nc, F f)
{
    AMREX_ASSERT(fab.contains(b));
    AMREX_ASSERT(c >= 0 && c + nc <= fab.nComp());

    const auto len3 = b.length3d();
    const int* blo = b.loVect();
    for (int n = c; n < c+nc; ++n) {
        for     (int k = 0; k < len3[2]; ++k) {
            for (int j = 0; j < len3[1]; ++j) {
                const IntVect line_begin{AMREX_D_DECL(blo[0],
                                                      blo[1]+j,
                                                      blo[2]+k)};
                auto d = fab.dataPtr(line_begin, n);
                for (int i = 0; i < len3[0]; ++i) {
                    f(*(d+i));
                }
            }
        }
    }
}

template <class B, class F>
inline
void
ForEachIVImpl (B& fab, const Box& b, int c, int nc, F f)
{
    AMREX_ASSERT(fab.contains(b));
    AMREX_ASSERT(c >= 0 && c + nc <= fab.nComp());

    const auto len3 = b.length3d();
    const int* blo = b.loVect();
    for (int n = c; n < c+nc; ++n) {
        for     (int k = 0; k < len3[2]; ++k) {
            for (int j = 0; j < len3[1]; ++j) {
                const IntVect line_begin{AMREX_D_DECL(blo[0],
                                                      blo[1]+j,
                                                      blo[2]+k)};
                auto d = fab.dataPtr(line_begin, n);
                for (int i = 0; i < len3[0]; ++i) {
                    f(*(d+i), IntVect{AMREX_D_DECL(blo[0]+i,
                                                   blo[1]+j,
                                                   blo[2]+k)});
                }
            }
        }
    }
}

template <class T>
template <class F>
void
BaseFab<T>::ForEach (const Box& dstbox, int dstcomp, int numcomp,
                     const BaseFab<T>& src, const Box& srcbox, int srccomp, F f)
{
    AMREX_ASSERT(contains(dstbox));
    AMREX_ASSERT(src.contains(srcbox));
    AMREX_ASSERT(dstbox.size() == srcbox.size());
    AMREX_ASSERT(dstcomp >= 0 && dstcomp+numcomp <= nComp());
    AMREX_ASSERT(srccomp >= 0 && srccomp+numcomp <= src.nComp());

    const auto len3 = dstbox.length3d();
    const int* dlo = dstbox.loVect();
    const int* slo = srcbox.loVect();
    for (int n = 0; n < numcomp; ++n) {
        for     (int k = 0; k < len3[2]; ++k) {
            for (int j = 0; j < len3[1]; ++j) {
                const IntVect dline_begin{AMREX_D_DECL(dlo[0],
                                                       dlo[1]+j,
                                                       dlo[2]+k)};
                auto d = dataPtr(dline_begin, n+dstcomp);
                const IntVect sline_begin{AMREX_D_DECL(slo[0],
                                                       slo[1]+j,
                                                       slo[2]+k)};
                auto s = src.dataPtr(sline_begin, n+srccomp);
                for (int i = 0; i < len3[0]; ++i) {
                    f(*(d+i), *(s+i));
                }
            }
        }
    }   
}

template <class T>
template <class F>
void
BaseFab<T>::ForEach (const Box& dstbox, int dstcomp, int numcomp,
                     const BaseFab<T>& src, int srccomp, F f)
{
    AMREX_ASSERT(contains(dstbox));
    AMREX_ASSERT(src.contains(dstbox));
    AMREX_ASSERT(dstcomp >= 0 && dstcomp+numcomp <= nComp());
    AMREX_ASSERT(srccomp >= 0 && srccomp+numcomp <= src.nComp());

    const auto len3 = dstbox.length3d();
    const int* dlo = dstbox.loVect();
    for (int n = 0; n < numcomp; ++n) {
        for     (int k = 0; k < len3[2]; ++k) {
            for (int j = 0; j < len3[1]; ++j) {
                const IntVect dline_begin{AMREX_D_DECL(dlo[0],
                                                       dlo[1]+j,
                                                       dlo[2]+k)};
                auto d = dataPtr(dline_begin, n+dstcomp);
                auto s = src.dataPtr(dline_begin, n+srccomp);
                for (int i = 0; i < len3[0]; ++i) {
                    f(*(d+i), *(s+i));
                }
            }
        }
    }   
}

template <class T>
template <typename P, class F>
P
BaseFab<T>::Accumulate (const Box& b, int c, int nc, P init, F f) const
{
    const auto len3 = b.length3d();
    const int* blo = b.loVect();
    for (int n = c; n < c+nc; ++n) {
        for     (int k = 0; k < len3[2]; ++k) {
            for (int j = 0; j < len3[1]; ++j) {
                const IntVect line_begin{AMREX_D_DECL(blo[0],
                                                      blo[1]+j,
                                                      blo[2]+k)};
                const T* d = dataPtr(line_begin, n);
                for (int i = 0; i < len3[0]; ++i) {
                    init = f(init, *(d+i));
                }
            }
        }
    }
    return init;
}

template <class T>
template <class F>
AMREX_CUDA_HOST AMREX_CUDA_DEVICE
void
BaseFab<T>::Transform (T* dst, const Box& b, int c, int nc, F f) const
{
    AMREX_ASSERT(contains(b));
    AMREX_ASSERT(c >= 0 && c + nc <= nComp());

    const auto len3 = b.length3d();
    const int* blo = b.loVect();
    for (int n = c; n < c+nc; ++n) {
        for     (int k = 0; k < len3[2]; ++k) {
            for (int j = 0; j < len3[1]; ++j) {
                const IntVect line_begin{AMREX_D_DECL(blo[0],
                                                      blo[1]+j,
                                                      blo[2]+k)};
                auto s = dataPtr(line_begin, n);
                for (int i = 0; i < len3[0]; ++i) {
                    f(*(dst++), *(s+i));
                }
            }
        }
    }
}

template <class T>
template <class F>
AMREX_CUDA_HOST AMREX_CUDA_DEVICE
void
BaseFab<T>::Transform (const Box& b, int c, int nc, T const* src, F f)
{
    AMREX_ASSERT(contains(b));
    AMREX_ASSERT(c >= 0 && c + nc <= nComp());

    const auto len3 = b.length3d();
    const int* blo = b.loVect();
    for (int n = c; n < c+nc; ++n) {
        for     (int k = 0; k < len3[2]; ++k) {
            for (int j = 0; j < len3[1]; ++j) {
                const IntVect line_begin{AMREX_D_DECL(blo[0],
                                                      blo[1]+j,
                                                      blo[2]+k)};
                auto d = dataPtr(line_begin, n);
                for (int i = 0; i < len3[0]; ++i) {
                    f(*(d+i), *(src++));
                }
            }
        }
    }
}

template <class T>
inline
T*
BaseFab<T>::dataPtr (const IntVect& p, int n)
{
    AMREX_ASSERT(n >= 0);
    AMREX_ASSERT(n < nvar);
    AMREX_ASSERT(!(dptr == 0));
    AMREX_ASSERT(domain.contains(p));

    return dptr + (domain.index(p)+n*numpts);
}

template <class T>
inline
const T*
BaseFab<T>::dataPtr (const IntVect& p, int n) const
{
    AMREX_ASSERT(n >= 0);
    AMREX_ASSERT(n < nvar);
    AMREX_ASSERT(!(dptr == 0));
    AMREX_ASSERT(domain.contains(p));

    return dptr + (domain.index(p)+n*numpts);
}

template <class T>
inline
T&
BaseFab<T>::operator() (const IntVect& p,
                        int            n)
{
    AMREX_ASSERT(n >= 0);
    AMREX_ASSERT(n < nvar);
    AMREX_ASSERT(!(dptr == 0));
    AMREX_ASSERT(domain.contains(p));

    return dptr[domain.index(p)+n*numpts];
}

template <class T>
inline
T&
BaseFab<T>::operator() (const IntVect& p)
{
    AMREX_ASSERT(!(dptr == 0));
    AMREX_ASSERT(domain.contains(p));

    return dptr[domain.index(p)];
}

template <class T>
inline
const T&
BaseFab<T>::operator() (const IntVect& p,
                        int            n) const
{
    AMREX_ASSERT(n >= 0);
    AMREX_ASSERT(n < nvar);
    AMREX_ASSERT(!(dptr == 0));
    AMREX_ASSERT(domain.contains(p));

    return dptr[domain.index(p)+n*numpts];
}

template <class T>
inline
const T&
BaseFab<T>::operator() (const IntVect& p) const
{
    AMREX_ASSERT(!(dptr == 0));
    AMREX_ASSERT(domain.contains(p));

    return dptr[domain.index(p)];
}

template <class T>
void
BaseFab<T>::getVal  (T*             data,
                     const IntVect& pos,
                     int            n,
                     int            numcomp) const
{
    const int loc      = domain.index(pos);
    const long sz    = domain.numPts();

    AMREX_ASSERT(!(dptr == 0));
    AMREX_ASSERT(n >= 0 && n + numcomp <= nvar);

    for (int k = 0; k < numcomp; k++)
        data[k] = dptr[loc+(n+k)*sz];
}

template <class T>
void
BaseFab<T>::getVal (T*             data,
                    const IntVect& pos) const
{
    getVal(data,pos,0,nvar);
}

template <class T>
BaseFab<T>&
BaseFab<T>::shift (const IntVect& v)
{
    domain += v;
    return *this;
}

template <class T>
BaseFab<T>&
BaseFab<T>::shift (int idir,
                   int n_cell)
{
    domain.shift(idir,n_cell);
    return *this;
}

template <class T>
BaseFab<T> &
BaseFab<T>::shiftHalf (const IntVect& v)
{
    domain.shiftHalf(v);
    return *this;
}

template <class T>
BaseFab<T> &
BaseFab<T>::shiftHalf (int idir,
                       int n_cell)
{
    domain.shiftHalf(idir,n_cell);
    return *this;
}

template <class T>
void
BaseFab<T>::setVal (T val)
{
    performSetVal(val,box(), 0, nvar);
}

template <class T>
void
BaseFab<T>::setVal (T          x,
                    const Box& bx,
                    int        n)
{
    performSetVal(x,bx,n,1);
}

template <class T>
void
BaseFab<T>::setVal (T   x,
                    int n)
{
    performSetVal(x,domain,n,1);
}

template <class T>
void
BaseFab<T>::setVal (T          x,
                    const Box& b,
                    int        ns,
                    int        num)
{
    performSetVal(x,b,ns,num);
}

template <class T>
void
BaseFab<T>::setValIfNot (T val, const Box& bx, const BaseFab<int>& mask, int ns, int num)
{
    AMREX_ASSERT(domain.contains(bx));
    AMREX_ASSERT(ns >= 0 && ns + num <= nvar);

    const auto dp0 = this->stridedPtr(bx,ns);
    const auto mp0 =  mask.stridedPtr(bx);

    const auto len = bx.length3d();

    for (int n = 0; n < num; ++n) {
        for         (int k = 0; k < len[2]; ++k) {
            for     (int j = 0; j < len[1]; ++j) {
                T        * AMREX_RESTRICT dp = dp0(0,j,k,n);
                int const* AMREX_RESTRICT mp = mp0(0,j,k);
                for (int i = 0; i < len[0]; ++i) {
                    if (!mp[i]) dp[i] = val;
                }
            }
        }
    }
}

template <class T>
BaseFab<T>&
BaseFab<T>::copy (const BaseFab<T>& src,
                  const Box&        srcbox,
                  int               srccomp,
                  const Box&        destbox,
                  int               destcomp,
                  int               numcomp)
{
    AMREX_ASSERT(destbox.ok());
    AMREX_ASSERT(srcbox.sameSize(destbox));
    AMREX_ASSERT(src.box().contains(srcbox));
    AMREX_ASSERT(domain.contains(destbox));
    AMREX_ASSERT(srccomp >= 0 && srccomp+numcomp <= src.nComp());
    AMREX_ASSERT(destcomp >= 0 && destcomp+numcomp <= nvar);
    performCopy(src,srcbox,srccomp,destbox,destcomp,numcomp);
    return *this;
}

template <class T>
BaseFab<T>&
BaseFab<T>::copy (const BaseFab<T>& src)
{
    AMREX_ASSERT(nvar <= src.nvar);
    AMREX_ASSERT(domain.sameType(src.domain));
    Box overlap(domain);
    overlap &= src.domain;
    if (overlap.ok())
        performCopy(src,overlap,0,overlap,0,nvar);
    return *this;
}

template <class T>
BaseFab<T>&
BaseFab<T>::copy (const BaseFab<T>& src,
                  const Box&        destbox)
{
    AMREX_ASSERT(nvar <= src.nvar);
    AMREX_ASSERT(domain.contains(destbox));
    Box overlap(destbox);
    overlap &= src.domain;
    if (overlap.ok())
        performCopy(src,overlap,0,overlap,0,nvar);
    return *this;
}

template <class T>
BaseFab<T>&
BaseFab<T>::copy (const BaseFab<T>& src,
                  int               srccomp,
                  int               destcomp,
                  int               numcomp)
{
    AMREX_ASSERT(srccomp >= 0 && srccomp + numcomp <= src.nvar);
    AMREX_ASSERT(destcomp >= 0 && destcomp + numcomp <= nvar);
    Box overlap(domain);
    overlap &= src.domain;
    if (overlap.ok())
        performCopy(src,overlap,srccomp,overlap,destcomp,numcomp);
    return *this;
}

template <class T>
void
BaseFab<T>::define ()
{
    AMREX_ASSERT(nvar > 0);
    AMREX_ASSERT(dptr == 0);
    AMREX_ASSERT(numpts > 0);
    AMREX_ASSERT(std::numeric_limits<long>::max()/nvar > numpts);

    truesize  = nvar*numpts;
    ptr_owner = true;
// amrex::Arena is a virtual base class, not supported on GPUs.
// So for now, need to manually add allocation for objects built on GPU. 
#ifndef __CUDA_ARCH__
    dptr      = static_cast<T*>(amrex::The_Arena()->alloc(truesize*sizeof(T)));
#else
    dptr      = static_cast<T*>(::operator new(truesize*sizeof(T)));
#endif
    //
    // Now call T::T() on the raw memory so we have valid Ts.
    //
    T* ptr = dptr;
    //
    // Note this must be long not int for very large (e.g.,1024^3) boxes.
    //
    for (long i = 0; i < truesize; i++, ptr++)
    {
        new (ptr) T;
    }
#ifndef __CUDA_ARCH__
    amrex::update_fab_stats(numpts, truesize, sizeof(T));
#endif
}

template <class T>
BaseFab<T>::BaseFab ()
    :
    domain(Box()),
    nvar(0),
    numpts(0),
    truesize(0),
    dptr(0),
    ptr_owner(false),
    shared_memory(false)
{}

template <class T>
BaseFab<T>::BaseFab (const Box& bx,
                     int        n,
		     bool       alloc,
		     bool       shared)
    :
    domain(bx),
    dlen(bx.size()),
    nvar(n),
    numpts(bx.numPts()),
    truesize(0),
    dptr(0),
    ptr_owner(false),
    shared_memory(shared)
{
    if (!shared_memory && alloc) define();
}

template <class T>
BaseFab<T>::BaseFab (const BaseFab<T>& rhs, MakeType make_type, int scomp, int ncomp)
    :
    domain(rhs.domain),
    dlen(rhs.dlen),
    nvar(ncomp),
    numpts(rhs.numpts),
    truesize(ncomp*rhs.numpts),
    dptr(const_cast<T*>(rhs.dataPtr(scomp))),
    ptr_owner(false),
    shared_memory(false)
{
    AMREX_ASSERT(scomp+ncomp <= rhs.nComp());
    if (make_type == amrex::make_deep_copy)
    {
        dptr = nullptr;
        define();
        this->copy(rhs, domain, scomp, domain, 0, ncomp);
    } else if (make_type == amrex::make_alias) {
        ; // nothing to do
    } else {
        amrex::Abort("BaseFab: unknown MakeType");
    }
}

template<class T>
BaseFab<T>::BaseFab (const Box& bx, int ncomp, T* p)
    :
    domain(bx),
    dlen(bx.size()),
    nvar(ncomp),
    numpts(bx.numPts()),
    truesize(bx.numPts()*ncomp),
    dptr(p),
    ptr_owner(false),
    shared_memory(false)
{
}

template <class T>
BaseFab<T>::~BaseFab ()
{
    clear();
}

template <class T>
BaseFab<T>::BaseFab (BaseFab<T>&& rhs) noexcept
    :
    domain(rhs.domain),
    dlen(rhs.dlen),
    nvar(rhs.nvar),
    numpts(rhs.numpts),
    truesize(rhs.truesize),
    dptr(rhs.dptr),
    ptr_owner(rhs.ptr_owner),
    shared_memory(rhs.shared_memory)
{
    rhs.dptr = nullptr;
    rhs.ptr_owner = false;
}

template <class T>
BaseFab<T>&
BaseFab<T>::operator= (const T& t)
{
    setVal(t);
    return *this;
}

template <class T>
void
BaseFab<T>::resize (const Box& b,
                    int        n)
{
    nvar   = n;
    domain = b;
    dlen   = b.size();
    numpts = domain.numPts();

    if (dptr == 0)
    {
	if (shared_memory)
	    amrex::Abort("BaseFab::resize: BaseFab in shared memory cannot increase size");

        define();
    }
    else if (nvar*numpts > truesize)
    {
	if (shared_memory)
	    amrex::Abort("BaseFab::resize: BaseFab in shared memory cannot increase size");

        clear();

        define();
    }
}

template <class T>
void
BaseFab<T>::clear ()
{
    if (dptr)
    {
        //
        // Call T::~T() on the to-be-destroyed memory.
        //
	if (ptr_owner)
	{
#ifndef __CUDA_ARCH__
	    if (shared_memory)
	    {
		amrex::Abort("BaseFab::clear: BaseFab cannot be owner of shared memory");
	    }
#endif
	    T* ptr = dptr;

	    for (long i = 0; i < truesize; i++, ptr++)
	    {
		ptr->~T();
	    }
#ifndef __CUDA_ARCH__
	    amrex::The_Arena()->free(dptr);
#else
            ::operator delete(dptr);
#endif

#ifndef __CUDA_ARCH__
	    if (nvar > 1) {
		amrex::update_fab_stats(-truesize/nvar, -truesize, sizeof(T));
	    } else {
		amrex::update_fab_stats(0, -truesize, sizeof(T));
	    }
#endif
	}

	dptr = 0;
	truesize = 0;
    }
}

template <class T>
void
BaseFab<T>::performCopy (const BaseFab<T>& src,
                         const Box&        srcbox,
                         int               srccomp,
                         const Box&        destbox,
                         int               destcomp,
                         int               numcomp)
{
    BL_ASSERT(destbox.ok());
    BL_ASSERT(src.box().contains(srcbox));
    BL_ASSERT(box().contains(destbox));
    BL_ASSERT(destbox.sameSize(srcbox));
    BL_ASSERT(srccomp >= 0 && srccomp+numcomp <= src.nComp());
    BL_ASSERT(destcomp >= 0 && destcomp+numcomp <= nComp());

    const auto dp0 = this->stridedPtr(destbox,destcomp);
    const auto sp0 =   src.stridedPtr( srcbox, srccomp);

    const auto len = destbox.length3d();

    for (int n = 0; n < numcomp; ++n) {
        for         (int k = 0; k < len[2]; ++k) {
            for     (int j = 0; j < len[1]; ++j) {
                T      * AMREX_RESTRICT dp = dp0(0,j,k,n);
                T const* AMREX_RESTRICT sp = sp0(0,j,k,n);
                for (int i = 0; i < len[0]; ++i) {
                    dp[i] = sp[i];
                }
            }
        }
    }
}

template <class T>
void
BaseFab<T>::performSetVal (T          val,
                           const Box& bx,
                           int        ns,
                           int        num)
{
    AMREX_ASSERT(domain.contains(bx));
    AMREX_ASSERT(ns >= 0 && ns + num <= nvar);

    const auto dp0 = this->stridedPtr(bx,ns);

    const auto len = bx.length3d();

    for (int n = 0; n < num; ++n) {
        for         (int k = 0; k < len[2]; ++k) {
            for     (int j = 0; j < len[1]; ++j) {
                T* AMREX_RESTRICT dp = dp0(0,j,k,n);
                for (int i = 0; i < len[0]; ++i) {
                    dp[i] = val;
                }
            }
        }
    }
}

template <class T>
std::size_t
BaseFab<T>::copyToMem (const Box& srcbox,
                       int        srccomp,
                       int        numcomp,
                       void*      dst) const
{
    BL_ASSERT(box().contains(srcbox));
    BL_ASSERT(srccomp >= 0 && srccomp+numcomp <= nComp());

    if (srcbox.ok())
    {
        T* AMREX_RESTRICT dp = static_cast<T*>(dst);
        const auto sp0 = this->stridedPtr(srcbox,srccomp);

        const auto len = srcbox.length3d();

        std::size_t offset = 0;
        for (int n = 0; n < numcomp; ++n) {
            for         (int k = 0; k < len[2]; ++k) {
                for     (int j = 0; j < len[1]; ++j) {
                    T const* AMREX_RESTRICT sp = sp0(0,j,k,n);
                    for (int i = 0; i < len[0]; ++i) {
                        dp[offset+i] = sp[i];
                    }
                    offset += len[0];
                }
            }
        }
        return sizeof(T)*offset;
    }
    else
    {
        return 0;
    }
}

template <class T>
std::size_t
BaseFab<T>::copyFromMem (const Box&  dstbox,
                         int         dstcomp,
                         int         numcomp,
                         const void* src)
{
    BL_ASSERT(box().contains(dstbox));
    BL_ASSERT(dstcomp >= 0 && dstcomp+numcomp <= nComp());

    if (dstbox.ok())
    {
        const auto dp0 = this->stridedPtr(dstbox,dstcomp);
        T const* AMREX_RESTRICT sp = static_cast<T const*>(src);

        const auto len = dstbox.length3d();

        std::size_t offset = 0;
        for (int n = 0; n < numcomp; ++n) {
            for         (int k = 0; k < len[2]; ++k) {
                for     (int j = 0; j < len[1]; ++j) {
                    T* AMREX_RESTRICT dp = dp0(0,j,k,n);
                    for (int i = 0; i < len[0]; ++i) {
                        dp[i] = sp[offset+i];
                    }
                    offset += len[0];
                }
            }
        }
        return sizeof(T)*offset;
    }
    else
    {
        return 0;
    }
}

<<<<<<< HEAD
#if !defined(BL_NO_FORT)
//
// Forward declaration of template specializatons for Real.
// Definitions are found in BaseFab.cpp.
//
template <>
BaseFab<Real>&
BaseFab<Real>::invert (Real       val,
                       const Box& subbox,
                       int        comp,
                       int        numcomp);
template <>
void
BaseFab<Real>::performCopy (const BaseFab<Real>& src,
                            const Box&           srcbox,
                            int                  srccomp,
                            const Box&           destbox,
                            int                  destcomp,
                            int                  numcomp);
template <>
std::size_t
BaseFab<Real>::copyToMem (const Box& srcbox,
                          int        srccomp,
                          int        numcomp,
                          void*      dst) const;
template <>
std::size_t
BaseFab<Real>::copyFromMem (const Box&  dstbox,
                            int         dstcomp,
                            int         numcomp,
                            const void* src);
template <>
AMREX_CUDA_HOST AMREX_CUDA_DEVICE
void
BaseFab<Real>::performSetVal (Real       val,
                              const Box& bx,
                              int        ns,
                              int        num);
template <>
Real
BaseFab<Real>::norminfmask (const Box& subbox, const BaseFab<int>& mask, int comp, int ncomp) const;

template <>
Real
BaseFab<Real>::norm (const Box& subbox,
                     int        p,
                     int        comp,
                     int        ncomp) const;

template <>
Real
BaseFab<Real>::sum (const Box& subbox,
                    int        comp,
                    int        ncomp) const;
template <>
BaseFab<Real>&
BaseFab<Real>::plus (const BaseFab<Real>& src,
                     const Box&           srcbox,
                     const Box&           destbox,
                     int                  srccomp,
                     int                  destcomp,
                     int                  numcomp);
template <>
BaseFab<Real>&
BaseFab<Real>::mult (const BaseFab<Real>& src,
                     const Box&           srcbox,
                     const Box&           destbox,
                     int                  srccomp,
                     int                  destcomp,
                     int                  numcomp);
template <>
BaseFab<Real>&
BaseFab<Real>::saxpy (Real a, const BaseFab<Real>& x,
                      const Box&        srcbox,
                      const Box&        destbox,
                      int               srccomp,
                      int               destcomp,
                      int               numcomp);

template <>
BaseFab<Real>&
BaseFab<Real>::minus (const BaseFab<Real>& src,
                      const Box&           srcbox,
                      const Box&           destbox,
                      int                  srccomp,
                      int                  destcomp,
                      int                  numcomp);
template <>
BaseFab<Real>&
BaseFab<Real>::divide (const BaseFab<Real>& src,
                       const Box&           srcbox,
                       const Box&           destbox,
                       int                  srccomp,
                       int                  destcomp,
                       int                  numcomp);
template <>
BaseFab<Real>&
BaseFab<Real>::protected_divide (const BaseFab<Real>& src,
                                 const Box&           srcbox,
                                 const Box&           destbox,
                                 int                  srccomp,
                                 int                  destcomp,
                                 int                  numcomp);

template <>
Real
BaseFab<Real>::dot (const Box& xbx, int xcomp, 
		    const BaseFab<Real>& y, const Box& ybx, int ycomp,
		    int numcomp) const;


template <>
Real
BaseFab<Real>::dotmask (const BaseFab<int>& mask, const Box& xbx, int xcomp, 
                        const BaseFab<Real>& y, const Box& ybx, int ycomp,
                        int numcomp) const;

template <>
BaseFab<Real>&
BaseFab<Real>::linComb (const BaseFab<Real>&  f1,
			const Box&         b1,
			int                comp1,
			const BaseFab<Real>&  f2,
			const Box&         b2,
			int                comp2,
			Real               alpha,
			Real               beta,
			const Box&         b,
			int                comp,
			int                numcomp);

#endif

=======
>>>>>>> ca424826
template <class T>
void
BaseFab<T>::setComplement (T          x,
                           const Box& b,
                           int        ns,
                           int        num)
{
    BoxList b_lst = amrex::boxDiff(domain,b);
    for (BoxList::iterator bli = b_lst.begin(), End = b_lst.end(); bli != End; ++bli)
        performSetVal(x, *bli, ns, num);
}

template <class T>
void
BaseFab<T>::abs ()
{
    this->abs(domain,0,nvar);
}

template <class T>
void
BaseFab<T>::abs (int comp,
                 int numcomp)
{
    this->abs(domain,comp,numcomp);
}

template <class T>
void
BaseFab<T>::abs (const Box& subbox,
                 int        comp,
                 int        numcomp)
{
    const auto dp0 = this->stridedPtr(subbox,comp);

    const auto len = subbox.length3d();

    for (int n = 0; n < numcomp; ++n) {
        for         (int k = 0; k < len[2]; ++k) {
            for     (int j = 0; j < len[1]; ++j) {
                T* AMREX_RESTRICT dp = dp0(0,j,k,n);
                for (int i = 0; i < len[0]; ++i) {
                    dp[i] = std::abs(dp[i]);
                }
            }
        }
    }
}

template <class T>
Real
BaseFab<T>::norminfmask (const Box& subbox, const BaseFab<int>& mask,
                         int scomp, int ncomp) const
{
    BL_ASSERT(domain.contains(subbox));
    BL_ASSERT(scomp >= 0 && scomp + ncomp <= nvar);

    Real r = 0.0;

    const auto dp0 = this->stridedPtr(subbox,scomp);
    const auto mp0 =  mask.stridedPtr(subbox);

    const auto len = subbox.length3d();

    for (int n = 0; n < ncomp; ++n) {
        for         (int k = 0; k < len[2]; ++k) {
            for     (int j = 0; j < len[1]; ++j) {
                T   const* AMREX_RESTRICT dp = dp0(0,j,k,n);
                int const* AMREX_RESTRICT mp = mp0(0,j,k);
                for (int i = 0; i < len[0]; ++i) {
                    if (mp[i]) {
                        r = std::max(r, static_cast<Real>(std::abs(dp[i])));
                    }
                }
            }
        }
    }

    return r;
}

template <class T>
Real
BaseFab<T>::norm (int p,
                  int comp,
                  int numcomp) const
{
    return norm(domain,p,comp,numcomp);
}

template <class T>
Real
BaseFab<T>::norm (const Box& subbox,
                  int        p,
                  int        comp,
                  int        numcomp) const
{
    BL_ASSERT(domain.contains(subbox));
    BL_ASSERT(comp >= 0 && comp + numcomp <= nvar);

    Real nrm = 0.;

    const auto dp0 = this->stridedPtr(subbox,comp);
    const auto len = subbox.length3d();

    if (p == 0)
    {
        for (int n = 0; n < numcomp; ++n) {
            for         (int k = 0; k < len[2]; ++k) {
                for     (int j = 0; j < len[1]; ++j) {
                    T const* AMREX_RESTRICT dp = dp0(0,j,k,n);
                    for (int i = 0; i < len[0]; ++i) {
                        nrm = std::max(nrm, static_cast<Real>(std::abs(dp[i])));
                    }
                }
            }
        }
    }
    else if (p == 1)
    {
        for (int n = 0; n < numcomp; ++n) {
            for         (int k = 0; k < len[2]; ++k) {
                for     (int j = 0; j < len[1]; ++j) {
                    T const* AMREX_RESTRICT dp = dp0(0,j,k,n);
                    for (int i = 0; i < len[0]; ++i) {
                        nrm += std::abs(dp[i]);
                    }
                }
            }
        }
    }
    else if (p == 2)
    {
        for (int n = 0; n < numcomp; ++n) {
            for         (int k = 0; k < len[2]; ++k) {
                for     (int j = 0; j < len[1]; ++j) {
                    T const* AMREX_RESTRICT dp = dp0(0,j,k,n);
                    for (int i = 0; i < len[0]; ++i) {
                        nrm += dp[i]*dp[i];
                    }
                }
            }
        }
        nrm = std::sqrt(nrm);
    }
    else
    {
        amrex::Error("BaseFab<T>::norm: wrong p");
    }

    return nrm;
}

template <class T>
T
BaseFab<T>::min (int comp) const
{
    return this->min(domain,comp);
}

template <class T>
T
BaseFab<T>::min (const Box& subbox, int comp) const
{
    T r = std::numeric_limits<T>::max();

    const auto dp0 = this->stridedPtr(subbox,comp);
    const auto len = subbox.length3d();

    for         (int k = 0; k < len[2]; ++k) {
        for     (int j = 0; j < len[1]; ++j) {
            T const* AMREX_RESTRICT dp = dp0(0,j,k);
            for (int i = 0; i < len[0]; ++i) {
                r = std::min(r, dp[i]);
            }
        }
    }

    return r;
}

template <class T>
T
BaseFab<T>::max (int comp) const
{
    return this->max(domain,comp);
}

template <class T>
T
BaseFab<T>::max (const Box& subbox, int comp) const
{
    T r = std::numeric_limits<T>::lowest();

    const auto dp0 = this->stridedPtr(subbox,comp);
    const auto len = subbox.length3d();

    for         (int k = 0; k < len[2]; ++k) {
        for     (int j = 0; j < len[1]; ++j) {
            T const* AMREX_RESTRICT dp = dp0(0,j,k);
            for (int i = 0; i < len[0]; ++i) {
                r = std::max(r, dp[i]);
            }
        }
    }

    return r;
}

template <class T>
IntVect
BaseFab<T>::minIndex (int comp) const
{
    return this->minIndex(domain,comp);
}

template <class T>
IntVect
BaseFab<T>::minIndex (const Box& subbox, int comp) const
{
    int imin, jmin, kmin;
    T min_val = std::numeric_limits<T>::max();

    const auto dp0 = this->stridedPtr(subbox,comp);
    const auto len = subbox.length3d();

    for         (int k = 0; k < len[2]; ++k) {
        for     (int j = 0; j < len[1]; ++j) {
            T const* AMREX_RESTRICT dp = dp0(0,j,k);
            for (int i = 0; i < len[0]; ++i) {
                if (dp[i] < min_val) {
                    min_val = dp[i];
                    imin = i;  jmin = j;  kmin = k;
                }
            }
        }
    }

    const auto& lo = subbox.loVect();
    return IntVect(AMREX_D_DECL(imin+lo[0],jmin+lo[1],kmin+lo[2]));
}

template <class T>
IntVect
BaseFab<T>::maxIndex (int comp) const
{
    return this->maxIndex(domain,comp);
}

template <class T>
IntVect
BaseFab<T>::maxIndex (const Box& subbox,
                      int        comp) const
{
    int imax, jmax, kmax;
    T max_val = std::numeric_limits<T>::lowest();

    const auto dp0 = this->stridedPtr(subbox,comp);
    const auto len = subbox.length3d();

    for         (int k = 0; k < len[2]; ++k) {
        for     (int j = 0; j < len[1]; ++j) {
            T const* AMREX_RESTRICT dp = dp0(0,j,k);
            for (int i = 0; i < len[0]; ++i) {
                if (dp[i] > max_val) {
                    max_val = dp[i];
                    imax = i;  jmax = j;  kmax = k;
                }
            }
        }
    }

    const auto& lo = subbox.loVect();
    return IntVect(AMREX_D_DECL(imax+lo[0],jmax+lo[1],kmax+lo[2]));
}

template <class T>
int
BaseFab<T>::maskLT (BaseFab<int>& mask,
                    T             val,
                    int           comp) const
{
    mask.resize(domain,1);
    mask.setVal(0);

    int cnt = 0;

    const auto sp0 = this->stridedPtr(comp);
    const auto mp0 =  mask.stridedPtr();

    const auto len = domain.length3d();

    for         (int k = 0; k < len[2]; ++k) {
        for     (int j = 0; j < len[1]; ++j) {
            T const* AMREX_RESTRICT sp = sp0(0,j,k);
            int    * AMREX_RESTRICT mp = mp0(0,j,k);
            for (int i = 0; i < len[0]; ++i) {
                if (sp[i] < val) {
                    mp[i] = 1;
                    ++cnt;
                }
            }
        }
    }

    return cnt;
}

template <class T>
int
BaseFab<T>::maskLE (BaseFab<int>& mask,
                    T             val,
                    int           comp) const
{
    mask.resize(domain,1);
    mask.setVal(0);

    int cnt = 0;

    const auto sp0 = this->stridedPtr(comp);
    const auto mp0 =  mask.stridedPtr();

    const auto len = domain.length3d();

    for         (int k = 0; k < len[2]; ++k) {
        for     (int j = 0; j < len[1]; ++j) {
            T const* AMREX_RESTRICT sp = sp0(0,j,k);
            int    * AMREX_RESTRICT mp = mp0(0,j,k);
            for (int i = 0; i < len[0]; ++i) {
                if (sp[i] <= val) {
                    mp[i] = 1;
                    ++cnt;
                }
            }
        }
    }

    return cnt;
}

template <class T>
int
BaseFab<T>::maskEQ (BaseFab<int>& mask,
                    T             val,
                    int           comp) const
{
    mask.resize(domain,1);
    mask.setVal(0);

    int cnt = 0;

    const auto sp0 = this->stridedPtr(comp);
    const auto mp0 =  mask.stridedPtr();

    const auto len = domain.length3d();

    for         (int k = 0; k < len[2]; ++k) {
        for     (int j = 0; j < len[1]; ++j) {
            T const* AMREX_RESTRICT sp = sp0(0,j,k);
            int    * AMREX_RESTRICT mp = mp0(0,j,k);
            for (int i = 0; i < len[0]; ++i) {
                if (sp[i] == val) {
                    mp[i] = 1;
                    ++cnt;
                }
            }
        }
    }

    return cnt;
}

template <class T>
int
BaseFab<T>::maskGT (BaseFab<int>& mask,
                    T             val,
                    int           comp) const
{
    mask.resize(domain,1);
    mask.setVal(0);

    int cnt = 0;

    const auto sp0 = this->stridedPtr(comp);
    const auto mp0 =  mask.stridedPtr();

    const auto len = domain.length3d();

    for         (int k = 0; k < len[2]; ++k) {
        for     (int j = 0; j < len[1]; ++j) {
            T const* AMREX_RESTRICT sp = sp0(0,j,k);
            int    * AMREX_RESTRICT mp = mp0(0,j,k);
            for (int i = 0; i < len[0]; ++i) {
                if (sp[i] > val) {
                    mp[i] = 1;
                    ++cnt;
                }
            }
        }
    }

    return cnt;
}

template <class T>
int
BaseFab<T>::maskGE(BaseFab<int>& mask,
                   T             val,
                   int           comp) const
{
    mask.resize(domain,1);
    mask.setVal(0);

    int cnt = 0;

    const auto sp0 = this->stridedPtr(comp);
    const auto mp0 =  mask.stridedPtr();

    const auto len = domain.length3d();

    for         (int k = 0; k < len[2]; ++k) {
        for     (int j = 0; j < len[1]; ++j) {
            T const* AMREX_RESTRICT sp = sp0(0,j,k);
            int    * AMREX_RESTRICT mp = mp0(0,j,k);
            for (int i = 0; i < len[0]; ++i) {
                if (sp[i] >= val) {
                    mp[i] = 1;
                    ++cnt;
                }
            }
        }
    }

    return cnt;
}

template <class T>
BaseFab<T>&
BaseFab<T>::plus (T r)
{
    return operator+=(r);
}

template <class T>
BaseFab<T>&
BaseFab<T>::plus (const BaseFab<T>& x)
{
    return operator+=(x);
}

template <class T>
BaseFab<T>&
BaseFab<T>::saxpy (T a, const BaseFab<T>& x,
                   const Box& srcbox, const Box& destbox,
                   int srccomp, int destcomp, int numcomp)
{
    BL_ASSERT(srcbox.ok());
    BL_ASSERT(x.box().contains(srcbox));
    BL_ASSERT(destbox.ok());
    BL_ASSERT(box().contains(destbox));
    BL_ASSERT(destbox.sameSize(srcbox));
    BL_ASSERT( srccomp >= 0 &&  srccomp+numcomp <= x.nComp());
    BL_ASSERT(destcomp >= 0 && destcomp+numcomp <=   nComp());

    const auto dp0 = this->stridedPtr(destbox,destcomp);
    const auto sp0 =     x.stridedPtr( srcbox, srccomp);

    const auto len = destbox.length3d();

    for (int n = 0; n < numcomp; ++n) {
        for         (int k = 0; k < len[2]; ++k) {
            for     (int j = 0; j < len[1]; ++j) {
                T      * AMREX_RESTRICT dp = dp0(0,j,k,n);
                T const* AMREX_RESTRICT sp = sp0(0,j,k,n);
                for (int i = 0; i < len[0]; ++i) {
                    dp[i] += a * sp[i];
                }
            }
        }
    }

    return *this;
}

template <class T>
BaseFab<T>&
BaseFab<T>::saxpy (T a, const BaseFab<T>& x)
{
    Box ovlp(domain);
    ovlp &= x.domain;
    return ovlp.ok() ? saxpy(a,x,ovlp,ovlp,0,0,nvar) : *this;
}

template <class T>
BaseFab<T>&
BaseFab<T>::xpay (T a, const BaseFab<T>& x,
                  const Box& srcbox, const Box& destbox,
                  int srccomp, int destcomp, int numcomp)
{
    BL_ASSERT(srcbox.ok());
    BL_ASSERT(x.box().contains(srcbox));
    BL_ASSERT(destbox.ok());
    BL_ASSERT(box().contains(destbox));
    BL_ASSERT(destbox.sameSize(srcbox));
    BL_ASSERT( srccomp >= 0 &&  srccomp+numcomp <= x.nComp());
    BL_ASSERT(destcomp >= 0 && destcomp+numcomp <=   nComp());

    const auto dp0 = this->stridedPtr(destbox,destcomp);
    const auto sp0 =     x.stridedPtr( srcbox, srccomp);

    const auto len = destbox.length3d();

    for (int n = 0; n < numcomp; ++n) {
        for         (int k = 0; k < len[2]; ++k) {
            for     (int j = 0; j < len[1]; ++j) {
                T      * AMREX_RESTRICT dp = dp0(0,j,k,n);
                T const* AMREX_RESTRICT sp = sp0(0,j,k,n);
                for (int i = 0; i < len[0]; ++i) {
                    dp[i] = sp[i] + a * dp[i];
                }
            }
        }
    }

    return *this;
}

template <class T>
BaseFab<T>&
BaseFab<T>::addproduct (const Box& destbox, int destcomp, int numcomp,
                        const BaseFab<T>& src1, int comp1,
                        const BaseFab<T>& src2, int comp2)
{
    BL_ASSERT(destbox.ok());
    BL_ASSERT(box().contains(destbox));
    BL_ASSERT(   comp1 >= 0 &&    comp1+numcomp <= src1.nComp());
    BL_ASSERT(   comp2 >= 0 &&    comp2+numcomp <= src2.nComp());
    BL_ASSERT(destcomp >= 0 && destcomp+numcomp <=      nComp());

    const auto  dp_0 = this->stridedPtr(destbox,destcomp);
    const auto sp1_0 =  src1.stridedPtr(destbox,comp1);
    const auto sp2_0 =  src2.stridedPtr(destbox,comp2);

    const auto len = destbox.length3d();

    for (int n = 0; n < numcomp; ++n) {
        for         (int k = 0; k < len[2]; ++k) {
            for     (int j = 0; j < len[1]; ++j) {
                T      * AMREX_RESTRICT dp  =  dp_0(0,j,k,n);
                T const* AMREX_RESTRICT sp1 = sp1_0(0,j,k,n);
                T const* AMREX_RESTRICT sp2 = sp2_0(0,j,k,n);
                for (int i = 0; i < len[0]; ++i) {
                    dp[i] += sp1[i] * sp2[i];
                }
            }
        }
    }

    return *this;
}

template <class T>
BaseFab<T>&
BaseFab<T>::linComb (const BaseFab<T>& f1, const Box& b1, int comp1,
                     const BaseFab<T>& f2, const Box& b2, int comp2,
                     Real alpha, Real beta, const Box& b,
                     int comp, int numcomp)
{
    BL_ASSERT(b1.ok());
    BL_ASSERT(f1.box().contains(b1));
    BL_ASSERT(b2.ok());
    BL_ASSERT(f2.box().contains(b2));
    BL_ASSERT(b.ok());
    BL_ASSERT(box().contains(b));
    BL_ASSERT(b.sameSize(b1));
    BL_ASSERT(b.sameSize(b2));
    BL_ASSERT(comp1 >= 0 && comp1+numcomp <= f1.nComp());
    BL_ASSERT(comp2 >= 0 && comp2+numcomp <= f2.nComp());
    BL_ASSERT(comp  >= 0 && comp +numcomp <=    nComp());

    const auto  dp_0 = this->stridedPtr(b , comp);
    const auto sp1_0 =    f1.stridedPtr(b1, comp1);
    const auto sp2_0 =    f2.stridedPtr(b2, comp2);

    const auto len = b.length3d();

    for (int n = 0; n < numcomp; ++n) {
        for         (int k = 0; k < len[2]; ++k) {
            for     (int j = 0; j < len[1]; ++j) {
                T      * AMREX_RESTRICT dp  =  dp_0(0,j,k,n);
                T const* AMREX_RESTRICT sp1 = sp1_0(0,j,k,n);
                T const* AMREX_RESTRICT sp2 = sp2_0(0,j,k,n);
                for (int i = 0; i < len[0]; ++i) {
                    dp[i] = alpha*sp1[i] + beta*sp2[i];
                }
            }
        }
    }

    return *this;
}

template <class T>
T
BaseFab<T>::dot (const Box& xbx, int xcomp,
                 const BaseFab<T>& y, const Box& ybx, int ycomp,
                 int numcomp) const
{
    BL_ASSERT(xbx.ok());
    BL_ASSERT(box().contains(xbx));
    BL_ASSERT(y.box().contains(ybx));
    BL_ASSERT(xbx.sameSize(ybx));
    BL_ASSERT(xcomp >= 0 && xcomp+numcomp <=   nComp());
    BL_ASSERT(ycomp >= 0 && ycomp+numcomp <= y.nComp());

    T r = 0;

    const auto xp0 = this->stridedPtr(xbx, xcomp);
    const auto yp0 =     y.stridedPtr(ybx, ycomp);

    const auto len = xbx.length3d();
    
    for (int n = 0; n < numcomp; ++n) {
        for         (int k = 0; k < len[2]; ++k) {
            for     (int j = 0; j < len[1]; ++j) {
                T const* AMREX_RESTRICT xp = xp0(0,j,k,n);
                T const* AMREX_RESTRICT yp = yp0(0,j,k,n);
                for (int i = 0; i < len[0]; ++i) {
                    r += xp[i] * yp[i];
                }
            }
        }
    }

    return r;
}

template <class T>
T
BaseFab<T>::dotmask (const BaseFab<int>& mask, const Box& xbx, int xcomp,
                     const BaseFab<T>& y, const Box& ybx, int ycomp,
                     int numcomp) const
{
    BL_ASSERT(xbx.ok());
    BL_ASSERT(box().contains(xbx));
    BL_ASSERT(y.box().contains(ybx));
    BL_ASSERT(xbx.sameSize(ybx));
    BL_ASSERT(xcomp >= 0 && xcomp+numcomp <=   nComp());
    BL_ASSERT(ycomp >= 0 && ycomp+numcomp <= y.nComp());

    T r = 0;

    const auto xp0 = this->stridedPtr(xbx, xcomp);
    const auto yp0 =     y.stridedPtr(ybx, ycomp);
    const auto mp0 =  mask.stridedPtr(xbx);

    const auto len = xbx.length3d();
    
    for (int n = 0; n < numcomp; ++n) {
        for         (int k = 0; k < len[2]; ++k) {
            for     (int j = 0; j < len[1]; ++j) {
                T   const* AMREX_RESTRICT xp = xp0(0,j,k,n);
                T   const* AMREX_RESTRICT yp = yp0(0,j,k,n);
                int const* AMREX_RESTRICT mp = mp0(0,j,k);
                for (int i = 0; i < len[0]; ++i) {
                    int m = static_cast<int>(static_cast<bool>(mp[i]));
                    r += xp[i] * yp[i] * m;
                }
            }
        }
    }

    return r;
}

template <class T>
BaseFab<T>&
BaseFab<T>::operator-= (T r)
{
    return operator+=(-r);
}

template <class T>
BaseFab<T>&
BaseFab<T>::minus (const BaseFab<T>& x)
{
    return operator-=(x);
}

template <class T>
BaseFab<T>&
BaseFab<T>::mult (T r)
{
    return operator*=(r);
}

template <class T>
BaseFab<T>&
BaseFab<T>::mult (const BaseFab<T>& x)
{
    return operator*=(x);
}

template <class T>
BaseFab<T>&
BaseFab<T>::divide (T r)
{
    return operator/=(r);
}

template <class T>
BaseFab<T>&
BaseFab<T>::divide (const BaseFab<T>& x)
{
    return operator/=(x);
}

template <class T>
T
BaseFab<T>::sum (int comp,
                 int numcomp) const
{
    return this->sum(domain,comp,numcomp);
}

template <class T>
T
BaseFab<T>::sum (const Box& subbox,
                 int        comp,
                 int        numcomp) const
{
    BL_ASSERT(domain.contains(subbox));
    BL_ASSERT(comp >= 0 && comp + numcomp <= nvar);

    T r = 0;

    const auto dp0 = this->stridedPtr(subbox,comp);
    const auto len = subbox.length3d();

    for (int n = 0; n < numcomp; ++n) {
        for         (int k = 0; k < len[2]; ++k) {
            for     (int j = 0; j < len[1]; ++j) {
                T const* AMREX_RESTRICT dp = dp0(0,j,k,n);
                for (int i = 0; i < len[0]; ++i) {
                    r += dp[i];
                }
            }
        }
    }

    return r;
}

template <class T>
BaseFab<T>&
BaseFab<T>::negate ()
{
    return this->negate(domain,0,nvar);
}

template <class T>
BaseFab<T>&
BaseFab<T>::negate (int comp,
                    int numcomp)
{
    return this->negate(domain,comp,numcomp);
}

template <class T>
BaseFab<T>&
BaseFab<T>::negate (const Box& b,
                    int        comp,
                    int        numcomp)
{
    const auto dp0 = this->stridedPtr(b,comp);
    const auto len = b.length3d();

    for (int n = 0; n < numcomp; ++n) {
        for         (int k = 0; k < len[2]; ++k) {
            for     (int j = 0; j < len[1]; ++j) {
                T* AMREX_RESTRICT dp = dp0(0,j,k,n);
                for (int i = 0; i < len[0]; ++i) {
                   dp[i] = -dp[i];
                }
            }
        }
    }

    return *this;
}

template <class T>
BaseFab<T>&
BaseFab<T>::invert (T r)
{
    return this->invert(r,domain,0,nvar);
}

template <class T>
BaseFab<T>&
BaseFab<T>::invert (T   r,
                    int comp,
                    int numcomp)
{
    return this->invert(r,domain,comp,numcomp);
}

template <class T>
BaseFab<T>&
BaseFab<T>::invert (T          r,
                    const Box& b,
                    int        comp,
                    int        numcomp)
{
    BL_ASSERT(domain.contains(b));
    BL_ASSERT(comp >= 0 && comp + numcomp <= nvar);

    const auto dp0 = this->stridedPtr(b,comp);
    const auto len = b.length3d();

    for (int n = 0; n < numcomp; ++n) {
        for         (int k = 0; k < len[2]; ++k) {
            for     (int j = 0; j < len[1]; ++j) {
                T* AMREX_RESTRICT dp = dp0(0,j,k,n);
                for (int i = 0; i < len[0]; ++i) {
                    dp[i] = r / dp[i];
                }
            }
        }
    }

    return *this;
}

template <class T>
BaseFab<T>&
BaseFab<T>::operator+= (T r)
{
    return this->plus(r,domain,0,nvar);
}

template <class T>
BaseFab<T>&
BaseFab<T>::plus (T   r,
                  int comp,
                  int numcomp)
{
    return this->plus(r,domain,comp,numcomp);
}

template <class T>
BaseFab<T>&
BaseFab<T>::plus (T          r,
                  const Box& b,
                  int        comp,
                  int        numcomp)
{
    AMREX_ASSERT(domain.contains(b));

    const auto dp0 = this->stridedPtr(b,comp);
    const auto len = b.length3d();

    for (int n = 0; n < numcomp; ++n) {
        for         (int k = 0; k < len[2]; ++k) {
            for     (int j = 0; j < len[1]; ++j) {
                T* AMREX_RESTRICT dp = dp0(0,j,k,n);
                for (int i = 0; i < len[0]; ++i) {
                    dp[i] += r;
                }
            }
        }
    }

    return *this;
}

template <class T>
BaseFab<T>&
BaseFab<T>::operator+= (const BaseFab<T>& src)
{
    Box ovlp(domain);
    ovlp &= src.domain;
    return ovlp.ok() ? this->plus(src,ovlp,ovlp,0,0,nvar) : *this;
}

template <class T>
BaseFab<T>&
BaseFab<T>::plus (const BaseFab<T>& src,
                  int               srccomp,
                  int               destcomp,
                  int               numcomp)
{
    Box ovlp(domain);
    ovlp &= src.domain;
    return ovlp.ok() ? this->plus(src,ovlp,ovlp,srccomp,destcomp,numcomp) : *this;
}

template <class T>
BaseFab<T>&
BaseFab<T>::plus (const BaseFab<T>& src,
                  const Box&        subbox,
                  int               srccomp,
                  int               destcomp,
                  int               numcomp)
{
    Box ovlp(domain);
    ovlp &= src.domain;
    ovlp &= subbox;
    return ovlp.ok() ? this->plus(src,ovlp,ovlp,srccomp,destcomp,numcomp) : *this;
}

template <class T>
BaseFab<T>&
BaseFab<T>::plus (const BaseFab<T>& src,
                  const Box&        srcbox,
                  const Box&        destbox,
                  int               srccomp,
                  int               destcomp,
                  int               numcomp)
{
    BL_ASSERT(destbox.ok());
    BL_ASSERT(src.box().contains(srcbox));
    BL_ASSERT(box().contains(destbox));
    BL_ASSERT(destbox.sameSize(srcbox));
    BL_ASSERT(srccomp >= 0 && srccomp+numcomp <= src.nComp());
    BL_ASSERT(destcomp >= 0 && destcomp+numcomp <= nComp());

    const auto dp0 = this->stridedPtr(destbox,destcomp);
    const auto sp0 =   src.stridedPtr( srcbox, srccomp);

    const auto len = destbox.length3d();

    for (int n = 0; n < numcomp; ++n) {
        for         (int k = 0; k < len[2]; ++k) {
            for     (int j = 0; j < len[1]; ++j) {
                T      * AMREX_RESTRICT dp = dp0(0,j,k,n);
                T const* AMREX_RESTRICT sp = sp0(0,j,k,n);
                for (int i = 0; i < len[0]; ++i) {
                    dp[i] += sp[i];
                }
            }
        }
    }

    return *this;
}

template <class T>
BaseFab<T>&
BaseFab<T>::operator-= (const BaseFab<T>& src)
{
    Box ovlp(domain);
    ovlp &= src.domain;
    return ovlp.ok() ? this->minus(src,ovlp,ovlp,0,0,nvar) : *this;
}

template <class T>
BaseFab<T>&
BaseFab<T>::minus (const BaseFab<T>& src,
                   int               srccomp,
                   int               destcomp,
                   int               numcomp)
{
    Box ovlp(domain);
    ovlp &= src.domain;
    return ovlp.ok() ? this->minus(src,ovlp,ovlp,srccomp,destcomp,numcomp) : *this;
}

template <class T>
BaseFab<T>&
BaseFab<T>::minus (const BaseFab<T>& src,
                   const Box&        subbox,
                   int               srccomp,
                   int               destcomp,
                   int               numcomp)
{
    Box ovlp(domain);
    ovlp &= src.domain;
    ovlp &= subbox;
    return ovlp.ok() ? this->minus(src,ovlp,ovlp,srccomp,destcomp,numcomp) : *this;
}

template <class T>
BaseFab<T>&
BaseFab<T>::minus (const BaseFab<T>& src,
                   const Box&        srcbox,
                   const Box&        destbox,
                   int               srccomp,
                   int               destcomp,
                   int               numcomp)
{
    BL_ASSERT(destbox.ok());
    BL_ASSERT(src.box().contains(srcbox));
    BL_ASSERT(box().contains(destbox));
    BL_ASSERT(destbox.sameSize(srcbox));
    BL_ASSERT(srccomp >= 0 && srccomp+numcomp <= src.nComp());
    BL_ASSERT(destcomp >= 0 && destcomp+numcomp <= nComp());

    const auto dp0 = this->stridedPtr(destbox,destcomp);
    const auto sp0 =   src.stridedPtr( srcbox, srccomp);

    const auto len = destbox.length3d();

    for (int n = 0; n < numcomp; ++n) {
        for         (int k = 0; k < len[2]; ++k) {
            for     (int j = 0; j < len[1]; ++j) {
                T      * AMREX_RESTRICT dp = dp0(0,j,k,n);
                T const* AMREX_RESTRICT sp = sp0(0,j,k,n);
                for (int i = 0; i < len[0]; ++i) {
                    dp[i] -= sp[i];
                }
            }
        }
    }

    return *this;
}

template <class T>
BaseFab<T>&
BaseFab<T>::operator*= (T r)
{
    return this->mult(r,domain,0,nvar);
}

template <class T>
BaseFab<T>&
BaseFab<T>::mult (T   r,
                  int comp,
                  int numcomp)
{
    return this->mult(r,domain,comp,numcomp);
}

template <class T>
BaseFab<T>&
BaseFab<T>::mult (T          r,
                  const Box& b,
                  int        comp,
                  int        numcomp)
{
    const auto dp0 = this->stridedPtr(b,comp);
    const auto len = b.length3d();

    for (int n = 0; n < numcomp; ++n) {
        for         (int k = 0; k < len[2]; ++k) {
            for     (int j = 0; j < len[1]; ++j) {
                T* AMREX_RESTRICT dp = dp0(0,j,k,n);
                for (int i = 0; i < len[0]; ++i) {
                    dp[i] *= r;
                }
            }
        }
    }

    return *this;
}

template <class T>
BaseFab<T>&
BaseFab<T>::operator*= (const BaseFab<T>& src)
{
    Box ovlp(domain);
    ovlp &= src.domain;
    return ovlp.ok() ? this->mult(src,ovlp,ovlp,0,0,nvar) : *this;
}

template <class T>
BaseFab<T>&
BaseFab<T>::mult (const BaseFab<T>& src,
                  int               srccomp,
                  int               destcomp,
                  int               numcomp)
{
    Box ovlp(domain);
    ovlp &= src.domain;
    return ovlp.ok() ? this->mult(src,ovlp,ovlp,srccomp,destcomp,numcomp) : *this;
}

template <class T>
BaseFab<T>&
BaseFab<T>::mult (const BaseFab<T>& src,
                  const Box&        subbox,
                  int               srccomp,
                  int               destcomp,
                  int               numcomp)
{
    Box ovlp(domain);
    ovlp &= src.domain;
    ovlp &= subbox;
    return ovlp.ok() ? this->mult(src,ovlp,ovlp,srccomp,destcomp,numcomp) : *this;
}

template <class T>
BaseFab<T>&
BaseFab<T>::mult (const BaseFab<T>& src,
                  const Box&        srcbox,
                  const Box&        destbox,
                  int               srccomp,
                  int               destcomp,
                  int               numcomp)
{
    BL_ASSERT(destbox.ok());
    BL_ASSERT(src.box().contains(srcbox));
    BL_ASSERT(box().contains(destbox));
    BL_ASSERT(destbox.sameSize(srcbox));
    BL_ASSERT(srccomp >= 0 && srccomp+numcomp <= src.nComp());
    BL_ASSERT(destcomp >= 0 && destcomp+numcomp <= nComp());

    const auto dp0 = this->stridedPtr(destbox,destcomp);
    const auto sp0 =   src.stridedPtr( srcbox, srccomp);

    const auto len = destbox.length3d();

    for (int n = 0; n < numcomp; ++n) {
        for         (int k = 0; k < len[2]; ++k) {
            for     (int j = 0; j < len[1]; ++j) {
                T      * AMREX_RESTRICT dp = dp0(0,j,k,n);
                T const* AMREX_RESTRICT sp = sp0(0,j,k,n);
                for (int i = 0; i < len[0]; ++i) {
                    dp[i] *= sp[i];
                }
            }
        }
    }

    return *this;
}

template <class T>
BaseFab<T>&
BaseFab<T>::operator/= (T r)
{
    return this->divide(r,domain,0,nvar);
}

template <class T>
BaseFab<T>&
BaseFab<T>::divide (T   r,
                    int comp,
                    int numcomp)
{
    return this->divide(r,domain,comp,numcomp);
}

template <class T>
BaseFab<T>&
BaseFab<T>::divide (T          r,
                    const Box& b,
                    int        comp,
                    int        numcomp)
{
    const auto dp0 = this->stridedPtr(b,comp);
    const auto len = b.length3d();

    for (int n = 0; n < numcomp; ++n) {
        for         (int k = 0; k < len[2]; ++k) {
            for     (int j = 0; j < len[1]; ++j) {
                T* AMREX_RESTRICT dp = dp0(0,j,k,n);
                for (int i = 0; i < len[0]; ++i) {
                    dp[i] /= r;
                }
            }
        }
    }

    return *this;
}

template <class T>
BaseFab<T>&
BaseFab<T>::operator/= (const BaseFab<T>& src)
{
    Box ovlp(domain);
    ovlp &= src.domain;
    return ovlp.ok() ? this->divide(src,ovlp,ovlp,0,0,nvar) : *this;
}

template <class T>
BaseFab<T>&
BaseFab<T>::divide (const BaseFab<T>& src,
                    int               srccomp,
                    int               destcomp,
                    int               numcomp)
{
    Box ovlp(domain);
    ovlp &= src.domain;
    return ovlp.ok() ? this->divide(src,ovlp,ovlp,srccomp,destcomp,numcomp) : *this;
}

template <class T>
BaseFab<T>&
BaseFab<T>::divide (const BaseFab<T>& src,
                    const Box&        subbox,
                    int               srccomp,
                    int               destcomp,
                    int               numcomp)
{
    Box ovlp(domain);
    ovlp &= src.domain;
    ovlp &= subbox;
    return ovlp.ok() ? this->divide(src,ovlp,ovlp,srccomp,destcomp,numcomp) : *this;
}

template <class T>
BaseFab<T>&
BaseFab<T>::divide (const BaseFab<T>& src,
                    const Box&        srcbox,
                    const Box&        destbox,
                    int               srccomp,
                    int               destcomp,
                    int               numcomp)
{
    BL_ASSERT(destbox.ok());
    BL_ASSERT(src.box().contains(srcbox));
    BL_ASSERT(box().contains(destbox));
    BL_ASSERT(destbox.sameSize(srcbox));
    BL_ASSERT(srccomp >= 0 && srccomp+numcomp <= src.nComp());
    BL_ASSERT(destcomp >= 0 && destcomp+numcomp <= nComp());

    const auto dp0 = this->stridedPtr(destbox,destcomp);
    const auto sp0 =   src.stridedPtr( srcbox, srccomp);

    const auto len = destbox.length3d();

    for (int n = 0; n < numcomp; ++n) {
        for         (int k = 0; k < len[2]; ++k) {
            for     (int j = 0; j < len[1]; ++j) {
                T      * AMREX_RESTRICT dp = dp0(0,j,k,n);
                T const* AMREX_RESTRICT sp = sp0(0,j,k,n);
                for (int i = 0; i < len[0]; ++i) {
                    dp[i] /= sp[i];
                }
            }
        }
    }

    return *this;
}

template <class T>
BaseFab<T>&
BaseFab<T>::protected_divide (const BaseFab<T>& src)
{
    Box ovlp(domain);
    ovlp &= src.domain;
    return ovlp.ok() ? this->protected_divide(src,ovlp,ovlp,0,0,nvar) : *this;
}

template <class T>
BaseFab<T>&
BaseFab<T>::protected_divide (const BaseFab<T>& src,
                              int               srccomp,
                              int               destcomp,
                              int               numcomp)
{
    Box ovlp(domain);
    ovlp &= src.domain;
    return ovlp.ok() ? this->protected_divide(src,ovlp,ovlp,srccomp,destcomp,numcomp) : *this;
}

template <class T>
BaseFab<T>&
BaseFab<T>::protected_divide (const BaseFab<T>& src,
                              const Box&        subbox,
                              int               srccomp,
                              int               destcomp,
                              int               numcomp)
{
    Box ovlp(domain);
    ovlp &= src.domain;
    ovlp &= subbox;
    return ovlp.ok() ? this->protected_divide(src,ovlp,ovlp,srccomp,destcomp,numcomp) : *this;
}

template <class T>
BaseFab<T>&
BaseFab<T>::protected_divide (const BaseFab<T>& src,
                              const Box&        srcbox,
                              const Box&        destbox,
                              int               srccomp,
                              int               destcomp,
                              int               numcomp)
{
    BL_ASSERT(destbox.ok());
    BL_ASSERT(src.box().contains(srcbox));
    BL_ASSERT(box().contains(destbox));
    BL_ASSERT(destbox.sameSize(srcbox));
    BL_ASSERT(srccomp >= 0 && srccomp+numcomp <= src.nComp());
    BL_ASSERT(destcomp >= 0 && destcomp+numcomp <= nComp());

    const auto dp0 = this->stridedPtr(destbox,destcomp);
    const auto sp0 =   src.stridedPtr( srcbox, srccomp);

    const auto len = destbox.length3d();

    for (int n = 0; n < numcomp; ++n) {
        for         (int k = 0; k < len[2]; ++k) {
            for     (int j = 0; j < len[1]; ++j) {
                T      * AMREX_RESTRICT dp = dp0(0,j,k,n);
                T const* AMREX_RESTRICT sp = sp0(0,j,k,n);
                for (int i = 0; i < len[0]; ++i) {
                    if (sp[i] != 0) {
                        dp[i] /=  sp[i];
                    }
                }
            }
        }
    }

    return *this;
}

//
// Linear Interpolation / Extrapolation
// Result is (t2-t)/(t2-t1)*f1 + (t-t1)/(t2-t1)*f2
// Data is taken from b1 region of f1, b2 region of f2
// and stored in b region of this FAB.
// Boxes b, b1 and b2 must be the same size.
// Data is taken from component comp1 of f1, comp2 of f2,
// and stored in component comp of this FAB.
// This fab is returned as a reference for chaining.
//

template <class T>
BaseFab<T>&
BaseFab<T>::linInterp (const BaseFab<T>& f1,
                       const Box&        b1,
                       int               comp1,
                       const BaseFab<T>& f2,
                       const Box&        b2,
                       int               comp2,
                       Real              t1,
                       Real              t2,
                       Real              t,
                       const Box&        b,
                       int               comp,
                       int               numcomp)
{
    Real alpha = (t2-t)/(t2-t1);
    Real beta = (t-t1)/(t2-t1);
    return linComb(f1,b1,comp1,f2,b2,comp2,alpha,beta,b,comp,numcomp);
}

template <class T>
BaseFab<T>&
BaseFab<T>::linInterp (const BaseFab<T>& f1,
                       int               comp1,
                       const BaseFab<T>& f2,
                       int               comp2,
                       Real              t1,
                       Real              t2,
                       Real              t,
                       const Box&        b,
                       int               comp,
                       int               numcomp)
{
  Real tol = 1.0e-16;
  if(std::abs(t2-t1) > tol)
  {
    Real alpha = (t2-t)/(t2-t1);
    Real beta = (t-t1)/(t2-t1);

    return linComb(f1,b,comp1,f2,b,comp2,alpha,beta,b,comp,numcomp);
  }
  else
  {
    copy(f1);
  }
  return *this;
}

<<<<<<< HEAD
=======

#ifdef AMREX_USE_GPU_PRAGMA
//
// Forward declaration of template specializatons for Real.
// Definitions are found in BaseFab.cpp.
//
template <>
BaseFab<Real>&
BaseFab<Real>::invert (Real       val,
                       const Box& subbox,
                       int        comp,
                       int        numcomp);
template <>
void
BaseFab<Real>::performCopy (const BaseFab<Real>& src,
                            const Box&           srcbox,
                            int                  srccomp,
                            const Box&           destbox,
                            int                  destcomp,
                            int                  numcomp);
template <>
std::size_t
BaseFab<Real>::copyToMem (const Box& srcbox,
                          int        srccomp,
                          int        numcomp,
                          void*      dst) const;
template <>
std::size_t
BaseFab<Real>::copyFromMem (const Box&  dstbox,
                            int         dstcomp,
                            int         numcomp,
                            const void* src);
template <>
void
BaseFab<Real>::performSetVal (Real       val,
                              const Box& bx,
                              int        ns,
                              int        num);

template <>
void
BaseFab<Real>::setValIfNot (Real val, const Box& bx, const BaseFab<int>& mask, int ns, int num);

template <>
Real
BaseFab<Real>::norminfmask (const Box& subbox, const BaseFab<int>& mask, int comp, int ncomp) const;

template <>
Real
BaseFab<Real>::norm (const Box& subbox,
                     int        p,
                     int        comp,
                     int        ncomp) const;

template <>
Real
BaseFab<Real>::sum (const Box& subbox,
                    int        comp,
                    int        ncomp) const;
template <>
BaseFab<Real>&
BaseFab<Real>::plus (const BaseFab<Real>& src,
                     const Box&           srcbox,
                     const Box&           destbox,
                     int                  srccomp,
                     int                  destcomp,
                     int                  numcomp);
template <>
BaseFab<Real>&
BaseFab<Real>::mult (const BaseFab<Real>& src,
                     const Box&           srcbox,
                     const Box&           destbox,
                     int                  srccomp,
                     int                  destcomp,
                     int                  numcomp);
template <>
BaseFab<Real>&
BaseFab<Real>::saxpy (Real a, const BaseFab<Real>& x,
                      const Box&        srcbox,
                      const Box&        destbox,
                      int               srccomp,
                      int               destcomp,
                      int               numcomp);

template <>
BaseFab<Real>&
BaseFab<Real>::minus (const BaseFab<Real>& src,
                      const Box&           srcbox,
                      const Box&           destbox,
                      int                  srccomp,
                      int                  destcomp,
                      int                  numcomp);
template <>
BaseFab<Real>&
BaseFab<Real>::divide (const BaseFab<Real>& src,
                       const Box&           srcbox,
                       const Box&           destbox,
                       int                  srccomp,
                       int                  destcomp,
                       int                  numcomp);
template <>
BaseFab<Real>&
BaseFab<Real>::protected_divide (const BaseFab<Real>& src,
                                 const Box&           srcbox,
                                 const Box&           destbox,
                                 int                  srccomp,
                                 int                  destcomp,
                                 int                  numcomp);

template <>
Real
BaseFab<Real>::dot (const Box& xbx, int xcomp, 
		    const BaseFab<Real>& y, const Box& ybx, int ycomp,
		    int numcomp) const;


template <>
Real
BaseFab<Real>::dotmask (const BaseFab<int>& mask, const Box& xbx, int xcomp, 
                        const BaseFab<Real>& y, const Box& ybx, int ycomp,
                        int numcomp) const;

template <>
BaseFab<Real>&
BaseFab<Real>::linComb (const BaseFab<Real>&  f1,
			const Box&         b1,
			int                comp1,
			const BaseFab<Real>&  f2,
			const Box&         b2,
			int                comp2,
			Real               alpha,
			Real               beta,
			const Box&         b,
			int                comp,
			int                numcomp);
#endif


class BF_init
{
public:
    BF_init ();
    ~BF_init ();
private:
    static int m_cnt;
};

>>>>>>> ca424826
}

#endif /*BL_BASEFAB_H*/<|MERGE_RESOLUTION|>--- conflicted
+++ resolved
@@ -48,10 +48,9 @@
     void ResetTotalBytesAllocatedInFabsHWM();
     void update_fab_stats (long n, long s, std::size_t szt);
 
-<<<<<<< HEAD
     void BaseFab_Initialize ();
     void BaseFab_Finalize ();
-=======
+
 template <typename P>
 struct StridedPtr
 {
@@ -63,7 +62,6 @@
         return p +(i+j*jstride+k*kstride+n*nstride);
     }
 };
->>>>>>> ca424826
 
 /**
 *  \brief A Fortran Array-like Object
@@ -1836,7 +1834,6 @@
     }
 }
 
-<<<<<<< HEAD
 #if !defined(BL_NO_FORT)
 //
 // Forward declaration of template specializatons for Real.
@@ -1970,8 +1967,6 @@
 
 #endif
 
-=======
->>>>>>> ca424826
 template <class T>
 void
 BaseFab<T>::setComplement (T          x,
@@ -3343,9 +3338,6 @@
   }
   return *this;
 }
-
-<<<<<<< HEAD
-=======
 
 #ifdef AMREX_USE_GPU_PRAGMA
 //
@@ -3493,7 +3485,6 @@
     static int m_cnt;
 };
 
->>>>>>> ca424826
 }
 
 #endif /*BL_BASEFAB_H*/