#ifndef AMREX_BASEFAB_H_
#define AMREX_BASEFAB_H_

#include <cmath>
#include <cstdlib>
#include <algorithm>
#include <limits>
#include <array>

#ifdef _OPENMP
#include <omp.h>
#endif

#include <AMReX_RESTRICT.H>
#include <AMReX_BLassert.H>
#include <AMReX_Box.H>
#include <AMReX_BoxList.H>
#include <AMReX_CArena.H>
#include <AMReX_REAL.H>
#include <AMReX_BLProfiler.H>
#include <AMReX_BoxIterator.H>
#include <AMReX_MakeType.H>
#include <AMReX_Managed.H>
#include <AMReX_BArena.H>

#ifdef AMREX_USE_DEVICE
#include <AMReX_Device.H>
#endif

#ifdef USE_PERILLA
#include <LocalConnection.H>
#include <RemoteConnection.H>
#endif

namespace amrex
{
    extern long private_total_bytes_allocated_in_fabs;     // total bytes at any given time
    extern long private_total_bytes_allocated_in_fabs_hwm; // high-water-mark over a given interval
    extern long private_total_cells_allocated_in_fabs;     // total cells at any given time
    extern long private_total_cells_allocated_in_fabs_hwm; // high-water-mark over a given interval
#ifdef _OPENMP
#pragma omp threadprivate(private_total_bytes_allocated_in_fabs)
#pragma omp threadprivate(private_total_bytes_allocated_in_fabs_hwm)
#pragma omp threadprivate(private_total_cells_allocated_in_fabs)
#pragma omp threadprivate(private_total_cells_allocated_in_fabs_hwm)
#endif

    long TotalBytesAllocatedInFabs();
    long TotalBytesAllocatedInFabsHWM();
    long TotalCellsAllocatedInFabs();
    long TotalCellsAllocatedInFabsHWM();
    void ResetTotalBytesAllocatedInFabsHWM();
    void update_fab_stats (long n, long s, std::size_t szt);

    void BaseFab_Initialize ();
    void BaseFab_Finalize ();

template <typename P>
struct StridedPtr
{
    P p;
    int jstride;
    int kstride;
    int nstride;
    AMREX_CUDA_HOST_DEVICE
    P operator() (int i, int j, int k, int n=0) const {
        return p +(i+j*jstride+k*kstride+n*nstride);
    }
};

/**
*  \brief A Fortran Array-like Object
*  BaseFab emulates the Fortran array concept.  
*  Useful operations can be performed upon
*  BaseFabs in C++, and they provide a convenient interface to
*  Fortran when it is necessary to retreat into that language.
        
*  BaseFab is a template class.  Through use of the
*  template, a BaseFab may be based upon any class.  So far at least,
*  most applications have been based upon simple types like integers,
*  real*4s, or real*8s.  Most applications do not use BaseFabs 
*  directly, but utilize specialized classes derived from BaseFab.
        
*  BaseFab objects depend on the dimensionality of space
*  (indirectly through the DOMAIN Box member).  It is
*  typical to define the macro SPACEDIM to be 1, 2, or 3 to indicate
*  the dimension of space.  See the discussion of class Box for more
*  information.  A BaseFab contains a Box DOMAIN, which indicates the
*  integer indexing space over which the array is defined.  A BaseFab
*  also has NVAR components.  By components, we mean that for each
*  point in the rectangular indexing space, there are NVAR values
*  associated with that point.  A Fortran array corresponding to a
*  BaseFab would have (SPACEDIM+1) dimensions.
        
*  By design, the array layout in a BaseFab mirrors that of a
*  Fortran array.  The first index (x direction for example) varies
*  most rapidly, the next index (y direction), if any, varies next
*  fastest. The component index varies last, after all the spatial
*  indices.
        
*  It is sometimes convenient to be able to treat a sub-array within an
*  existing BaseFab as a BaseFab in its own right.  This is often
*  referred to as aliasing the BaseFab.  Note that when aliasing is 
*  used, the BaseFabs domain will not, in general, be the same as the 
*  parent BaseFabs domain, nor will the number of components.
*  BaseFab is a dimension dependent class, so SPACEDIM must be 
*  defined as either 1, 2, or 3 when compiling.

*  This is NOT a polymorphic class.

*  It does NOT provide a copy constructor or assignment operator.

*  T MUST have a default constructor and an assignment operator.
*/

template <class T>
class BaseFab : public Managed
{
public:

    template <class U> friend class BaseFab;

    typedef T value_type;
    //! Construct an empty BaseFab, which must be resized (see BaseFab::resize) before use.
    AMREX_CUDA_HOST_DEVICE
    BaseFab ();

    //!  Make BaseFab with desired domain (box) and number of components.
    AMREX_CUDA_HOST_DEVICE
    explicit BaseFab (const Box& bx,
                      int        n = 1,
		      bool       alloc = true,
		      bool       shared = false);

    BaseFab (const BaseFab<T>& rhs, MakeType make_type, int scomp, int ncomp);

    /**
     * \brief Create an NON-OWNING BaseFab.  Thus BaseFab is not
     * responsible for memory management.  And it's caller's responsibility that
     * p points to a chunk of memory large enough.
     */
    AMREX_CUDA_HOST_DEVICE
    BaseFab (const Box& bx, int ncomp, T* p);

    //! The destructor deletes the array memory.
<<<<<<< HEAD
//    virtual ~BaseFab ();
    AMREX_CUDA_HOST_DEVICE
=======
>>>>>>> 3e87fcab
    ~BaseFab ();

    BaseFab (const BaseFab<T>& rhs) = delete;
    BaseFab<T>& operator= (const BaseFab<T>& rhs) = delete;
    BaseFab<T>& operator= (BaseFab<T>&& rhs) = delete;

    BaseFab (BaseFab<T>&& rhs) noexcept;

    BaseFab& operator= (const T&);

    static void Initialize();
    static void Finalize();

    /**
    * \brief This function resizes a BaseFab so it covers the Box b
    * with N components.  

    * The default action is that under resizing, the memory allocated for the
    * BaseFab only grows and never shrinks.  This function is
    * particularly useful when a BaseFab is used as a temporary
    * space which must be a different size whenever it is used.
    * Resizing is typically faster than re-allocating a
    * BaseFab because memory allocation can often be avoided.
    */
    void resize (const Box& b,
                 int        N = 1);

    /**
     * \brief The function returns the BaseFab to the invalid state.
     * The memory is freed.
     */
    AMREX_CUDA_HOST_DEVICE
    void clear ();

    //! Returns how many bytes used
    std::size_t nBytes () const { return truesize*sizeof(T); }

    static bool preAllocatable () { return true; }

    static bool isCopyOMPSafe () { return true; }

    //! Returns bytes used in the Box for those components
    std::size_t nBytes (const Box& bx, int start_comp, int ncomps) const
        { return bx.numPts() * sizeof(T) * ncomps; }

    //! Returns the number of components
    AMREX_CUDA_HOST_DEVICE
    int nComp () const { return nvar; }

    //! for calls to fortran.  
    const int* nCompPtr() const {
#ifdef AMREX_USE_GPU_PRAGMA
        return nvar_d;
#else
        return &nvar;
#endif
    }

    //! Returns the number of points 
    long nPts () const { return numpts; }

    //! Returns the total number of points of all components
    long size () const { return nvar*numpts; }

    //! Returns the domain (box) where the array is defined
    AMREX_CUDA_HOST_DEVICE
    const Box& box () const { return domain; }

    /**
    * \brief Returns a pointer to an array of SPACEDIM integers
    * giving the length of the domain in each direction
    */
    const int* length () const { return dlen.getVect(); }

    /**
    * \brief Returns the lower corner of the domain
    * See class Box for analogue.
    */
    const IntVect& smallEnd () const { return domain.smallEnd(); }

    //!  Returns the upper corner of the domain.  See class Box for analogue.
    const IntVect& bigEnd () const { return domain.bigEnd(); }

    /**
    * \brief Returns the lower corner of the domain.  
  
    *Instead of returning them in the form of INTVECTs, as in smallEnd and
    * bigEnd, it returns the values as a pointer to an array of
    * constant integers.  This is useful when interfacing to
    * Fortran subroutines.
    */
    AMREX_CUDA_HOST_DEVICE
    const int* loVect () const { return domain.loVect(); }

    /**
    * \brief Returns the upper corner of the domain.  

    *Instead of returning them in the form of INTVECTs, as in smallEnd and
    * bigEnd, it returns the values as a pointer to an array of
    * constant integers.  This is useful when interfacing to
    * Fortran subroutines.
    */
    AMREX_CUDA_HOST_DEVICE
    const int* hiVect () const { return domain.hiVect(); }

    /**
    * \brief Returns true if the domain of fab is totally contained within
    * the domain of this BaseFab.
    */
    bool contains (const BaseFab<T>& fab) const
    {
        return box().contains(fab.box()) && nvar <= fab.nvar;
    }

    /**
    * \brief Returns true if bx is totally contained
    * within the domain of this BaseFab.
    */
    bool contains (const Box& bx) const { return box().contains(bx); }

    /**
    * \brief Returns a pointer to an object of type T that is the
    * value of the Nth component associated with the cell at the
    * low end of the domain.  This is commonly used to get a pointer
    * to data in the array which is then handed off to a Fortran
    * subroutine.  Remember that data is stored in Fortran array
    * order, with the component index coming last.   In other words,
    * dataPtr returns a pointer to all the Nth components.
    */
    AMREX_CUDA_HOST_DEVICE
    T* dataPtr (int n = 0) { AMREX_ASSERT(!(dptr == 0)); return &dptr[n*numpts]; }

    //! Same as above except works on const FABs.
    AMREX_CUDA_HOST_DEVICE
    const T* dataPtr (int n = 0) const { AMREX_ASSERT(!(dptr == 0)); return &dptr[n*numpts]; }

    AMREX_CUDA_HOST_DEVICE
    T* dataPtr (const IntVect& iv, int n = 0);
    AMREX_CUDA_HOST_DEVICE
    const T* dataPtr (const IntVect& iv, int n = 0) const;
    
    void setPtr (T* p, long sz) { AMREX_ASSERT(dptr == 0 && truesize == 0); dptr = p; truesize = sz; }


    AMREX_CUDA_HOST_DEVICE
    StridedPtr<T const*> stridedPtr (int n = 0) const {
        const auto& len = domain.length3d();
        int jstride = len[0];
        int kstride = jstride*len[1];
        int nstride = kstride*len[2];
        T const* p = dptr + n*nstride;
        return StridedPtr<T const*>{p, jstride, kstride, nstride};
    }

    AMREX_CUDA_HOST_DEVICE
    StridedPtr<T*> stridedPtr (int n = 0) {
        const auto& len = domain.length3d();
        int jstride = len[0];
        int kstride = jstride*len[1];
        int nstride = kstride*len[2];
        T* p = dptr + n*nstride;
        return StridedPtr<T*>{p, jstride, kstride, nstride};
    }

    AMREX_CUDA_HOST_DEVICE
    StridedPtr<T const*> stridedPtr (const Box& subbox, int n = 0) const {
        const auto& len = domain.length3d();
        int jstride = len[0];
        int kstride = jstride*len[1];
        int nstride = kstride*len[2];
        const auto& dlo = domain.loVect3d();
        const auto& slo = subbox.loVect3d();
        T const* p = dptr + (  (slo[0]-dlo[0])
                             + (slo[1]-dlo[1])*jstride
                             + (slo[2]-dlo[2])*kstride
                             +               n*nstride);
        return StridedPtr<T const*>{p, jstride, kstride, nstride};
    }

    AMREX_CUDA_HOST_DEVICE
    StridedPtr<T*> stridedPtr (const Box& subbox, int n = 0) {
        const auto& len = domain.length3d();
        int jstride = len[0];
        int kstride = jstride*len[1];
        int nstride = kstride*len[2];
        const auto& dlo = domain.loVect3d();
        const auto& slo = subbox.loVect3d();
        T* p = dptr + (  (slo[0]-dlo[0])
                       + (slo[1]-dlo[1])*jstride
                       + (slo[2]-dlo[2])*kstride
                       +               n*nstride);
        return StridedPtr<T*>{p, jstride, kstride, nstride};
    }

    //! Returns true if the data for the FAB has been allocated.
    bool isAllocated () const { return dptr != 0; }

    /**
    * \brief Returns a reference to the Nth component value
    * defined at position p in the domain.  This operator may be
    * inefficient if the C++ compiler is unable to optimize the
    * C++ code.
    */
    T& operator() (const IntVect& p, int N);

    //! Same as above, except returns component 0.
    AMREX_CUDA_HOST_DEVICE
    T& operator() (const IntVect& p);

    //! Same as above except works on const FABs.
    const T& operator() (const IntVect& p, int N) const;

    //! Same as above, except returns component 0.
    AMREX_CUDA_HOST_DEVICE
    const T& operator() (const IntVect& p) const;

    /**
    * \brief This function puts numcomp component values, starting at
    * component N, from position pos in the domain into array data,
    * that must be allocated by the user.
    */
    AMREX_CUDA_HOST_DEVICE
    void getVal (T*             data,
                 const IntVect& pos,
                 int            N,
                 int            numcomp) const;
    //! Same as above, except that starts at component 0 and copies all comps.
    AMREX_CUDA_HOST_DEVICE
    void getVal (T*             data,
                 const IntVect& pos) const;
    /**
    * \brief The setVal functions set sub-regions in the BaseFab to a
    * constant value.  This most general form specifies the sub-box,
    * the starting component number, and the number of components
    * to be set.
    */
    AMREX_CUDA_HOST_DEVICE
    void setVal (T          x,
                 const Box& bx,
                 int        nstart,
                 int        ncomp);
    //! Same as above, except the number of modified components is one. N is the component to be modified.
    AMREX_CUDA_HOST_DEVICE
    void setVal (T          x,
                 const Box& bx,
                 int        N = 0);
    AMREX_CUDA_HOST_DEVICE
    //! Same as above, except the sub-box defaults to the entire domain.
    void setVal (T   x,
                 int N);
    AMREX_CUDA_HOST_DEVICE
    //! Same as above, except all components are set.
    void setVal (T x);

    void setValIfNot (T x, const Box& bx, const BaseFab<int>& mask, int nstart, int ncomp);

    /**
    * \brief This function is analogous to the fourth form of
    * setVal above, except that instead of setting values on the
    * Box b, values are set on the complement of b in the domain.
    */
    void setComplement (T          x,
                        const Box& b,
                        int        ns,
                        int        num);
    /**
    * \brief The copy functions copy the contents of one BaseFab into
    * another.  The destination BaseFab is always the object which
    * invokes the function.  This, the most general form of copy,
    * specifies the contents of any sub-box srcbox in BaseFab src
    * may be copied into a (possibly different) destbox in the
    * destination BaseFab.  Note that although the srcbox and the
    * destbox may be disjoint, they must be the same size and shape.
    * If the sizes differ, the copy is undefined and a runtime error
    * results.  This copy function is the only one of the copy
    * functions to allow a copy between differing boxes. The user
    * also specifies how many components are copied, starting at
    * component srccomp in src and stored starting at component
    * destcomp. Note that the actual copy is made by the
    * function performCopy of this class.  The results are
    * UNDEFINED if the src and dest are the same and the srcbox and
    * destbox overlap.
    */
    AMREX_CUDA_HOST_DEVICE
    BaseFab<T>& copy (const BaseFab<T>& src,
                      const Box&        srcbox,
                      int               srccomp,
                      const Box&        destbox,
                      int               destcomp,
                      int               numcomp);

    /**
    * \brief As above, except the destination Box and the source Box
    * are taken to be the entire domain of the destination.   A copy
    * of the intersecting region is performed.  Note that the actual
    * copy is made by the function performCopy() of this
    * class.
    */
    AMREX_CUDA_HOST_DEVICE
    BaseFab<T>& copy (const BaseFab<T>& src,
                      int               srccomp,
                      int               destcomp,
                      int               numcomp = 1);
    /**
    * \brief As above, except that the destination Box is specified,
    * but the source Box is taken to the equal to the source
    * Box, and all components of the destination BaseFab are
    * copied.  Note that the actual copy is made by the
    * function performCopy of this class.
    */
    AMREX_CUDA_HOST_DEVICE
    BaseFab<T>& copy (const BaseFab<T>& src,
                      const Box&        destbox);

    /**
    * As above, except that the destbox defaults to the entire domain
    * of the destination BaseFab, and all components are copied.
    * Note that the actual copy is made by the function
    * performCopy() of this class.
    */
    AMREX_CUDA_HOST_DEVICE
    BaseFab<T>& copy (const BaseFab<T>& src);

    //! Copy from the srcbox of this Fab to raw memory and return the number of bytes copied
    AMREX_CUDA_HOST_DEVICE
    std::size_t copyToMem (const Box& srcbox,
                           int        srccomp,
                           int        numcomp,
                           void*      dst) const;

    AMREX_CUDA_HOST_DEVICE
    //! Copy from raw memory to the dstbox of this Fab and return the number of bytes copied
    std::size_t copyFromMem (const Box&  dstbox,
                             int         dstcomp,
                             int         numcomp,
                             const void* src);

    /**
    * \brief Perform shifts upon the domain of the BaseFab. They are
    * completely analogous to the corresponding Box functions.
    * There is no effect upon the array memory.
    */
    BaseFab<T>& shift (const IntVect& v);
    /**
    * \brief Perform shifts upon the domain of the BaseFab.  They are
    * completely analogous to the corresponding Box functions.
    * There is no effect upon the array memory.
    */
    BaseFab<T>& shift (int idir,
                       int n_cell);
    /**
    * \brief Perform shifts upon the domain of the BaseFab.  They are
    * completely analogous to the corresponding Box functions.
    * There is no effect upon the array memory.
    */
    BaseFab<T>& shiftHalf (int dir,
                           int num_halfs);
    /**
    * \brief Perform shifts upon the domain of the BaseFab. They are
    * completely analogous to the corresponding Box functions.
    * There is no effect upon the array memory.
    */
    BaseFab<T>& shiftHalf (const IntVect& num_halfs);

    Real norminfmask (const Box& subbox, const BaseFab<int>& mask, int scomp=0, int ncomp=1) const;

    /**
    * \brief Compute the Lp-norm of this FAB using components (scomp : scomp+ncomp-1).
    *   p < 0  -> ERROR
    *   p = 0  -> infinity norm (max norm)
    *   p = 1  -> sum of ABS(FAB)
    */
    Real norm (int p,
               int scomp = 0,
               int ncomp = 1) const;
    
    //! Same as above except only on given subbox.
    Real norm (const Box& subbox,
               int        p,
               int        scomp = 0,
               int        ncomp = 1) const;
    //!Compute absolute value for all components of this FAB.
    void abs ();
    //! Same as above except only for components (comp: comp+numcomp-1)
    void abs (int comp,
              int numcomp=1);
    /**
    * \brief Calculate abs() on subbox for given component range.
    */
    void abs (const Box& subbox,
              int        comp = 0,
              int        numcomp=1);
    /**
    * \return Minimum value of given component.
    */
    T min (int comp = 0) const;
    /**
    * \return Minimum value of given component in given subbox.
    */
    T min (const Box& subbox,
           int        comp = 0) const;
    /**
    * \return Maximum value of given component.
    */
    T max (int comp = 0) const;
    /**
    * \return Maximum value of given component in given subbox.
    */
    T max (const Box& subbox,
           int        comp = 0) const;
    /**
    * \return location of minimum value in given component.
    */
    IntVect minIndex (int comp = 0) const;
    /**
    * \return location of minimum value in given component in
    * given subbox.
    */
    IntVect minIndex (const Box& subbox,
                      int        comp = 0) const;
    /**
    * \return location of maximum value in given component.
    */
    IntVect maxIndex (int comp = 0) const;
    /**
    * \return location of maximum value in given component in given
    * subbox.
    */
    IntVect maxIndex (const Box& subbox,
                      int        comp = 0) const;
    /**
    * \brief Compute mask array with value of 1 in cells where
    * BaseFab has value less than val, 0 otherwise.
    * mask is resized by this function.
    * The number of cells marked with 1 returned.
    */
    int maskLT (BaseFab<int>& mask,
                T             val,
                int           comp = 0) const;
    //! Same as above except mark cells with value less than or equal to val.
    int maskLE (BaseFab<int>& mask,
                T             val,
                int           comp = 0) const;
    
    //! Same as above except mark cells with value equal to val.
    int maskEQ (BaseFab<int>& mask,
                T             val,
                int           comp = 0) const;
    //! Same as above except mark cells with value greater than val.
    int maskGT (BaseFab<int>& mask,
                T             val,
                int           comp = 0) const;
    //! Same as above except mark cells with value greater than or equal to val.
    int maskGE (BaseFab<int>& mask,
                T             val,
                int           comp = 0) const;
    //! Returns sum of given component of FAB state vector.
    T sum (int comp,
           int numcomp = 1) const;
    //! Compute sum of given component of FAB state vector in given subbox.
    T sum (const Box& subbox,
           int        comp,
           int        numcomp = 1) const;
    //! Most general version, specify subbox and which components.
    BaseFab<T>& invert (T          v,
                        const Box& subbox,
                        int        comp=0,
                        int        numcomp=1);
    //! As above except on entire domain.
    BaseFab<T>& invert (T   v,
                        int comp,
                        int numcomp=1);
    //! As above except on entire domain, all components.
    BaseFab<T>& invert (T v);

    //! Negate BaseFab, most general.
    AMREX_CUDA_HOST_DEVICE
    BaseFab<T>& negate (const Box& subbox,
                        int        comp=0,
                        int        numcomp=1);
    //! As above, except on entire domain.
    AMREX_CUDA_HOST_DEVICE
    BaseFab<T>& negate (int comp,
                        int numcomp=1);
    //! As above, except on entire domain and all components.
    AMREX_CUDA_HOST_DEVICE
    BaseFab<T>& negate ();

    //! Scalar addition (a[i] <- a[i] + r), most general.
    AMREX_CUDA_HOST_DEVICE
    BaseFab<T>& plus (T          r,
                      const Box& b,
                      int        comp=0,
                      int        numcomp=1);

    //! As above, except on entire domain.
    BaseFab<T>& plus (T   r,
                      int comp,
                      int numcomp=1);
    //! As above, except on entire domain and all components.
    BaseFab<T>& plus (T r);

    //! Addition in place.  This will often be more efficient than  making new BaseFab for result.
    BaseFab<T>& operator+= (T r);

    //! FAB addition (a[i] <- a[i] + b[i]) in place.
    BaseFab<T>& operator+= (const BaseFab<T>& f);

    //! FAB addition (a[i] <- a[i] + b[i]). The same as += operator.
    BaseFab<T>& plus (const BaseFab<T>& src);

    /**
    * \brief Add src components (srccomp:srccomp+numcomp-1) to
    * this FABs components (destcomp:destcomp+numcomp-1)
    * where the two FABs intersect.
    */
    BaseFab<T>& plus (const BaseFab<T>& src,
                      int               srccomp,
                      int               destcomp,
                      int               numcomp=1);
    /**
    * \brief Same as above except addition is restricted to intersection
    * of subbox and src FAB. NOTE: subbox must be contained in this
    * FAB.
    */
    BaseFab<T>& plus (const BaseFab<T>& src,
                      const Box&        subbox,
                      int               srccomp,
                      int               destcomp,
                      int               numcomp=1);
    /**
    * \brief Add srcbox region of src FAB to destbox region of this FAB.
    * The srcbox and destbox must be same size.
    */
    AMREX_CUDA_HOST_DEVICE
    BaseFab<T>& plus (const BaseFab<T>& src,
                      const Box&        srcbox,
                      const Box&        destbox,
                      int               srccomp,
                      int               destcomp,
                      int               numcomp=1);
    //! FAB SAXPY (y[i] <- y[i] + a * x[i]), in place.
    BaseFab<T>& saxpy (T a, const BaseFab<T>& x,
                       const Box&        srcbox,
                       const Box&        destbox,
                       int               srccomp,
                       int               destcomp,
                       int               numcomp=1);
    //! FAB SAXPY (y[i] <- y[i] + a * x[i]), in place.  All components.
    BaseFab<T>& saxpy (T a, const BaseFab<T>& x);

    //! FAB XPAY (y[i] <- x[i] + a * y[i])
    BaseFab<T>& xpay (T a, const BaseFab<T>& x,
		      const Box&        srcbox,
		      const Box&        destbox,
		      int               srccomp,
		      int               destcomp,
		      int               numcomp=1);

    //! y[i] <- y[i] + x1[i] * x2[i])
    BaseFab<T>& addproduct (const Box&        destbox,
			    int               destcomp,
			    int               numcomp,
			    const BaseFab<T>& src1,
			    int               comp1,
			    const BaseFab<T>& src2,
			    int               comp2);
    /*
    * \brief Scalar subtraction (a[i] <- a[i] - r).
    * Note: use plus(-r) for more general operations.
    */
    BaseFab<T>& operator-= (T r);

    //! FAB subtraction (a[i] <- a[i] - b[i]), in place.
    BaseFab<T>& operator-= (const BaseFab<T>& f);

    //! FAB subtraction (a[i] <- a[i] - b[i]). The same as -= operator.
    BaseFab<T>& minus (const BaseFab<T>& src);

    /**
    * \brief Subtract src components (srccomp:srccomp+numcomp-1) to
    * this FABs components (destcomp:destcomp+numcomp-1) where
    * the two FABs intersect.
    */
    BaseFab<T>& minus (const BaseFab<T>& src,
                       int               srccomp,
                       int               destcomp,
                       int               numcomp=1);
    /**
    * \brief Same as above except subtraction is restricted to intersection
    * of subbox and src FAB.  NOTE: subbox must be contained in
    * this FAB.
    */
    BaseFab<T>& minus (const BaseFab<T>& src,
                       const Box&        subbox,
                       int               srccomp,
                       int               destcomp,
                       int               numcomp=1);
    /**
    * \brief Subtract srcbox region of src FAB from destbox region
    * of this FAB. srcbox and destbox must be same size.
    */
    AMREX_CUDA_HOST_DEVICE
    BaseFab<T>& minus (const BaseFab<T>& src,
                       const Box&        srcbox,
                       const Box&        destbox,
                       int               srccomp,
                       int               destcomp,
                       int               numcomp=1);
    //! Scalar multiplication (a[i] <- a[i] * r), in place.
    BaseFab<T>& operator*= (T r);

    //! Scalar multiplication (a[i] <- a[i] * r).  The same as *=.
    BaseFab<T>& mult (T r);

    //! Scalar multiplication, except control which components are multiplied.
    BaseFab<T>& mult (T   r,
                      int comp,
                      int numcomp=1);
    /**
    * \brief As above, except specify sub-box.
    */
    AMREX_CUDA_HOST_DEVICE
    BaseFab<T>& mult (T          r,
                      const Box& b,
                      int        comp=0,
                      int        numcomp=1);

    //! FAB multiplication (a[i] <- a[i] * b[i]), in place.
    BaseFab<T>& operator*= (const BaseFab<T>& f);

    //! As above.
    BaseFab<T>& mult (const BaseFab<T>& src);

    /**
    * \brief Multiply src components (srccomp:srccomp+numcomp-1) with
    * this FABs components (destcomp:destcomp+numcomp-1) where
    * the two FABs intersect.
    */
    BaseFab<T>& mult (const BaseFab<T>& src,
                      int               srccomp,
                      int               destcomp,
                      int               numcomp=1);

    /**
    * \brief Same as above except multiplication is restricted to
    * intersection of subbox and src FAB.  NOTE: subbox must be
    * contained in this FAB.
    */
    BaseFab<T>& mult (const BaseFab<T>& src,
                      const Box&        subbox,
                      int               srccomp,
                      int               destcomp,
                      int               numcomp=1);

    /**
    * \brief Multiply srcbox region of src FAB with destbox region
    * of this FAB. The srcbox and destbox must be same size.
    */
    AMREX_CUDA_HOST_DEVICE
    BaseFab<T>& mult (const BaseFab<T>& src,
                      const Box&        srcbox,
                      const Box&        destbox,
                      int               srccomp,
                      int               destcomp,
                      int               numcomp=1);
    //! Scalar division (a[i] <- a[i] / r), in place.
    BaseFab<T>& operator/= (T r);

    //! Scalar division (a[i] <- a[i] / r), in place.
    BaseFab<T>& divide (T r);

    //! As above except specify which components.
    BaseFab<T>& divide (T   r,
                        int comp,
                        int numcomp=1);

    //! As above except specify sub-box.
    BaseFab<T>& divide (T          r,
                        const Box& b,
                        int        comp=0,
                        int        numcomp=1);

    //! FAB division, in place.
    BaseFab<T>& operator/= (const BaseFab<T>& src);

    //! Same as above.
    BaseFab<T>& divide (const BaseFab<T>& src);

    /**
    * \brief This FAB is numerator, src FAB is denominator
    * divide src components (srccomp:srccomp+numcomp-1) into
    * this FABs components (destcomp:destcomp+numcomp-1)
    * where the two FABs intersect.
    */
    BaseFab<T>& divide (const BaseFab<T>& src,
                        int               srccomp,
                        int               destcomp,
                        int               numcomp=1);
    /**
    * \brief Same as above except division is restricted to
    * intersection of subbox and src FAB.  NOTE: subbox must be
    * contained in this FAB.
    */
    BaseFab<T>& divide (const BaseFab<T>& src,
                        const Box&        subbox,
                        int               srccomp,
                        int               destcomp,
                        int               numcomp=1);
    /**
    * \brief destbox region of this FAB is numerator. srcbox regions of
    * src FAB is denominator. srcbox and destbox must be same size.
    */
    AMREX_CUDA_HOST_DEVICE
    BaseFab<T>& divide (const BaseFab<T>& src,
                        const Box&        srcbox,
                        const Box&        destbox,
                        int               srccomp,
                        int               destcomp,
                        int               numcomp=1);
    /**
    * \brief Divide wherever "src" is "true" or "non-zero".
    */
    BaseFab<T>& protected_divide (const BaseFab<T>& src);

    /**
    * \brief Divide wherever "src" is "true" or "non-zero".
    * This FAB is numerator, src FAB is denominator
    * divide src components (srccomp:srccomp+numcomp-1) into
    * this FABs components (destcomp:destcomp+numcomp-1)
    * where the two FABs intersect.
    */
    BaseFab<T>& protected_divide (const BaseFab<T>& src,
                                  int               srccomp,
                                  int               destcomp,
                                  int               numcomp=1);

    /**
    * \brief Divide wherever "src" is "true" or "non-zero".
    * Same as above except division is restricted to
    * intersection of subbox and src FAB.  NOTE: subbox must be
    * contained in this FAB.
    */
    BaseFab<T>& protected_divide (const BaseFab<T>& src,
                                  const Box&        subbox,
                                  int               srccomp,
                                  int               destcomp,
                                  int               numcomp=1);

    /**
    * Divide wherever "src" is "true" or "non-zero".
    * destbox region of this FAB is numerator. srcbox regions of
    * src FAB is denominator. srcbox and destbox must be same size.
    */
    BaseFab<T>& protected_divide (const BaseFab<T>& src,
                                  const Box&        srcbox,
                                  const Box&        destbox,
                                  int               srccomp,
                                  int               destcomp,
                                  int               numcomp=1);

    /**
    * \brief Linear interpolation / extrapolation.
    * Result is (t2-t)/(t2-t1)*f1 + (t-t1)/(t2-t1)*f2
    * Data is taken from b1 region of f1, b2 region of f2
    * and stored in b region of this FAB.
    * Boxes b, b1 and b2 must be the same size.
    * Data is taken from component comp1 of f1, comp2 of f2,
    * and stored in component comp of this FAB.
    * This FAB is returned as a reference for chaining.
    */
    AMREX_CUDA_HOST_DEVICE
    BaseFab<T>& linInterp (const BaseFab<T>& f1,
                           const Box&        b1,
                           int               comp1,
                           const BaseFab<T>& f2,
                           const Box&        b2,
                           int               comp2,
                           Real              t1,
                           Real              t2,
                           Real              t,
                           const Box&        b,
                           int               comp,
                           int               numcomp = 1);

    AMREX_CUDA_HOST_DEVICE
    //! Version of linInterp() in which b, b1, & b2 are the same.
    BaseFab<T>& linInterp (const BaseFab<T>& f1,
                           int               comp1,
                           const BaseFab<T>& f2,
                           int               comp2,
                           Real              t1,
                           Real              t2,
                           Real              t,
                           const Box&        b,
                           int               comp,
                           int               numcomp = 1);

    /**
    * \brief Linear combination.  Result is alpha*f1 + beta*f2.
    * Data is taken from b1 region of f1, b2 region of f2
    * and stored in b region of this FAB.
    * Boxes b, b1 and b2 must be the same size.
    * Data is taken from component comp1 of f1, comp2 of f2,
    * and stored in component comp of this FAB.
    * This FAB is returned as a reference for chaining.
    */
    AMREX_CUDA_HOST_DEVICE
    BaseFab<T>& linComb (const BaseFab<T>& f1,
                         const Box&        b1,
                         int               comp1,
                         const BaseFab<T>& f2,
                         const Box&        b2,
                         int               comp2,
                         Real              alpha,
                         Real              beta,
                         const Box&        b,
                         int               comp,
                         int               numcomp = 1);

    //! Dot product of x (i.e.,this) and y
    T dot (const Box& xbx, int xcomp,
	   const BaseFab<T>& y, const Box& ybx, int ycomp,
	   int numcomp = 1) const;

    T dotmask (const BaseFab<int>& mask, const Box& xbx, int xcomp,
               const BaseFab<T>& y, const Box& ybx, int ycomp,
               int numcomp) const;

    //! Change the Box type without change the length
    void SetBoxType (const IndexType& typ) { domain.setType(typ); }

    template <class F> AMREX_CUDA_HOST_DEVICE void ForEach (const Box& b, int c, int nc, F f) {
        ForEachImpl(*this, b, c, nc, f);
    }
    template <class F> AMREX_CUDA_HOST_DEVICE void ForEach (const Box& b, int c, int nc, F f) const {
        ForEachImpl(*this, b, c, nc, f);
    }
    template <class F> void ForEachIV (const Box& b, int c, int nc, F f) {
        ForEachIVImpl(*this, b, c, nc, f);
    }
    template <class F> void ForEachIV (const Box& b, int c, int nc, F f) const {
        ForEachIVImpl(*this, b, c, nc, f);
    }
    template <class F> void ForEach (const Box& dstbox, int dstcomp, int numcomp,
                                     const BaseFab<T>& src, int srccomp, F f);
    template <class F> void AMREX_CUDA_HOST_DEVICE
                            ForEach (const Box& dstbox, int dstcomp, int numcomp,
                                     const BaseFab<T>& src, const Box& srcbox, int srccomp, F f);
    template <typename P, class F> P Accumulate (const Box& b, int c, int nc, P init, F f) const;
    template <class F> 
    AMREX_CUDA_HOST_DEVICE void Transform (T* dst, const Box& b, int c, int nc, F f) const;
    template <class F> 
    AMREX_CUDA_HOST_DEVICE void Transform (const Box& b, int c, int nc, T const* src, F f);

protected:
    //! Allocates memory for the BaseFab<T>.
    AMREX_CUDA_HOST_DEVICE
    void define ();

    //! The function called by BaseFab copy operations.
    AMREX_CUDA_HOST_DEVICE
    void performCopy (const BaseFab<T>& src,
                      const Box&        srcbox,
                      int               srccomp,
                      const Box&        destbox,
                      int               destcomp,
                      int               numcomp);

    //! This function is called by the BaseFab setVal operations.
    AMREX_CUDA_HOST_DEVICE
    void performSetVal (T          x,
                        const Box& bx,
                        int        nstart,
                        int        numcomp);
protected:

    Box     domain;   // My index space.
    IntVect dlen;     // Length of domain in each direction.
    int     nvar;     // Number components.
    long    numpts;   // Cached number of points in FAB.
    long    truesize; // nvar*numpts that was allocated on heap.
    T*      dptr;     // The data pointer.
    bool    ptr_owner;// Owner of T*?
    bool    shared_memory;  // Is the memory allocated in shared memory?

#ifdef AMREX_USE_CUDA
    int* nvar_d;
#endif

#ifdef USE_PERILLA
public:
    LocalConnection l_con;
    RemoteConnection r_con;
    bool fireable;
    int padding[1024];
#endif

};


template <class B, class F>
AMREX_CUDA_HOST_DEVICE
inline
void
ForEachImpl (B& fab, const Box& b, int c, int nc, F f)
{
    AMREX_ASSERT(fab.contains(b));
    AMREX_ASSERT(c >= 0 && c + nc <= fab.nComp());

    const auto len3 = b.length3d();
    const int* blo = b.loVect();
    for (int n = c; n < c+nc; ++n) {
        for     (int k = 0; k < len3[2]; ++k) {
            for (int j = 0; j < len3[1]; ++j) {
                const IntVect line_begin{AMREX_D_DECL(blo[0],
                                                      blo[1]+j,
                                                      blo[2]+k)};
                auto d = fab.dataPtr(line_begin, n);
                for (int i = 0; i < len3[0]; ++i) {
                    f(*(d+i));
                }
            }
        }
    }
}

template <class B, class F>
inline
void
ForEachIVImpl (B& fab, const Box& b, int c, int nc, F f)
{
    AMREX_ASSERT(fab.contains(b));
    AMREX_ASSERT(c >= 0 && c + nc <= fab.nComp());

    const auto len3 = b.length3d();
    const int* blo = b.loVect();
    for (int n = c; n < c+nc; ++n) {
        for     (int k = 0; k < len3[2]; ++k) {
            for (int j = 0; j < len3[1]; ++j) {
                const IntVect line_begin{AMREX_D_DECL(blo[0],
                                                      blo[1]+j,
                                                      blo[2]+k)};
                auto d = fab.dataPtr(line_begin, n);
                for (int i = 0; i < len3[0]; ++i) {
                    f(*(d+i), IntVect{AMREX_D_DECL(blo[0]+i,
                                                   blo[1]+j,
                                                   blo[2]+k)});
                }
            }
        }
    }
}

template <class T>
template <class F>
void
BaseFab<T>::ForEach (const Box& dstbox, int dstcomp, int numcomp,
                     const BaseFab<T>& src, const Box& srcbox, int srccomp, F f)
{
    AMREX_ASSERT(contains(dstbox));
    AMREX_ASSERT(src.contains(srcbox));
    AMREX_ASSERT(dstbox.size() == srcbox.size());
    AMREX_ASSERT(dstcomp >= 0 && dstcomp+numcomp <= nComp());
    AMREX_ASSERT(srccomp >= 0 && srccomp+numcomp <= src.nComp());

    const auto len3 = dstbox.length3d();
    const int* dlo = dstbox.loVect();
    const int* slo = srcbox.loVect();
    for (int n = 0; n < numcomp; ++n) {
        for     (int k = 0; k < len3[2]; ++k) {
            for (int j = 0; j < len3[1]; ++j) {
                const IntVect dline_begin{AMREX_D_DECL(dlo[0],
                                                       dlo[1]+j,
                                                       dlo[2]+k)};
                auto d = dataPtr(dline_begin, n+dstcomp);
                const IntVect sline_begin{AMREX_D_DECL(slo[0],
                                                       slo[1]+j,
                                                       slo[2]+k)};
                auto s = src.dataPtr(sline_begin, n+srccomp);
                for (int i = 0; i < len3[0]; ++i) {
                    f(*(d+i), *(s+i));
                }
            }
        }
    }   
}

template <class T>
template <class F>
void
BaseFab<T>::ForEach (const Box& dstbox, int dstcomp, int numcomp,
                     const BaseFab<T>& src, int srccomp, F f)
{
    AMREX_ASSERT(contains(dstbox));
    AMREX_ASSERT(src.contains(dstbox));
    AMREX_ASSERT(dstcomp >= 0 && dstcomp+numcomp <= nComp());
    AMREX_ASSERT(srccomp >= 0 && srccomp+numcomp <= src.nComp());

    const auto len3 = dstbox.length3d();
    const int* dlo = dstbox.loVect();
    for (int n = 0; n < numcomp; ++n) {
        for     (int k = 0; k < len3[2]; ++k) {
            for (int j = 0; j < len3[1]; ++j) {
                const IntVect dline_begin{AMREX_D_DECL(dlo[0],
                                                       dlo[1]+j,
                                                       dlo[2]+k)};
                auto d = dataPtr(dline_begin, n+dstcomp);
                auto s = src.dataPtr(dline_begin, n+srccomp);
                for (int i = 0; i < len3[0]; ++i) {
                    f(*(d+i), *(s+i));
                }
            }
        }
    }   
}

template <class T>
template <typename P, class F>
P
BaseFab<T>::Accumulate (const Box& b, int c, int nc, P init, F f) const
{
    const auto len3 = b.length3d();
    const int* blo = b.loVect();
    for (int n = c; n < c+nc; ++n) {
        for     (int k = 0; k < len3[2]; ++k) {
            for (int j = 0; j < len3[1]; ++j) {
                const IntVect line_begin{AMREX_D_DECL(blo[0],
                                                      blo[1]+j,
                                                      blo[2]+k)};
                const T* d = dataPtr(line_begin, n);
                for (int i = 0; i < len3[0]; ++i) {
                    init = f(init, *(d+i));
                }
            }
        }
    }
    return init;
}

template <class T>
template <class F>
AMREX_CUDA_HOST_DEVICE
void
BaseFab<T>::Transform (T* dst, const Box& b, int c, int nc, F f) const
{
    AMREX_ASSERT(contains(b));
    AMREX_ASSERT(c >= 0 && c + nc <= nComp());

    const auto len3 = b.length3d();
    const int* blo = b.loVect();
    for (int n = c; n < c+nc; ++n) {
        for     (int k = 0; k < len3[2]; ++k) {
            for (int j = 0; j < len3[1]; ++j) {
                const IntVect line_begin{AMREX_D_DECL(blo[0],
                                                      blo[1]+j,
                                                      blo[2]+k)};
                auto s = dataPtr(line_begin, n);
                for (int i = 0; i < len3[0]; ++i) {
                    f(*(dst++), *(s+i));
                }
            }
        }
    }
}

template <class T>
template <class F>
AMREX_CUDA_HOST_DEVICE
void
BaseFab<T>::Transform (const Box& b, int c, int nc, T const* src, F f)
{
    AMREX_ASSERT(contains(b));
    AMREX_ASSERT(c >= 0 && c + nc <= nComp());

    const auto len3 = b.length3d();
    const int* blo = b.loVect();
    for (int n = c; n < c+nc; ++n) {
        for     (int k = 0; k < len3[2]; ++k) {
            for (int j = 0; j < len3[1]; ++j) {
                const IntVect line_begin{AMREX_D_DECL(blo[0],
                                                      blo[1]+j,
                                                      blo[2]+k)};
                auto d = dataPtr(line_begin, n);
                for (int i = 0; i < len3[0]; ++i) {
                    f(*(d+i), *(src++));
                }
            }
        }
    }
}

template <class T>
inline
T*
BaseFab<T>::dataPtr (const IntVect& p, int n)
{
    AMREX_ASSERT(n >= 0);
    AMREX_ASSERT(n < nvar);
    AMREX_ASSERT(!(dptr == 0));
    AMREX_ASSERT(domain.contains(p));

    return dptr + (domain.index(p)+n*numpts);
}

template <class T>
inline
const T*
BaseFab<T>::dataPtr (const IntVect& p, int n) const
{
    AMREX_ASSERT(n >= 0);
    AMREX_ASSERT(n < nvar);
    AMREX_ASSERT(!(dptr == 0));
    AMREX_ASSERT(domain.contains(p));

    return dptr + (domain.index(p)+n*numpts);
}

template <class T>
inline
T&
BaseFab<T>::operator() (const IntVect& p,
                        int            n)
{
    AMREX_ASSERT(n >= 0);
    AMREX_ASSERT(n < nvar);
    AMREX_ASSERT(!(dptr == 0));
    AMREX_ASSERT(domain.contains(p));

    return dptr[domain.index(p)+n*numpts];
}

template <class T>
inline
T&
BaseFab<T>::operator() (const IntVect& p)
{
    AMREX_ASSERT(!(dptr == 0));
    AMREX_ASSERT(domain.contains(p));

    return dptr[domain.index(p)];
}

template <class T>
inline
const T&
BaseFab<T>::operator() (const IntVect& p,
                        int            n) const
{
    AMREX_ASSERT(n >= 0);
    AMREX_ASSERT(n < nvar);
    AMREX_ASSERT(!(dptr == 0));
    AMREX_ASSERT(domain.contains(p));

    return dptr[domain.index(p)+n*numpts];
}

template <class T>
inline
const T&
BaseFab<T>::operator() (const IntVect& p) const
{
    AMREX_ASSERT(!(dptr == 0));
    AMREX_ASSERT(domain.contains(p));

    return dptr[domain.index(p)];
}

template <class T>
void
BaseFab<T>::getVal  (T*             data,
                     const IntVect& pos,
                     int            n,
                     int            numcomp) const
{
    const int loc      = domain.index(pos);
    const long sz    = domain.numPts();

    AMREX_ASSERT(!(dptr == 0));
    AMREX_ASSERT(n >= 0 && n + numcomp <= nvar);

    for (int k = 0; k < numcomp; k++)
        data[k] = dptr[loc+(n+k)*sz];
}

template <class T>
void
BaseFab<T>::getVal (T*             data,
                    const IntVect& pos) const
{
    getVal(data,pos,0,nvar);
}

template <class T>
BaseFab<T>&
BaseFab<T>::shift (const IntVect& v)
{
    domain += v;
    return *this;
}

template <class T>
BaseFab<T>&
BaseFab<T>::shift (int idir,
                   int n_cell)
{
    domain.shift(idir,n_cell);
    return *this;
}

template <class T>
BaseFab<T> &
BaseFab<T>::shiftHalf (const IntVect& v)
{
    domain.shiftHalf(v);
    return *this;
}

template <class T>
BaseFab<T> &
BaseFab<T>::shiftHalf (int idir,
                       int n_cell)
{
    domain.shiftHalf(idir,n_cell);
    return *this;
}

template <class T>
void
BaseFab<T>::setVal (T val)
{
    performSetVal(val,box(), 0, nvar);
}

template <class T>
void
BaseFab<T>::setVal (T          x,
                    const Box& bx,
                    int        n)
{
    performSetVal(x,bx,n,1);
}

template <class T>
void
BaseFab<T>::setVal (T   x,
                    int n)
{
    performSetVal(x,domain,n,1);
}

template <class T>
void
BaseFab<T>::setVal (T          x,
                    const Box& b,
                    int        ns,
                    int        num)
{
    performSetVal(x,b,ns,num);
}

template <class T>
void
BaseFab<T>::setValIfNot (T val, const Box& bx, const BaseFab<int>& mask, int ns, int num)
{
    AMREX_ASSERT(domain.contains(bx));
    AMREX_ASSERT(ns >= 0 && ns + num <= nvar);

    const auto dp0 = this->stridedPtr(bx,ns);
    const auto mp0 =  mask.stridedPtr(bx);

    const auto len = bx.length3d();

    for (int n = 0; n < num; ++n) {
        for         (int k = 0; k < len[2]; ++k) {
            for     (int j = 0; j < len[1]; ++j) {
                T        * AMREX_RESTRICT dp = dp0(0,j,k,n);
                int const* AMREX_RESTRICT mp = mp0(0,j,k);
                for (int i = 0; i < len[0]; ++i) {
                    if (!mp[i]) dp[i] = val;
                }
            }
        }
    }
}

template <class T>
BaseFab<T>&
BaseFab<T>::copy (const BaseFab<T>& src,
                  const Box&        srcbox,
                  int               srccomp,
                  const Box&        destbox,
                  int               destcomp,
                  int               numcomp)
{
    AMREX_ASSERT(destbox.ok());
    AMREX_ASSERT(srcbox.sameSize(destbox));
    AMREX_ASSERT(src.box().contains(srcbox));
    AMREX_ASSERT(domain.contains(destbox));
    AMREX_ASSERT(srccomp >= 0 && srccomp+numcomp <= src.nComp());
    AMREX_ASSERT(destcomp >= 0 && destcomp+numcomp <= nvar);
    performCopy(src,srcbox,srccomp,destbox,destcomp,numcomp);
    return *this;
}

template <class T>
BaseFab<T>&
BaseFab<T>::copy (const BaseFab<T>& src)
{
    AMREX_ASSERT(nvar <= src.nvar);
    AMREX_ASSERT(domain.sameType(src.domain));
    Box overlap(domain);
    overlap &= src.domain;
    if (overlap.ok())
        performCopy(src,overlap,0,overlap,0,nvar);
    return *this;
}

template <class T>
BaseFab<T>&
BaseFab<T>::copy (const BaseFab<T>& src,
                  const Box&        destbox)
{
    AMREX_ASSERT(nvar <= src.nvar);
    AMREX_ASSERT(domain.contains(destbox));
    Box overlap(destbox);
    overlap &= src.domain;
    if (overlap.ok())
        performCopy(src,overlap,0,overlap,0,nvar);
    return *this;
}

template <class T>
BaseFab<T>&
BaseFab<T>::copy (const BaseFab<T>& src,
                  int               srccomp,
                  int               destcomp,
                  int               numcomp)
{
    AMREX_ASSERT(srccomp >= 0 && srccomp + numcomp <= src.nvar);
    AMREX_ASSERT(destcomp >= 0 && destcomp + numcomp <= nvar);
    Box overlap(domain);
    overlap &= src.domain;
    if (overlap.ok())
        performCopy(src,overlap,srccomp,overlap,destcomp,numcomp);
    return *this;
}

template <class T>
void
BaseFab<T>::define ()
{
    AMREX_ASSERT(nvar > 0);
    AMREX_ASSERT(dptr == 0);
    AMREX_ASSERT(numpts > 0);
    AMREX_ASSERT(std::numeric_limits<long>::max()/nvar > numpts);

    truesize  = nvar*numpts;
    ptr_owner = true;
// amrex::Arena is a virtual base class, not supported on GPUs.
// So for now, need to manually add allocation for objects built on GPU. 
#ifndef __CUDA_ARCH__
    dptr      = static_cast<T*>(amrex::The_Arena()->alloc(truesize*sizeof(T)));
#else
    dptr      = static_cast<T*>(::operator new(truesize*sizeof(T)));
#endif
    //
    // Now call T::T() on the raw memory so we have valid Ts.
    //
    T* ptr = dptr;
    //
    // Note this must be long not int for very large (e.g.,1024^3) boxes.
    //
    for (long i = 0; i < truesize; i++, ptr++)
    {
        new (ptr) T;
    }

#ifdef AMREX_USE_GPU_PRAGMA
    nvar_d = static_cast<int*>(amrex::The_Nvar_Arena()->alloc(sizeof(int)));
    *nvar_d = nvar;
#endif
}

template <class T>
BaseFab<T>::BaseFab ()
    :
    domain(Box()),
    nvar(0),
    numpts(0),
    truesize(0),
    dptr(0),
    ptr_owner(false),
    shared_memory(false)
{}

template <class T>
BaseFab<T>::BaseFab (const Box& bx,
                     int        n,
		     bool       alloc,
		     bool       shared)
    :
    domain(bx),
    dlen(bx.size()),
    nvar(n),
    numpts(bx.numPts()),
    truesize(0),
    dptr(0),
    ptr_owner(false),
    shared_memory(shared)
{
    if (!shared_memory && alloc) define();
}

template <class T>
BaseFab<T>::BaseFab (const BaseFab<T>& rhs, MakeType make_type, int scomp, int ncomp)
    :
    domain(rhs.domain),
    dlen(rhs.dlen),
    nvar(ncomp),
    numpts(rhs.numpts),
    truesize(ncomp*rhs.numpts),
    dptr(const_cast<T*>(rhs.dataPtr(scomp))),
    ptr_owner(false),
    shared_memory(false)
{
    AMREX_ASSERT(scomp+ncomp <= rhs.nComp());
    if (make_type == amrex::make_deep_copy)
    {
        dptr = nullptr;
        define();
        this->copy(rhs, domain, scomp, domain, 0, ncomp);
    } else if (make_type == amrex::make_alias) {
        ; // nothing to do
    } else {
        amrex::Abort("BaseFab: unknown MakeType");
    }
}

template<class T>
BaseFab<T>::BaseFab (const Box& bx, int ncomp, T* p)
    :
    domain(bx),
    dlen(bx.size()),
    nvar(ncomp),
    numpts(bx.numPts()),
    truesize(bx.numPts()*ncomp),
    dptr(p),
    ptr_owner(false),
    shared_memory(false)
{
}

template <class T>
BaseFab<T>::~BaseFab ()
{
    clear();
}

template <class T>
BaseFab<T>::BaseFab (BaseFab<T>&& rhs) noexcept
    :
    domain(rhs.domain),
    dlen(rhs.dlen),
    nvar(rhs.nvar),
    numpts(rhs.numpts),
    truesize(rhs.truesize),
    dptr(rhs.dptr),
    ptr_owner(rhs.ptr_owner),
    shared_memory(rhs.shared_memory)
{
    rhs.dptr = nullptr;
    rhs.ptr_owner = false;
}

template <class T>
BaseFab<T>&
BaseFab<T>::operator= (const T& t)
{
    setVal(t);
    return *this;
}

template <class T>
void
BaseFab<T>::resize (const Box& b,
                    int        n)
{
    nvar   = n;
    domain = b;
    dlen   = b.size();
    numpts = domain.numPts();

    if (dptr == 0)
    {
	if (shared_memory)
	    amrex::Abort("BaseFab::resize: BaseFab in shared memory cannot increase size");

        define();
    }
    else if (nvar*numpts > truesize)
    {
	if (shared_memory)
	    amrex::Abort("BaseFab::resize: BaseFab in shared memory cannot increase size");

        clear();

        define();
    }
}

template <class T>
void
BaseFab<T>::clear ()
{
    if (dptr)
    {
        //
        // Call T::~T() on the to-be-destroyed memory.
        //
	if (ptr_owner)
	{
#ifndef __CUDA_ARCH__
	    if (shared_memory)
	    {
		amrex::Abort("BaseFab::clear: BaseFab cannot be owner of shared memory");
	    }
#endif
	    T* ptr = dptr;

	    for (long i = 0; i < truesize; i++, ptr++)
	    {
		ptr->~T();
	    }

#ifndef __CUDA_ARCH__
	    amrex::The_Arena()->free(dptr);
#else
            ::operator delete(dptr);
#endif

#ifdef AMREX_USE_GPU_PRAGMA
            amrex::The_Nvar_Arena()->free(nvar_d);
#endif

	    if (nvar > 1) {
		amrex::update_fab_stats(-truesize/nvar, -truesize, sizeof(T));
	    } else {
		amrex::update_fab_stats(0, -truesize, sizeof(T));
	    }
	}

	dptr = 0;
	truesize = 0;
    }
}

template <class T>
void
BaseFab<T>::performCopy (const BaseFab<T>& src,
                         const Box&        srcbox,
                         int               srccomp,
                         const Box&        destbox,
                         int               destcomp,
                         int               numcomp)
{
    BL_ASSERT(destbox.ok());
    BL_ASSERT(src.box().contains(srcbox));
    BL_ASSERT(box().contains(destbox));
    BL_ASSERT(destbox.sameSize(srcbox));
    BL_ASSERT(srccomp >= 0 && srccomp+numcomp <= src.nComp());
    BL_ASSERT(destcomp >= 0 && destcomp+numcomp <= nComp());

    const auto dp0 = this->stridedPtr(destbox,destcomp);
    const auto sp0 =   src.stridedPtr( srcbox, srccomp);

    const auto len = destbox.length3d();

    for (int n = 0; n < numcomp; ++n) {
        for         (int k = 0; k < len[2]; ++k) {
            for     (int j = 0; j < len[1]; ++j) {
                T      * AMREX_RESTRICT dp = dp0(0,j,k,n);
                T const* AMREX_RESTRICT sp = sp0(0,j,k,n);
                for (int i = 0; i < len[0]; ++i) {
                    dp[i] = sp[i];
                }
            }
        }
    }
}

template <class T>
void
BaseFab<T>::performSetVal (T          val,
                           const Box& bx,
                           int        ns,
                           int        num)
{
    AMREX_ASSERT(domain.contains(bx));
    AMREX_ASSERT(ns >= 0 && ns + num <= nvar);

    const auto dp0 = this->stridedPtr(bx,ns);

    const auto len = bx.length3d();

    for (int n = 0; n < num; ++n) {
        for         (int k = 0; k < len[2]; ++k) {
            for     (int j = 0; j < len[1]; ++j) {
                T* AMREX_RESTRICT dp = dp0(0,j,k,n);
                for (int i = 0; i < len[0]; ++i) {
                    dp[i] = val;
                }
            }
        }
    }
}

template <class T>
std::size_t
BaseFab<T>::copyToMem (const Box& srcbox,
                       int        srccomp,
                       int        numcomp,
                       void*      dst) const
{
    BL_ASSERT(box().contains(srcbox));
    BL_ASSERT(srccomp >= 0 && srccomp+numcomp <= nComp());

    if (srcbox.ok())
    {
        T* AMREX_RESTRICT dp = static_cast<T*>(dst);
        const auto sp0 = this->stridedPtr(srcbox,srccomp);

        const auto len = srcbox.length3d();

        std::size_t offset = 0;
        for (int n = 0; n < numcomp; ++n) {
            for         (int k = 0; k < len[2]; ++k) {
                for     (int j = 0; j < len[1]; ++j) {
                    T const* AMREX_RESTRICT sp = sp0(0,j,k,n);
                    for (int i = 0; i < len[0]; ++i) {
                        dp[offset+i] = sp[i];
                    }
                    offset += len[0];
                }
            }
        }
        return sizeof(T)*offset;
    }
    else
    {
        return 0;
    }
}

template <class T>
std::size_t
BaseFab<T>::copyFromMem (const Box&  dstbox,
                         int         dstcomp,
                         int         numcomp,
                         const void* src)
{
    BL_ASSERT(box().contains(dstbox));
    BL_ASSERT(dstcomp >= 0 && dstcomp+numcomp <= nComp());

    if (dstbox.ok())
    {
        const auto dp0 = this->stridedPtr(dstbox,dstcomp);
        T const* AMREX_RESTRICT sp = static_cast<T const*>(src);

        const auto len = dstbox.length3d();

        std::size_t offset = 0;
        for (int n = 0; n < numcomp; ++n) {
            for         (int k = 0; k < len[2]; ++k) {
                for     (int j = 0; j < len[1]; ++j) {
                    T* AMREX_RESTRICT dp = dp0(0,j,k,n);
                    for (int i = 0; i < len[0]; ++i) {
                        dp[i] = sp[offset+i];
                    }
                    offset += len[0];
                }
            }
        }
        return sizeof(T)*offset;
    }
    else
    {
        return 0;
    }
}

#if !defined(BL_NO_FORT)
//
// Forward declaration of template specializatons for Real.
// Definitions are found in BaseFab.cpp.
//
template <>
BaseFab<Real>&
BaseFab<Real>::invert (Real       val,
                       const Box& subbox,
                       int        comp,
                       int        numcomp);
template <>
void
BaseFab<Real>::performCopy (const BaseFab<Real>& src,
                            const Box&           srcbox,
                            int                  srccomp,
                            const Box&           destbox,
                            int                  destcomp,
                            int                  numcomp);
template <>
std::size_t
BaseFab<Real>::copyToMem (const Box& srcbox,
                          int        srccomp,
                          int        numcomp,
                          void*      dst) const;
template <>
std::size_t
BaseFab<Real>::copyFromMem (const Box&  dstbox,
                            int         dstcomp,
                            int         numcomp,
                            const void* src);
template <>
AMREX_CUDA_HOST_DEVICE
void
BaseFab<Real>::performSetVal (Real       val,
                              const Box& bx,
                              int        ns,
                              int        num);
template <>
Real
BaseFab<Real>::norminfmask (const Box& subbox, const BaseFab<int>& mask, int comp, int ncomp) const;

template <>
Real
BaseFab<Real>::norm (const Box& subbox,
                     int        p,
                     int        comp,
                     int        ncomp) const;

template <>
Real
BaseFab<Real>::sum (const Box& subbox,
                    int        comp,
                    int        ncomp) const;
template <>
BaseFab<Real>&
BaseFab<Real>::plus (const BaseFab<Real>& src,
                     const Box&           srcbox,
                     const Box&           destbox,
                     int                  srccomp,
                     int                  destcomp,
                     int                  numcomp);
template <>
BaseFab<Real>&
BaseFab<Real>::mult (const BaseFab<Real>& src,
                     const Box&           srcbox,
                     const Box&           destbox,
                     int                  srccomp,
                     int                  destcomp,
                     int                  numcomp);
template <>
BaseFab<Real>&
BaseFab<Real>::saxpy (Real a, const BaseFab<Real>& x,
                      const Box&        srcbox,
                      const Box&        destbox,
                      int               srccomp,
                      int               destcomp,
                      int               numcomp);

template <>
BaseFab<Real>&
BaseFab<Real>::minus (const BaseFab<Real>& src,
                      const Box&           srcbox,
                      const Box&           destbox,
                      int                  srccomp,
                      int                  destcomp,
                      int                  numcomp);
template <>
BaseFab<Real>&
BaseFab<Real>::divide (const BaseFab<Real>& src,
                       const Box&           srcbox,
                       const Box&           destbox,
                       int                  srccomp,
                       int                  destcomp,
                       int                  numcomp);
template <>
BaseFab<Real>&
BaseFab<Real>::protected_divide (const BaseFab<Real>& src,
                                 const Box&           srcbox,
                                 const Box&           destbox,
                                 int                  srccomp,
                                 int                  destcomp,
                                 int                  numcomp);

template <>
Real
BaseFab<Real>::dot (const Box& xbx, int xcomp, 
		    const BaseFab<Real>& y, const Box& ybx, int ycomp,
		    int numcomp) const;


template <>
Real
BaseFab<Real>::dotmask (const BaseFab<int>& mask, const Box& xbx, int xcomp, 
                        const BaseFab<Real>& y, const Box& ybx, int ycomp,
                        int numcomp) const;

template <>
BaseFab<Real>&
BaseFab<Real>::linComb (const BaseFab<Real>&  f1,
			const Box&         b1,
			int                comp1,
			const BaseFab<Real>&  f2,
			const Box&         b2,
			int                comp2,
			Real               alpha,
			Real               beta,
			const Box&         b,
			int                comp,
			int                numcomp);

#endif

template <class T>
void
BaseFab<T>::setComplement (T          x,
                           const Box& b,
                           int        ns,
                           int        num)
{
    BoxList b_lst = amrex::boxDiff(domain,b);
    for (BoxList::iterator bli = b_lst.begin(), End = b_lst.end(); bli != End; ++bli) {
        performSetVal(x, *bli, ns, num);
#ifdef AMREX_USE_CUDA
        CudaAPICheck(cudaDeviceSynchronize());
#endif
    }
}

template <class T>
void
BaseFab<T>::abs ()
{
    this->abs(domain,0,nvar);
}

template <class T>
void
BaseFab<T>::abs (int comp,
                 int numcomp)
{
    this->abs(domain,comp,numcomp);
}

template <class T>
void
BaseFab<T>::abs (const Box& subbox,
                 int        comp,
                 int        numcomp)
{
    const auto dp0 = this->stridedPtr(subbox,comp);

    const auto len = subbox.length3d();

    for (int n = 0; n < numcomp; ++n) {
        for         (int k = 0; k < len[2]; ++k) {
            for     (int j = 0; j < len[1]; ++j) {
                T* AMREX_RESTRICT dp = dp0(0,j,k,n);
                for (int i = 0; i < len[0]; ++i) {
                    dp[i] = std::abs(dp[i]);
                }
            }
        }
    }
}

template <class T>
Real
BaseFab<T>::norminfmask (const Box& subbox, const BaseFab<int>& mask,
                         int scomp, int ncomp) const
{
    BL_ASSERT(domain.contains(subbox));
    BL_ASSERT(scomp >= 0 && scomp + ncomp <= nvar);

    Real r = 0.0;

    const auto dp0 = this->stridedPtr(subbox,scomp);
    const auto mp0 =  mask.stridedPtr(subbox);

    const auto len = subbox.length3d();

    for (int n = 0; n < ncomp; ++n) {
        for         (int k = 0; k < len[2]; ++k) {
            for     (int j = 0; j < len[1]; ++j) {
                T   const* AMREX_RESTRICT dp = dp0(0,j,k,n);
                int const* AMREX_RESTRICT mp = mp0(0,j,k);
                for (int i = 0; i < len[0]; ++i) {
                    if (mp[i]) {
                        r = std::max(r, static_cast<Real>(std::abs(dp[i])));
                    }
                }
            }
        }
    }

    return r;
}

template <class T>
Real
BaseFab<T>::norm (int p,
                  int comp,
                  int numcomp) const
{
    return norm(domain,p,comp,numcomp);
}

template <class T>
Real
BaseFab<T>::norm (const Box& subbox,
                  int        p,
                  int        comp,
                  int        numcomp) const
{
    BL_ASSERT(domain.contains(subbox));
    BL_ASSERT(comp >= 0 && comp + numcomp <= nvar);

    Real nrm = 0.;

    const auto dp0 = this->stridedPtr(subbox,comp);
    const auto len = subbox.length3d();

    if (p == 0)
    {
        for (int n = 0; n < numcomp; ++n) {
            for         (int k = 0; k < len[2]; ++k) {
                for     (int j = 0; j < len[1]; ++j) {
                    T const* AMREX_RESTRICT dp = dp0(0,j,k,n);
                    for (int i = 0; i < len[0]; ++i) {
                        nrm = std::max(nrm, static_cast<Real>(std::abs(dp[i])));
                    }
                }
            }
        }
    }
    else if (p == 1)
    {
        for (int n = 0; n < numcomp; ++n) {
            for         (int k = 0; k < len[2]; ++k) {
                for     (int j = 0; j < len[1]; ++j) {
                    T const* AMREX_RESTRICT dp = dp0(0,j,k,n);
                    for (int i = 0; i < len[0]; ++i) {
                        nrm += std::abs(dp[i]);
                    }
                }
            }
        }
    }
    else if (p == 2)
    {
        for (int n = 0; n < numcomp; ++n) {
            for         (int k = 0; k < len[2]; ++k) {
                for     (int j = 0; j < len[1]; ++j) {
                    T const* AMREX_RESTRICT dp = dp0(0,j,k,n);
                    for (int i = 0; i < len[0]; ++i) {
                        nrm += dp[i]*dp[i];
                    }
                }
            }
        }
        nrm = std::sqrt(nrm);
    }
    else
    {
        amrex::Error("BaseFab<T>::norm: wrong p");
    }

    return nrm;
}

template <class T>
T
BaseFab<T>::min (int comp) const
{
    return this->min(domain,comp);
}

template <class T>
T
BaseFab<T>::min (const Box& subbox, int comp) const
{
    T r = std::numeric_limits<T>::max();

    const auto dp0 = this->stridedPtr(subbox,comp);
    const auto len = subbox.length3d();

    for         (int k = 0; k < len[2]; ++k) {
        for     (int j = 0; j < len[1]; ++j) {
            T const* AMREX_RESTRICT dp = dp0(0,j,k);
            for (int i = 0; i < len[0]; ++i) {
                r = std::min(r, dp[i]);
            }
        }
    }

    return r;
}

template <class T>
T
BaseFab<T>::max (int comp) const
{
    return this->max(domain,comp);
}

template <class T>
T
BaseFab<T>::max (const Box& subbox, int comp) const
{
    T r = std::numeric_limits<T>::lowest();

    const auto dp0 = this->stridedPtr(subbox,comp);
    const auto len = subbox.length3d();

    for         (int k = 0; k < len[2]; ++k) {
        for     (int j = 0; j < len[1]; ++j) {
            T const* AMREX_RESTRICT dp = dp0(0,j,k);
            for (int i = 0; i < len[0]; ++i) {
                r = std::max(r, dp[i]);
            }
        }
    }

    return r;
}

template <class T>
IntVect
BaseFab<T>::minIndex (int comp) const
{
    return this->minIndex(domain,comp);
}

template <class T>
IntVect
BaseFab<T>::minIndex (const Box& subbox, int comp) const
{
    int imin, jmin, kmin;
    T min_val = std::numeric_limits<T>::max();

    const auto dp0 = this->stridedPtr(subbox,comp);
    const auto len = subbox.length3d();

    for         (int k = 0; k < len[2]; ++k) {
        for     (int j = 0; j < len[1]; ++j) {
            T const* AMREX_RESTRICT dp = dp0(0,j,k);
            for (int i = 0; i < len[0]; ++i) {
                if (dp[i] < min_val) {
                    min_val = dp[i];
                    imin = i;  jmin = j;  kmin = k;
                }
            }
        }
    }

    const auto& lo = subbox.loVect();
    return IntVect(AMREX_D_DECL(imin+lo[0],jmin+lo[1],kmin+lo[2]));
}

template <class T>
IntVect
BaseFab<T>::maxIndex (int comp) const
{
    return this->maxIndex(domain,comp);
}

template <class T>
IntVect
BaseFab<T>::maxIndex (const Box& subbox,
                      int        comp) const
{
    int imax, jmax, kmax;
    T max_val = std::numeric_limits<T>::lowest();

    const auto dp0 = this->stridedPtr(subbox,comp);
    const auto len = subbox.length3d();

    for         (int k = 0; k < len[2]; ++k) {
        for     (int j = 0; j < len[1]; ++j) {
            T const* AMREX_RESTRICT dp = dp0(0,j,k);
            for (int i = 0; i < len[0]; ++i) {
                if (dp[i] > max_val) {
                    max_val = dp[i];
                    imax = i;  jmax = j;  kmax = k;
                }
            }
        }
    }

    const auto& lo = subbox.loVect();
    return IntVect(AMREX_D_DECL(imax+lo[0],jmax+lo[1],kmax+lo[2]));
}

template <class T>
int
BaseFab<T>::maskLT (BaseFab<int>& mask,
                    T             val,
                    int           comp) const
{
    mask.resize(domain,1);
    mask.setVal(0);

    int cnt = 0;

    const auto sp0 = this->stridedPtr(comp);
    const auto mp0 =  mask.stridedPtr();

    const auto len = domain.length3d();

    for         (int k = 0; k < len[2]; ++k) {
        for     (int j = 0; j < len[1]; ++j) {
            T const* AMREX_RESTRICT sp = sp0(0,j,k);
            int    * AMREX_RESTRICT mp = mp0(0,j,k);
            for (int i = 0; i < len[0]; ++i) {
                if (sp[i] < val) {
                    mp[i] = 1;
                    ++cnt;
                }
            }
        }
    }

    return cnt;
}

template <class T>
int
BaseFab<T>::maskLE (BaseFab<int>& mask,
                    T             val,
                    int           comp) const
{
    mask.resize(domain,1);
    mask.setVal(0);

    int cnt = 0;

    const auto sp0 = this->stridedPtr(comp);
    const auto mp0 =  mask.stridedPtr();

    const auto len = domain.length3d();

    for         (int k = 0; k < len[2]; ++k) {
        for     (int j = 0; j < len[1]; ++j) {
            T const* AMREX_RESTRICT sp = sp0(0,j,k);
            int    * AMREX_RESTRICT mp = mp0(0,j,k);
            for (int i = 0; i < len[0]; ++i) {
                if (sp[i] <= val) {
                    mp[i] = 1;
                    ++cnt;
                }
            }
        }
    }

    return cnt;
}

template <class T>
int
BaseFab<T>::maskEQ (BaseFab<int>& mask,
                    T             val,
                    int           comp) const
{
    mask.resize(domain,1);
    mask.setVal(0);

    int cnt = 0;

    const auto sp0 = this->stridedPtr(comp);
    const auto mp0 =  mask.stridedPtr();

    const auto len = domain.length3d();

    for         (int k = 0; k < len[2]; ++k) {
        for     (int j = 0; j < len[1]; ++j) {
            T const* AMREX_RESTRICT sp = sp0(0,j,k);
            int    * AMREX_RESTRICT mp = mp0(0,j,k);
            for (int i = 0; i < len[0]; ++i) {
                if (sp[i] == val) {
                    mp[i] = 1;
                    ++cnt;
                }
            }
        }
    }

    return cnt;
}

template <class T>
int
BaseFab<T>::maskGT (BaseFab<int>& mask,
                    T             val,
                    int           comp) const
{
    mask.resize(domain,1);
    mask.setVal(0);

    int cnt = 0;

    const auto sp0 = this->stridedPtr(comp);
    const auto mp0 =  mask.stridedPtr();

    const auto len = domain.length3d();

    for         (int k = 0; k < len[2]; ++k) {
        for     (int j = 0; j < len[1]; ++j) {
            T const* AMREX_RESTRICT sp = sp0(0,j,k);
            int    * AMREX_RESTRICT mp = mp0(0,j,k);
            for (int i = 0; i < len[0]; ++i) {
                if (sp[i] > val) {
                    mp[i] = 1;
                    ++cnt;
                }
            }
        }
    }

    return cnt;
}

template <class T>
int
BaseFab<T>::maskGE(BaseFab<int>& mask,
                   T             val,
                   int           comp) const
{
    mask.resize(domain,1);
    mask.setVal(0);

    int cnt = 0;

    const auto sp0 = this->stridedPtr(comp);
    const auto mp0 =  mask.stridedPtr();

    const auto len = domain.length3d();

    for         (int k = 0; k < len[2]; ++k) {
        for     (int j = 0; j < len[1]; ++j) {
            T const* AMREX_RESTRICT sp = sp0(0,j,k);
            int    * AMREX_RESTRICT mp = mp0(0,j,k);
            for (int i = 0; i < len[0]; ++i) {
                if (sp[i] >= val) {
                    mp[i] = 1;
                    ++cnt;
                }
            }
        }
    }

    return cnt;
}

template <class T>
BaseFab<T>&
BaseFab<T>::plus (T r)
{
    return operator+=(r);
}

template <class T>
BaseFab<T>&
BaseFab<T>::plus (const BaseFab<T>& x)
{
    return operator+=(x);
}

template <class T>
BaseFab<T>&
BaseFab<T>::saxpy (T a, const BaseFab<T>& x,
                   const Box& srcbox, const Box& destbox,
                   int srccomp, int destcomp, int numcomp)
{
    BL_ASSERT(srcbox.ok());
    BL_ASSERT(x.box().contains(srcbox));
    BL_ASSERT(destbox.ok());
    BL_ASSERT(box().contains(destbox));
    BL_ASSERT(destbox.sameSize(srcbox));
    BL_ASSERT( srccomp >= 0 &&  srccomp+numcomp <= x.nComp());
    BL_ASSERT(destcomp >= 0 && destcomp+numcomp <=   nComp());

    const auto dp0 = this->stridedPtr(destbox,destcomp);
    const auto sp0 =     x.stridedPtr( srcbox, srccomp);

    const auto len = destbox.length3d();

    for (int n = 0; n < numcomp; ++n) {
        for         (int k = 0; k < len[2]; ++k) {
            for     (int j = 0; j < len[1]; ++j) {
                T      * AMREX_RESTRICT dp = dp0(0,j,k,n);
                T const* AMREX_RESTRICT sp = sp0(0,j,k,n);
                for (int i = 0; i < len[0]; ++i) {
                    dp[i] += a * sp[i];
                }
            }
        }
    }

    return *this;
}

template <class T>
BaseFab<T>&
BaseFab<T>::saxpy (T a, const BaseFab<T>& x)
{
    Box ovlp(domain);
    ovlp &= x.domain;
    return ovlp.ok() ? saxpy(a,x,ovlp,ovlp,0,0,nvar) : *this;
}

template <class T>
BaseFab<T>&
BaseFab<T>::xpay (T a, const BaseFab<T>& x,
                  const Box& srcbox, const Box& destbox,
                  int srccomp, int destcomp, int numcomp)
{
    BL_ASSERT(srcbox.ok());
    BL_ASSERT(x.box().contains(srcbox));
    BL_ASSERT(destbox.ok());
    BL_ASSERT(box().contains(destbox));
    BL_ASSERT(destbox.sameSize(srcbox));
    BL_ASSERT( srccomp >= 0 &&  srccomp+numcomp <= x.nComp());
    BL_ASSERT(destcomp >= 0 && destcomp+numcomp <=   nComp());

    const auto dp0 = this->stridedPtr(destbox,destcomp);
    const auto sp0 =     x.stridedPtr( srcbox, srccomp);

    const auto len = destbox.length3d();

    for (int n = 0; n < numcomp; ++n) {
        for         (int k = 0; k < len[2]; ++k) {
            for     (int j = 0; j < len[1]; ++j) {
                T      * AMREX_RESTRICT dp = dp0(0,j,k,n);
                T const* AMREX_RESTRICT sp = sp0(0,j,k,n);
                for (int i = 0; i < len[0]; ++i) {
                    dp[i] = sp[i] + a * dp[i];
                }
            }
        }
    }

    return *this;
}

template <class T>
BaseFab<T>&
BaseFab<T>::addproduct (const Box& destbox, int destcomp, int numcomp,
                        const BaseFab<T>& src1, int comp1,
                        const BaseFab<T>& src2, int comp2)
{
    BL_ASSERT(destbox.ok());
    BL_ASSERT(box().contains(destbox));
    BL_ASSERT(   comp1 >= 0 &&    comp1+numcomp <= src1.nComp());
    BL_ASSERT(   comp2 >= 0 &&    comp2+numcomp <= src2.nComp());
    BL_ASSERT(destcomp >= 0 && destcomp+numcomp <=      nComp());

    const auto  dp_0 = this->stridedPtr(destbox,destcomp);
    const auto sp1_0 =  src1.stridedPtr(destbox,comp1);
    const auto sp2_0 =  src2.stridedPtr(destbox,comp2);

    const auto len = destbox.length3d();

    for (int n = 0; n < numcomp; ++n) {
        for         (int k = 0; k < len[2]; ++k) {
            for     (int j = 0; j < len[1]; ++j) {
                T      * AMREX_RESTRICT dp  =  dp_0(0,j,k,n);
                T const* AMREX_RESTRICT sp1 = sp1_0(0,j,k,n);
                T const* AMREX_RESTRICT sp2 = sp2_0(0,j,k,n);
                for (int i = 0; i < len[0]; ++i) {
                    dp[i] += sp1[i] * sp2[i];
                }
            }
        }
    }

    return *this;
}

template <class T>
BaseFab<T>&
BaseFab<T>::linComb (const BaseFab<T>& f1, const Box& b1, int comp1,
                     const BaseFab<T>& f2, const Box& b2, int comp2,
                     Real alpha, Real beta, const Box& b,
                     int comp, int numcomp)
{
    BL_ASSERT(b1.ok());
    BL_ASSERT(f1.box().contains(b1));
    BL_ASSERT(b2.ok());
    BL_ASSERT(f2.box().contains(b2));
    BL_ASSERT(b.ok());
    BL_ASSERT(box().contains(b));
    BL_ASSERT(b.sameSize(b1));
    BL_ASSERT(b.sameSize(b2));
    BL_ASSERT(comp1 >= 0 && comp1+numcomp <= f1.nComp());
    BL_ASSERT(comp2 >= 0 && comp2+numcomp <= f2.nComp());
    BL_ASSERT(comp  >= 0 && comp +numcomp <=    nComp());

    const auto  dp_0 = this->stridedPtr(b , comp);
    const auto sp1_0 =    f1.stridedPtr(b1, comp1);
    const auto sp2_0 =    f2.stridedPtr(b2, comp2);

    const auto len = b.length3d();

    for (int n = 0; n < numcomp; ++n) {
        for         (int k = 0; k < len[2]; ++k) {
            for     (int j = 0; j < len[1]; ++j) {
                T      * AMREX_RESTRICT dp  =  dp_0(0,j,k,n);
                T const* AMREX_RESTRICT sp1 = sp1_0(0,j,k,n);
                T const* AMREX_RESTRICT sp2 = sp2_0(0,j,k,n);
                for (int i = 0; i < len[0]; ++i) {
                    dp[i] = alpha*sp1[i] + beta*sp2[i];
                }
            }
        }
    }

    return *this;
}

template <class T>
T
BaseFab<T>::dot (const Box& xbx, int xcomp,
                 const BaseFab<T>& y, const Box& ybx, int ycomp,
                 int numcomp) const
{
    BL_ASSERT(xbx.ok());
    BL_ASSERT(box().contains(xbx));
    BL_ASSERT(y.box().contains(ybx));
    BL_ASSERT(xbx.sameSize(ybx));
    BL_ASSERT(xcomp >= 0 && xcomp+numcomp <=   nComp());
    BL_ASSERT(ycomp >= 0 && ycomp+numcomp <= y.nComp());

    T r = 0;

    const auto xp0 = this->stridedPtr(xbx, xcomp);
    const auto yp0 =     y.stridedPtr(ybx, ycomp);

    const auto len = xbx.length3d();
    
    for (int n = 0; n < numcomp; ++n) {
        for         (int k = 0; k < len[2]; ++k) {
            for     (int j = 0; j < len[1]; ++j) {
                T const* AMREX_RESTRICT xp = xp0(0,j,k,n);
                T const* AMREX_RESTRICT yp = yp0(0,j,k,n);
                for (int i = 0; i < len[0]; ++i) {
                    r += xp[i] * yp[i];
                }
            }
        }
    }

    return r;
}

template <class T>
T
BaseFab<T>::dotmask (const BaseFab<int>& mask, const Box& xbx, int xcomp,
                     const BaseFab<T>& y, const Box& ybx, int ycomp,
                     int numcomp) const
{
    BL_ASSERT(xbx.ok());
    BL_ASSERT(box().contains(xbx));
    BL_ASSERT(y.box().contains(ybx));
    BL_ASSERT(xbx.sameSize(ybx));
    BL_ASSERT(xcomp >= 0 && xcomp+numcomp <=   nComp());
    BL_ASSERT(ycomp >= 0 && ycomp+numcomp <= y.nComp());

    T r = 0;

    const auto xp0 = this->stridedPtr(xbx, xcomp);
    const auto yp0 =     y.stridedPtr(ybx, ycomp);
    const auto mp0 =  mask.stridedPtr(xbx);

    const auto len = xbx.length3d();
    
    for (int n = 0; n < numcomp; ++n) {
        for         (int k = 0; k < len[2]; ++k) {
            for     (int j = 0; j < len[1]; ++j) {
                T   const* AMREX_RESTRICT xp = xp0(0,j,k,n);
                T   const* AMREX_RESTRICT yp = yp0(0,j,k,n);
                int const* AMREX_RESTRICT mp = mp0(0,j,k);
                for (int i = 0; i < len[0]; ++i) {
                    int m = static_cast<int>(static_cast<bool>(mp[i]));
                    r += xp[i] * yp[i] * m;
                }
            }
        }
    }

    return r;
}

template <class T>
BaseFab<T>&
BaseFab<T>::operator-= (T r)
{
    return operator+=(-r);
}

template <class T>
BaseFab<T>&
BaseFab<T>::minus (const BaseFab<T>& x)
{
    return operator-=(x);
}

template <class T>
BaseFab<T>&
BaseFab<T>::mult (T r)
{
    return operator*=(r);
}

template <class T>
BaseFab<T>&
BaseFab<T>::mult (const BaseFab<T>& x)
{
    return operator*=(x);
}

template <class T>
BaseFab<T>&
BaseFab<T>::divide (T r)
{
    return operator/=(r);
}

template <class T>
BaseFab<T>&
BaseFab<T>::divide (const BaseFab<T>& x)
{
    return operator/=(x);
}

template <class T>
T
BaseFab<T>::sum (int comp,
                 int numcomp) const
{
    return this->sum(domain,comp,numcomp);
}

template <class T>
T
BaseFab<T>::sum (const Box& subbox,
                 int        comp,
                 int        numcomp) const
{
    BL_ASSERT(domain.contains(subbox));
    BL_ASSERT(comp >= 0 && comp + numcomp <= nvar);

    T r = 0;

    const auto dp0 = this->stridedPtr(subbox,comp);
    const auto len = subbox.length3d();

    for (int n = 0; n < numcomp; ++n) {
        for         (int k = 0; k < len[2]; ++k) {
            for     (int j = 0; j < len[1]; ++j) {
                T const* AMREX_RESTRICT dp = dp0(0,j,k,n);
                for (int i = 0; i < len[0]; ++i) {
                    r += dp[i];
                }
            }
        }
    }

    return r;
}

template <class T>
BaseFab<T>&
BaseFab<T>::negate ()
{
    return this->negate(domain,0,nvar);
}

template <class T>
BaseFab<T>&
BaseFab<T>::negate (int comp,
                    int numcomp)
{
    return this->negate(domain,comp,numcomp);
}

template <class T>
BaseFab<T>&
BaseFab<T>::negate (const Box& b,
                    int        comp,
                    int        numcomp)
{
    const auto dp0 = this->stridedPtr(b,comp);
    const auto len = b.length3d();

    for (int n = 0; n < numcomp; ++n) {
        for         (int k = 0; k < len[2]; ++k) {
            for     (int j = 0; j < len[1]; ++j) {
                T* AMREX_RESTRICT dp = dp0(0,j,k,n);
                for (int i = 0; i < len[0]; ++i) {
                   dp[i] = -dp[i];
                }
            }
        }
    }

    return *this;
}

template <class T>
BaseFab<T>&
BaseFab<T>::invert (T r)
{
    return this->invert(r,domain,0,nvar);
}

template <class T>
BaseFab<T>&
BaseFab<T>::invert (T   r,
                    int comp,
                    int numcomp)
{
    return this->invert(r,domain,comp,numcomp);
}

template <class T>
BaseFab<T>&
BaseFab<T>::invert (T          r,
                    const Box& b,
                    int        comp,
                    int        numcomp)
{
    BL_ASSERT(domain.contains(b));
    BL_ASSERT(comp >= 0 && comp + numcomp <= nvar);

    const auto dp0 = this->stridedPtr(b,comp);
    const auto len = b.length3d();

    for (int n = 0; n < numcomp; ++n) {
        for         (int k = 0; k < len[2]; ++k) {
            for     (int j = 0; j < len[1]; ++j) {
                T* AMREX_RESTRICT dp = dp0(0,j,k,n);
                for (int i = 0; i < len[0]; ++i) {
                    dp[i] = r / dp[i];
                }
            }
        }
    }

    return *this;
}

template <class T>
BaseFab<T>&
BaseFab<T>::operator+= (T r)
{
    return this->plus(r,domain,0,nvar);
}

template <class T>
BaseFab<T>&
BaseFab<T>::plus (T   r,
                  int comp,
                  int numcomp)
{
    return this->plus(r,domain,comp,numcomp);
}

template <class T>
BaseFab<T>&
BaseFab<T>::plus (T          r,
                  const Box& b,
                  int        comp,
                  int        numcomp)
{
    AMREX_ASSERT(domain.contains(b));

    const auto dp0 = this->stridedPtr(b,comp);
    const auto len = b.length3d();

    for (int n = 0; n < numcomp; ++n) {
        for         (int k = 0; k < len[2]; ++k) {
            for     (int j = 0; j < len[1]; ++j) {
                T* AMREX_RESTRICT dp = dp0(0,j,k,n);
                for (int i = 0; i < len[0]; ++i) {
                    dp[i] += r;
                }
            }
        }
    }

    return *this;
}

template <class T>
BaseFab<T>&
BaseFab<T>::operator+= (const BaseFab<T>& src)
{
    Box ovlp(domain);
    ovlp &= src.domain;
    return ovlp.ok() ? this->plus(src,ovlp,ovlp,0,0,nvar) : *this;
}

template <class T>
BaseFab<T>&
BaseFab<T>::plus (const BaseFab<T>& src,
                  int               srccomp,
                  int               destcomp,
                  int               numcomp)
{
    Box ovlp(domain);
    ovlp &= src.domain;
    return ovlp.ok() ? this->plus(src,ovlp,ovlp,srccomp,destcomp,numcomp) : *this;
}

template <class T>
BaseFab<T>&
BaseFab<T>::plus (const BaseFab<T>& src,
                  const Box&        subbox,
                  int               srccomp,
                  int               destcomp,
                  int               numcomp)
{
    Box ovlp(domain);
    ovlp &= src.domain;
    ovlp &= subbox;
    return ovlp.ok() ? this->plus(src,ovlp,ovlp,srccomp,destcomp,numcomp) : *this;
}

template <class T>
BaseFab<T>&
BaseFab<T>::plus (const BaseFab<T>& src,
                  const Box&        srcbox,
                  const Box&        destbox,
                  int               srccomp,
                  int               destcomp,
                  int               numcomp)
{
    BL_ASSERT(destbox.ok());
    BL_ASSERT(src.box().contains(srcbox));
    BL_ASSERT(box().contains(destbox));
    BL_ASSERT(destbox.sameSize(srcbox));
    BL_ASSERT(srccomp >= 0 && srccomp+numcomp <= src.nComp());
    BL_ASSERT(destcomp >= 0 && destcomp+numcomp <= nComp());

    const auto dp0 = this->stridedPtr(destbox,destcomp);
    const auto sp0 =   src.stridedPtr( srcbox, srccomp);

    const auto len = destbox.length3d();

    for (int n = 0; n < numcomp; ++n) {
        for         (int k = 0; k < len[2]; ++k) {
            for     (int j = 0; j < len[1]; ++j) {
                T      * AMREX_RESTRICT dp = dp0(0,j,k,n);
                T const* AMREX_RESTRICT sp = sp0(0,j,k,n);
                for (int i = 0; i < len[0]; ++i) {
                    dp[i] += sp[i];
                }
            }
        }
    }

    return *this;
}

template <class T>
BaseFab<T>&
BaseFab<T>::operator-= (const BaseFab<T>& src)
{
    Box ovlp(domain);
    ovlp &= src.domain;
    return ovlp.ok() ? this->minus(src,ovlp,ovlp,0,0,nvar) : *this;
}

template <class T>
BaseFab<T>&
BaseFab<T>::minus (const BaseFab<T>& src,
                   int               srccomp,
                   int               destcomp,
                   int               numcomp)
{
    Box ovlp(domain);
    ovlp &= src.domain;
    return ovlp.ok() ? this->minus(src,ovlp,ovlp,srccomp,destcomp,numcomp) : *this;
}

template <class T>
BaseFab<T>&
BaseFab<T>::minus (const BaseFab<T>& src,
                   const Box&        subbox,
                   int               srccomp,
                   int               destcomp,
                   int               numcomp)
{
    Box ovlp(domain);
    ovlp &= src.domain;
    ovlp &= subbox;
    return ovlp.ok() ? this->minus(src,ovlp,ovlp,srccomp,destcomp,numcomp) : *this;
}

template <class T>
BaseFab<T>&
BaseFab<T>::minus (const BaseFab<T>& src,
                   const Box&        srcbox,
                   const Box&        destbox,
                   int               srccomp,
                   int               destcomp,
                   int               numcomp)
{
    BL_ASSERT(destbox.ok());
    BL_ASSERT(src.box().contains(srcbox));
    BL_ASSERT(box().contains(destbox));
    BL_ASSERT(destbox.sameSize(srcbox));
    BL_ASSERT(srccomp >= 0 && srccomp+numcomp <= src.nComp());
    BL_ASSERT(destcomp >= 0 && destcomp+numcomp <= nComp());

    const auto dp0 = this->stridedPtr(destbox,destcomp);
    const auto sp0 =   src.stridedPtr( srcbox, srccomp);

    const auto len = destbox.length3d();

    for (int n = 0; n < numcomp; ++n) {
        for         (int k = 0; k < len[2]; ++k) {
            for     (int j = 0; j < len[1]; ++j) {
                T      * AMREX_RESTRICT dp = dp0(0,j,k,n);
                T const* AMREX_RESTRICT sp = sp0(0,j,k,n);
                for (int i = 0; i < len[0]; ++i) {
                    dp[i] -= sp[i];
                }
            }
        }
    }

    return *this;
}

template <class T>
BaseFab<T>&
BaseFab<T>::operator*= (T r)
{
    return this->mult(r,domain,0,nvar);
}

template <class T>
BaseFab<T>&
BaseFab<T>::mult (T   r,
                  int comp,
                  int numcomp)
{
    return this->mult(r,domain,comp,numcomp);
}

template <class T>
BaseFab<T>&
BaseFab<T>::mult (T          r,
                  const Box& b,
                  int        comp,
                  int        numcomp)
{
    const auto dp0 = this->stridedPtr(b,comp);
    const auto len = b.length3d();

    for (int n = 0; n < numcomp; ++n) {
        for         (int k = 0; k < len[2]; ++k) {
            for     (int j = 0; j < len[1]; ++j) {
                T* AMREX_RESTRICT dp = dp0(0,j,k,n);
                for (int i = 0; i < len[0]; ++i) {
                    dp[i] *= r;
                }
            }
        }
    }

    return *this;
}

template <class T>
BaseFab<T>&
BaseFab<T>::operator*= (const BaseFab<T>& src)
{
    Box ovlp(domain);
    ovlp &= src.domain;
    return ovlp.ok() ? this->mult(src,ovlp,ovlp,0,0,nvar) : *this;
}

template <class T>
BaseFab<T>&
BaseFab<T>::mult (const BaseFab<T>& src,
                  int               srccomp,
                  int               destcomp,
                  int               numcomp)
{
    Box ovlp(domain);
    ovlp &= src.domain;
    return ovlp.ok() ? this->mult(src,ovlp,ovlp,srccomp,destcomp,numcomp) : *this;
}

template <class T>
BaseFab<T>&
BaseFab<T>::mult (const BaseFab<T>& src,
                  const Box&        subbox,
                  int               srccomp,
                  int               destcomp,
                  int               numcomp)
{
    Box ovlp(domain);
    ovlp &= src.domain;
    ovlp &= subbox;
    return ovlp.ok() ? this->mult(src,ovlp,ovlp,srccomp,destcomp,numcomp) : *this;
}

template <class T>
BaseFab<T>&
BaseFab<T>::mult (const BaseFab<T>& src,
                  const Box&        srcbox,
                  const Box&        destbox,
                  int               srccomp,
                  int               destcomp,
                  int               numcomp)
{
    BL_ASSERT(destbox.ok());
    BL_ASSERT(src.box().contains(srcbox));
    BL_ASSERT(box().contains(destbox));
    BL_ASSERT(destbox.sameSize(srcbox));
    BL_ASSERT(srccomp >= 0 && srccomp+numcomp <= src.nComp());
    BL_ASSERT(destcomp >= 0 && destcomp+numcomp <= nComp());

    const auto dp0 = this->stridedPtr(destbox,destcomp);
    const auto sp0 =   src.stridedPtr( srcbox, srccomp);

    const auto len = destbox.length3d();

    for (int n = 0; n < numcomp; ++n) {
        for         (int k = 0; k < len[2]; ++k) {
            for     (int j = 0; j < len[1]; ++j) {
                T      * AMREX_RESTRICT dp = dp0(0,j,k,n);
                T const* AMREX_RESTRICT sp = sp0(0,j,k,n);
                for (int i = 0; i < len[0]; ++i) {
                    dp[i] *= sp[i];
                }
            }
        }
    }

    return *this;
}

template <class T>
BaseFab<T>&
BaseFab<T>::operator/= (T r)
{
    return this->divide(r,domain,0,nvar);
}

template <class T>
BaseFab<T>&
BaseFab<T>::divide (T   r,
                    int comp,
                    int numcomp)
{
    return this->divide(r,domain,comp,numcomp);
}

template <class T>
BaseFab<T>&
BaseFab<T>::divide (T          r,
                    const Box& b,
                    int        comp,
                    int        numcomp)
{
    const auto dp0 = this->stridedPtr(b,comp);
    const auto len = b.length3d();

    for (int n = 0; n < numcomp; ++n) {
        for         (int k = 0; k < len[2]; ++k) {
            for     (int j = 0; j < len[1]; ++j) {
                T* AMREX_RESTRICT dp = dp0(0,j,k,n);
                for (int i = 0; i < len[0]; ++i) {
                    dp[i] /= r;
                }
            }
        }
    }

    return *this;
}

template <class T>
BaseFab<T>&
BaseFab<T>::operator/= (const BaseFab<T>& src)
{
    Box ovlp(domain);
    ovlp &= src.domain;
    return ovlp.ok() ? this->divide(src,ovlp,ovlp,0,0,nvar) : *this;
}

template <class T>
BaseFab<T>&
BaseFab<T>::divide (const BaseFab<T>& src,
                    int               srccomp,
                    int               destcomp,
                    int               numcomp)
{
    Box ovlp(domain);
    ovlp &= src.domain;
    return ovlp.ok() ? this->divide(src,ovlp,ovlp,srccomp,destcomp,numcomp) : *this;
}

template <class T>
BaseFab<T>&
BaseFab<T>::divide (const BaseFab<T>& src,
                    const Box&        subbox,
                    int               srccomp,
                    int               destcomp,
                    int               numcomp)
{
    Box ovlp(domain);
    ovlp &= src.domain;
    ovlp &= subbox;
    return ovlp.ok() ? this->divide(src,ovlp,ovlp,srccomp,destcomp,numcomp) : *this;
}

template <class T>
BaseFab<T>&
BaseFab<T>::divide (const BaseFab<T>& src,
                    const Box&        srcbox,
                    const Box&        destbox,
                    int               srccomp,
                    int               destcomp,
                    int               numcomp)
{
    BL_ASSERT(destbox.ok());
    BL_ASSERT(src.box().contains(srcbox));
    BL_ASSERT(box().contains(destbox));
    BL_ASSERT(destbox.sameSize(srcbox));
    BL_ASSERT(srccomp >= 0 && srccomp+numcomp <= src.nComp());
    BL_ASSERT(destcomp >= 0 && destcomp+numcomp <= nComp());

    const auto dp0 = this->stridedPtr(destbox,destcomp);
    const auto sp0 =   src.stridedPtr( srcbox, srccomp);

    const auto len = destbox.length3d();

    for (int n = 0; n < numcomp; ++n) {
        for         (int k = 0; k < len[2]; ++k) {
            for     (int j = 0; j < len[1]; ++j) {
                T      * AMREX_RESTRICT dp = dp0(0,j,k,n);
                T const* AMREX_RESTRICT sp = sp0(0,j,k,n);
                for (int i = 0; i < len[0]; ++i) {
                    dp[i] /= sp[i];
                }
            }
        }
    }

    return *this;
}

template <class T>
BaseFab<T>&
BaseFab<T>::protected_divide (const BaseFab<T>& src)
{
    Box ovlp(domain);
    ovlp &= src.domain;
    return ovlp.ok() ? this->protected_divide(src,ovlp,ovlp,0,0,nvar) : *this;
}

template <class T>
BaseFab<T>&
BaseFab<T>::protected_divide (const BaseFab<T>& src,
                              int               srccomp,
                              int               destcomp,
                              int               numcomp)
{
    Box ovlp(domain);
    ovlp &= src.domain;
    return ovlp.ok() ? this->protected_divide(src,ovlp,ovlp,srccomp,destcomp,numcomp) : *this;
}

template <class T>
BaseFab<T>&
BaseFab<T>::protected_divide (const BaseFab<T>& src,
                              const Box&        subbox,
                              int               srccomp,
                              int               destcomp,
                              int               numcomp)
{
    Box ovlp(domain);
    ovlp &= src.domain;
    ovlp &= subbox;
    return ovlp.ok() ? this->protected_divide(src,ovlp,ovlp,srccomp,destcomp,numcomp) : *this;
}

template <class T>
BaseFab<T>&
BaseFab<T>::protected_divide (const BaseFab<T>& src,
                              const Box&        srcbox,
                              const Box&        destbox,
                              int               srccomp,
                              int               destcomp,
                              int               numcomp)
{
    BL_ASSERT(destbox.ok());
    BL_ASSERT(src.box().contains(srcbox));
    BL_ASSERT(box().contains(destbox));
    BL_ASSERT(destbox.sameSize(srcbox));
    BL_ASSERT(srccomp >= 0 && srccomp+numcomp <= src.nComp());
    BL_ASSERT(destcomp >= 0 && destcomp+numcomp <= nComp());

    const auto dp0 = this->stridedPtr(destbox,destcomp);
    const auto sp0 =   src.stridedPtr( srcbox, srccomp);

    const auto len = destbox.length3d();

    for (int n = 0; n < numcomp; ++n) {
        for         (int k = 0; k < len[2]; ++k) {
            for     (int j = 0; j < len[1]; ++j) {
                T      * AMREX_RESTRICT dp = dp0(0,j,k,n);
                T const* AMREX_RESTRICT sp = sp0(0,j,k,n);
                for (int i = 0; i < len[0]; ++i) {
                    if (sp[i] != 0) {
                        dp[i] /=  sp[i];
                    }
                }
            }
        }
    }

    return *this;
}

//
// Linear Interpolation / Extrapolation
// Result is (t2-t)/(t2-t1)*f1 + (t-t1)/(t2-t1)*f2
// Data is taken from b1 region of f1, b2 region of f2
// and stored in b region of this FAB.
// Boxes b, b1 and b2 must be the same size.
// Data is taken from component comp1 of f1, comp2 of f2,
// and stored in component comp of this FAB.
// This fab is returned as a reference for chaining.
//

template <class T>
BaseFab<T>&
BaseFab<T>::linInterp (const BaseFab<T>& f1,
                       const Box&        b1,
                       int               comp1,
                       const BaseFab<T>& f2,
                       const Box&        b2,
                       int               comp2,
                       Real              t1,
                       Real              t2,
                       Real              t,
                       const Box&        b,
                       int               comp,
                       int               numcomp)
{
    Real alpha = (t2-t)/(t2-t1);
    Real beta = (t-t1)/(t2-t1);
    return linComb(f1,b1,comp1,f2,b2,comp2,alpha,beta,b,comp,numcomp);
}

template <class T>
BaseFab<T>&
BaseFab<T>::linInterp (const BaseFab<T>& f1,
                       int               comp1,
                       const BaseFab<T>& f2,
                       int               comp2,
                       Real              t1,
                       Real              t2,
                       Real              t,
                       const Box&        b,
                       int               comp,
                       int               numcomp)
{
  Real tol = 1.0e-16;
  if(std::abs(t2-t1) > tol)
  {
    Real alpha = (t2-t)/(t2-t1);
    Real beta = (t-t1)/(t2-t1);

    return linComb(f1,b,comp1,f2,b,comp2,alpha,beta,b,comp,numcomp);
  }
  else
  {
    copy(f1);
  }
  return *this;
}

#ifdef AMREX_USE_GPU_PRAGMA
//
// Forward declaration of template specializatons for Real.
// Definitions are found in BaseFab.cpp.
//
template <>
BaseFab<Real>&
BaseFab<Real>::invert (Real       val,
                       const Box& subbox,
                       int        comp,
                       int        numcomp);
template <>
void
BaseFab<Real>::performCopy (const BaseFab<Real>& src,
                            const Box&           srcbox,
                            int                  srccomp,
                            const Box&           destbox,
                            int                  destcomp,
                            int                  numcomp);
template <>
std::size_t
BaseFab<Real>::copyToMem (const Box& srcbox,
                          int        srccomp,
                          int        numcomp,
                          void*      dst) const;
template <>
std::size_t
BaseFab<Real>::copyFromMem (const Box&  dstbox,
                            int         dstcomp,
                            int         numcomp,
                            const void* src);
template <>
void
BaseFab<Real>::performSetVal (Real       val,
                              const Box& bx,
                              int        ns,
                              int        num);

template <>
void
BaseFab<Real>::setValIfNot (Real val, const Box& bx, const BaseFab<int>& mask, int ns, int num);

template <>
Real
BaseFab<Real>::norminfmask (const Box& subbox, const BaseFab<int>& mask, int comp, int ncomp) const;

template <>
Real
BaseFab<Real>::norm (const Box& subbox,
                     int        p,
                     int        comp,
                     int        ncomp) const;

template <>
Real
BaseFab<Real>::sum (const Box& subbox,
                    int        comp,
                    int        ncomp) const;
template <>
BaseFab<Real>&
BaseFab<Real>::plus (const BaseFab<Real>& src,
                     const Box&           srcbox,
                     const Box&           destbox,
                     int                  srccomp,
                     int                  destcomp,
                     int                  numcomp);
template <>
BaseFab<Real>&
BaseFab<Real>::mult (const BaseFab<Real>& src,
                     const Box&           srcbox,
                     const Box&           destbox,
                     int                  srccomp,
                     int                  destcomp,
                     int                  numcomp);
template <>
BaseFab<Real>&
BaseFab<Real>::saxpy (Real a, const BaseFab<Real>& x,
                      const Box&        srcbox,
                      const Box&        destbox,
                      int               srccomp,
                      int               destcomp,
                      int               numcomp);

template <>
BaseFab<Real>&
BaseFab<Real>::minus (const BaseFab<Real>& src,
                      const Box&           srcbox,
                      const Box&           destbox,
                      int                  srccomp,
                      int                  destcomp,
                      int                  numcomp);
template <>
BaseFab<Real>&
BaseFab<Real>::divide (const BaseFab<Real>& src,
                       const Box&           srcbox,
                       const Box&           destbox,
                       int                  srccomp,
                       int                  destcomp,
                       int                  numcomp);
template <>
BaseFab<Real>&
BaseFab<Real>::protected_divide (const BaseFab<Real>& src,
                                 const Box&           srcbox,
                                 const Box&           destbox,
                                 int                  srccomp,
                                 int                  destcomp,
                                 int                  numcomp);

template <>
Real
BaseFab<Real>::dot (const Box& xbx, int xcomp, 
		    const BaseFab<Real>& y, const Box& ybx, int ycomp,
		    int numcomp) const;


template <>
Real
BaseFab<Real>::dotmask (const BaseFab<int>& mask, const Box& xbx, int xcomp, 
                        const BaseFab<Real>& y, const Box& ybx, int ycomp,
                        int numcomp) const;

template <>
BaseFab<Real>&
BaseFab<Real>::linComb (const BaseFab<Real>&  f1,
			const Box&         b1,
			int                comp1,
			const BaseFab<Real>&  f2,
			const Box&         b2,
			int                comp2,
			Real               alpha,
			Real               beta,
			const Box&         b,
			int                comp,
			int                numcomp);
#endif


class BF_init
{
public:
    BF_init ();
    ~BF_init ();
private:
    static int m_cnt;
};

}

#endif /*BL_BASEFAB_H*/<|MERGE_RESOLUTION|>--- conflicted
+++ resolved
@@ -143,11 +143,7 @@
     BaseFab (const Box& bx, int ncomp, T* p);
 
     //! The destructor deletes the array memory.
-<<<<<<< HEAD
-//    virtual ~BaseFab ();
-    AMREX_CUDA_HOST_DEVICE
-=======
->>>>>>> 3e87fcab
+    AMREX_CUDA_HOST_DEVICE
     ~BaseFab ();
 
     BaseFab (const BaseFab<T>& rhs) = delete;
