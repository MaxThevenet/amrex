! ***************************************************************************************
! subroutine bl_avg_eg_to_cc 
! ***************************************************************************************

subroutine bl_avg_eg_to_cc (lo, hi, &
     cc, ccl1, cch1, &
     Ex, Exl1, Exh1 )
<<<<<<< HEAD
  use amrex_fort_module, only : c_real
=======
  use amrex_fort_module, only : amrex_real
>>>>>>> a9ad31d2
  implicit none
  integer          :: lo(1),hi(1)
  integer          :: ccl1, cch1
  integer          :: Exl1, Exh1
  real(amrex_real) :: cc(ccl1:cch1)
  real(amrex_real) :: Ex(Exl1:Exh1)

  cc(lo(1):hi(1)) = Ex(lo(1):hi(1))
end subroutine bl_avg_eg_to_cc


! ***************************************************************************************
! subroutine bl_avg_fc_to_cc
! ***************************************************************************************

subroutine bl_avg_fc_to_cc (lo, hi, &
     cc, ccl1, cch1, &
     fx, fxl1, fxh1, &
     dx, problo, coord_type)

<<<<<<< HEAD
  use amrex_fort_module, only : c_real
=======
  use amrex_fort_module, only : amrex_real
>>>>>>> a9ad31d2
  implicit none
  integer          :: lo(1),hi(1), coord_type
  integer          :: ccl1, cch1
  integer          :: fxl1, fxh1
  real(amrex_real) :: cc(ccl1:cch1)
  real(amrex_real) :: fx(fxl1:fxh1)
  real(amrex_real) :: dx(1), problo(1)

  ! Local variables
  integer          :: i
  real(amrex_real) :: rlo,rhi,rcen

  if (coord_type .eq. 0) then ! Cartesian

     do i=lo(1),hi(1)
        cc(i) = 0.5d0 * ( fx(i) + fx(i+1) )
     enddo
  
  else if (coord_type .eq. 1) then ! Cylindrical

     do i=lo(1),hi(1)
        rlo = problo(1) + (dble(i)  )*dx(1)
        rhi = problo(1) + (dble(i+1))*dx(1)
        rcen = 0.5d0 * (rlo + rhi)
        cc(i) = 0.5d0 * ( rlo*fx(i) + rhi*fx(i+1) ) / rcen
     enddo
  
  else  ! Spherical

     do i=lo(1),hi(1)
        rlo = problo(1) + (dble(i)  )*dx(1)
        rhi = problo(1) + (dble(i+1))*dx(1)
        rcen = 0.5d0 * (rlo + rhi)
        cc(i) = 0.5d0 * ( rlo**2 * fx(i) + rhi**2 * fx(i+1) ) / rcen**2
     enddo

  end if

end subroutine bl_avg_fc_to_cc

! ***************************************************************************************
! subroutine bl_avg_cc_to_fc
! ***************************************************************************************

subroutine bl_avg_cc_to_fc (lo, hi, &
     fx, fxl1, fxh1, &
     cc, ccl1, cch1, &
     dx, problo, coord_type)

<<<<<<< HEAD
  use amrex_fort_module, only : c_real
=======
  use amrex_fort_module, only : amrex_real
>>>>>>> a9ad31d2
  implicit none
  integer          :: lo(1),hi(1), coord_type
  integer          :: ccl1, cch1
  integer          :: fxl1, fxh1
  real(amrex_real) :: cc(ccl1:cch1)
  real(amrex_real) :: fx(fxl1:fxh1)
  real(amrex_real) :: dx(1), problo(1)

  ! Local variables
  integer          :: i
  real(amrex_real) :: rlo,rhi,rcen

  if (coord_type .eq. 0) then ! Cartesian

     do i = lo(1), hi(1)
        fx(i) = 0.5d0 * (cc(i-1) + cc(i))
     end do

  else if (coord_type .eq. 1) then ! Cylindrical

     do i = lo(1), hi(1)
        rlo = problo(1) + (dble(i-1)+0.5d0)*dx(1)
        rhi = problo(1) + (dble(i  )+0.5d0)*dx(1)
        rcen = 0.5d0 * (rlo + rhi)
        fx(i) = 0.5d0 * (rlo*cc(i-1) + rhi*cc(i)) / rcen
     end do

  else  ! Spherical

     do i = lo(1), hi(1)
        rlo = problo(1) + (dble(i-1)+0.5d0)*dx(1)
        rhi = problo(1) + (dble(i  )+0.5d0)*dx(1)
        rcen = 0.5d0 * (rlo + rhi)
        fx(i) = 0.5d0 * (rlo**2 * cc(i-1) + rhi**2 * cc(i)) / rcen**2
     end do

  end if

end subroutine bl_avg_cc_to_fc

! ***************************************************************************************
! subroutine bl_avgdown_faces
! ***************************************************************************************

subroutine bl_avgdown_faces (lo, hi, &
     f, f_l1, f_h1, &
     c, c_l1, c_h1, &
     ratio,idir,nc)

<<<<<<< HEAD
  use amrex_fort_module, only : c_real
=======
  use amrex_fort_module, only : amrex_real
>>>>>>> a9ad31d2
  implicit none
  integer          :: lo(1),hi(1)
  integer          :: f_l1, f_h1
  integer          :: c_l1, c_h1
  integer          :: ratio(1), idir, nc
  real(amrex_real) :: f(f_l1:f_h1,nc)
  real(amrex_real) :: c(c_l1:c_h1,nc)

  ! Local variables
  integer i,n,facx

  facx = ratio(1)

   ! lo(1)..hi(1) are edge base indices
  do n = 1, nc
     do i = lo(1), hi(1)
        c(i,n) = f(facx*i,n)
     end do
  end do

end subroutine bl_avgdown_faces

! ***************************************************************************************
! subroutine bl_avgdown - THIS VERSION DOES NOT USE VOLUME WEIGHTING
! ***************************************************************************************

subroutine bl_avgdown (lo,hi,&
     fine,f_l1,f_h1, &
     crse,c_l1,c_h1, &
     lrat,ncomp)
  
<<<<<<< HEAD
  use amrex_fort_module, only : c_real
=======
  use amrex_fort_module, only : amrex_real
>>>>>>> a9ad31d2
  implicit none
  
  integer f_l1,f_h1
  integer c_l1,c_h1
  integer lo(1), hi(1)
  integer lrat(1), ncomp
  real(amrex_real) fine(f_l1:f_h1,ncomp)
  real(amrex_real) crse(c_l1:c_h1,ncomp)
  
  integer :: i, ii, n, iref
  real(amrex_real) :: volfrac
  
  volfrac = 1.d0 / dble(lrat(1))
  
  do n = 1, ncomp
     do i = lo(1), hi(1)
        ii = i * lrat(1)
        crse(i,n) = 0.d0
        do iref = 0, lrat(1)-1
           crse(i,n) = crse(i,n) + fine(ii+iref,n)
        end do
        crse(i,n) = volfrac*crse(i,n)
     end do
  end do
  
end subroutine bl_avgdown

! ***************************************************************************************
! subroutine bl_avgdown_with_vol
! ***************************************************************************************

subroutine bl_avgdown_with_vol (lo,hi,&
     fine,f_l1,f_h1, &
     crse,c_l1,c_h1, &
     fv,fv_l1,fv_h1, &
     lrat,ncomp)

<<<<<<< HEAD
  use amrex_fort_module, only : c_real
=======
  use amrex_fort_module, only : amrex_real
>>>>>>> a9ad31d2
  implicit none

  integer f_l1,f_h1
  integer c_l1,c_h1
  integer fv_l1,fv_h1
  integer lo(1), hi(1)
  integer lrat(1), ncomp
  real(amrex_real) fine(f_l1:f_h1,ncomp)
  real(amrex_real) crse(c_l1:c_h1,ncomp)
  real(amrex_real) fv(fv_l1:fv_h1)

  integer :: i, ii, n, iref
  real(amrex_real) :: cv

  do n = 1, ncomp
     do i = lo(1), hi(1)
        ii = i * lrat(1)
        crse(i,n) = 0.d0
        cv        = 0.d0
        do iref = 0, lrat(1)-1
           cv        = cv        +                 fv(ii+iref)
           crse(i,n) = crse(i,n) + fine(ii+iref,n)*fv(ii+iref)
        end do
        crse(i,n) = crse(i,n) / cv
     end do
  end do

end subroutine bl_avgdown_with_vol<|MERGE_RESOLUTION|>--- conflicted
+++ resolved
@@ -5,11 +5,7 @@
 subroutine bl_avg_eg_to_cc (lo, hi, &
      cc, ccl1, cch1, &
      Ex, Exl1, Exh1 )
-<<<<<<< HEAD
-  use amrex_fort_module, only : c_real
-=======
-  use amrex_fort_module, only : amrex_real
->>>>>>> a9ad31d2
+  use amrex_fort_module, only : amrex_real
   implicit none
   integer          :: lo(1),hi(1)
   integer          :: ccl1, cch1
@@ -30,11 +26,7 @@
      fx, fxl1, fxh1, &
      dx, problo, coord_type)
 
-<<<<<<< HEAD
-  use amrex_fort_module, only : c_real
-=======
-  use amrex_fort_module, only : amrex_real
->>>>>>> a9ad31d2
+  use amrex_fort_module, only : amrex_real
   implicit none
   integer          :: lo(1),hi(1), coord_type
   integer          :: ccl1, cch1
@@ -84,11 +76,7 @@
      cc, ccl1, cch1, &
      dx, problo, coord_type)
 
-<<<<<<< HEAD
-  use amrex_fort_module, only : c_real
-=======
-  use amrex_fort_module, only : amrex_real
->>>>>>> a9ad31d2
+  use amrex_fort_module, only : amrex_real
   implicit none
   integer          :: lo(1),hi(1), coord_type
   integer          :: ccl1, cch1
@@ -138,11 +126,7 @@
      c, c_l1, c_h1, &
      ratio,idir,nc)
 
-<<<<<<< HEAD
-  use amrex_fort_module, only : c_real
-=======
-  use amrex_fort_module, only : amrex_real
->>>>>>> a9ad31d2
+  use amrex_fort_module, only : amrex_real
   implicit none
   integer          :: lo(1),hi(1)
   integer          :: f_l1, f_h1
@@ -174,11 +158,7 @@
      crse,c_l1,c_h1, &
      lrat,ncomp)
   
-<<<<<<< HEAD
-  use amrex_fort_module, only : c_real
-=======
-  use amrex_fort_module, only : amrex_real
->>>>>>> a9ad31d2
+  use amrex_fort_module, only : amrex_real
   implicit none
   
   integer f_l1,f_h1
@@ -216,11 +196,7 @@
      fv,fv_l1,fv_h1, &
      lrat,ncomp)
 
-<<<<<<< HEAD
-  use amrex_fort_module, only : c_real
-=======
-  use amrex_fort_module, only : amrex_real
->>>>>>> a9ad31d2
+  use amrex_fort_module, only : amrex_real
   implicit none
 
   integer f_l1,f_h1
