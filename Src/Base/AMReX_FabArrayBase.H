--- conflicted
+++ resolved
@@ -596,7 +596,8 @@
 
 };
 
-<<<<<<< HEAD
+std::ostream& operator<< (std::ostream& os, const FabArrayBase::BDKey& id);
+
     class FA_init
     {
     public:
@@ -605,9 +606,6 @@
     private:
         static int m_cnt;
     };
-=======
-std::ostream& operator<< (std::ostream& os, const FabArrayBase::BDKey& id);
->>>>>>> 945759d4
 
 }
 
