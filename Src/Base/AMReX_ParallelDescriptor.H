--- conflicted
+++ resolved
@@ -134,11 +134,7 @@
     inline int
     MyProc ()
     {
-<<<<<<< HEAD
-        return ParallelContext::MyProc();
-=======
         return ParallelContext::MyProcAll();
->>>>>>> 8cd48768
     }
     inline int
     MyProc (MPI_Comm comm)
@@ -238,11 +234,7 @@
     inline int
     NProcs ()
     {
-<<<<<<< HEAD
-        return ParallelContext::NProcs();
-=======
         return ParallelContext::NProcsAll();
->>>>>>> 8cd48768
     }
     /**
     * \brief The MPI rank number of the I/O Processor (probably rank 0).
@@ -396,11 +388,7 @@
     //! Returns the "local" communicator
     inline MPI_Comm Communicator ()         
     {
-<<<<<<< HEAD
-        return ParallelContext::Communicator();
-=======
         return m_comm;
->>>>>>> 8cd48768
     }
 
     void Barrier (const std::string& message = Unnamed);
@@ -528,13 +516,7 @@
     * \brief Returns sequential message sequence numbers, usually used as
     * tags for send/recv.
     */
-<<<<<<< HEAD
-    int SeqNum (int getsetinc = 0, int newvalue = 0);
-
-    int TagNum ();
-=======
     inline int SeqNum () { return ParallelContext::get_inc_mpi_tag(); }
->>>>>>> 8cd48768
 
     template <class T> Message Asend(const T*, size_t n, int pid, int tag);
     template <class T> Message Asend(const T*, size_t n, int pid, int tag, MPI_Comm comm);
