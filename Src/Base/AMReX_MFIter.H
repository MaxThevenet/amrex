#ifndef BL_MFITER_H_
#define BL_MFITER_H_

#include <memory>

#include <AMReX_FabArrayBase.H>
#include <AMReX_IntVect.H>
#include <AMReX_FArrayBox.H>
#include <AMReX_RealBox.H>
#include <AMReX_Device.H>

#ifdef AMREX_USE_DEVICE
#include <AMReX_Device.H>
#endif

#ifdef _OPENMP
#include <omp.h>
#endif

namespace amrex {

#ifdef AMREX_USE_CUDA
static constexpr bool TrueUnlessGPU = false;
#else
static constexpr bool TrueUnlessGPU = true;
#endif

template<class T> class FabArray;

struct MFItInfo
{
    bool do_tiling;
    bool dynamic;
    IntVect tilesize;
    MFItInfo () 
        : do_tiling(false), dynamic(false), tilesize(IntVect::TheZeroVector()) {}
    MFItInfo& EnableTiling (const IntVect& ts = FabArrayBase::mfiter_tile_size) {
        do_tiling = true;
        tilesize = ts;
        return *this;
    }
    MFItInfo& SetDynamic (bool f) {
        dynamic = f;
        return *this;
    }
};

class MFIter
{
public:
    //! Flags that specify tiling modes. All these flags are off by default.
    enum Flags {
        //!Tiling: Enabling the tiling mode 
        Tiling        = 0x01,
        /** 
        * \brief AllBoxes: If on, all threads/workers loop over all boxes without tiling.
        * This essentially loops over indexMap.
        * Note that many functions won't work with this.
        */
        AllBoxes      = 0x02, 
        //! NoTeamBarrier: This option is for Team only. If on, there is no barrier in MFIter dtor.
        NoTeamBarrier = 0x04, 
        //! SkipInit: Used by MFGhostIter
	SkipInit      = 0x08  
    };

#ifdef AMREX_USE_CUDA
    enum MFReducer { SUM = 0, MAX, MIN };
#endif

    /** 
    * \brief The default constructor does not enable tiling (flags_ is set to 0 by default). 
    * However, the tiling mode can be enabled by explicitly turning the tiling flag on (i.e. flags_ = Tiling). 
    * The tile size in this case is defined by FabArrayBase::mfiter_tile_size
    */
    explicit MFIter (const FabArrayBase& fabarray,
		     unsigned char       flags_=0);

    //! Enable tiling with the default tile size, which is defined by FabArrayBase::mfiter_tile_size
    MFIter (const FabArrayBase& fabarray, 
	    bool                do_tiling); 

    //! Enable tiling with explicit tile size and flags (See type Flags for more information)
    MFIter (const FabArrayBase& fabarray, 
	    const IntVect&      tilesize,
	    unsigned char       flags_=0);

    MFIter (const BoxArray& ba, const DistributionMapping& dm, unsigned char flags_=0);

    MFIter (const BoxArray& ba, const DistributionMapping& dm, bool do_tiling); 

    MFIter (const BoxArray& ba, const DistributionMapping& dm,
	    const IntVect& tilesize, unsigned char flags_=0);

    MFIter (const FabArrayBase& fabarray, const MFItInfo& info);

    MFIter (const BoxArray& ba, const DistributionMapping& dm, const MFItInfo& info);

    MFIter (MFIter&& rhs) = default;

    // dtor
    ~MFIter ();

    //! Return the tile Box at the current index.
    Box tilebox () const;

    //! Return the tilebox with provided nodal flag
    Box tilebox (const IntVect& nodal) const;

    //! Return the tilebox with provided nodal flag and grown cells
    Box tilebox (const IntVect& nodal, const IntVect& ngrow) const;

    //! Return the dir-nodal (or all nodal if dir<0) Box at the current index.
    Box nodaltilebox (int dir=-1) const;

    //! Return the tile box at the current index grown to include ghost cells.
    Box growntilebox (int ng=-1000000) const;

    Box growntilebox (const IntVect& ng) const;

    //! Return the dir-nodal (or all nodal if dir<0) box grown to include ghost cells.
    Box grownnodaltilebox (int dir=-1, int ng=-1000000) const;

    Box grownnodaltilebox (int dir, const IntVect& ng) const;

    //! Return the valid Box in which the current tile resides.
    Box validbox () const { return fabArray.box((*index_map)[currentIndex]); }

    //! Return the Box of the FAB at which we currently point.
    Box fabbox () const { return fabArray.fabbox((*index_map)[currentIndex]); }

    //! Increment iterator to the next tile we own.
#if defined(_OPENMP)
    void operator++ () {
        if (dynamic) {
#pragma omp atomic capture
            currentIndex = nextDynamicIndex++;
        } else {
            ++currentIndex;
        }
    }
<<<<<<< HEAD
#else
    void operator++ () {
         ++currentIndex; 
#ifdef AMREX_USE_CUDA
         Device::set_stream_index(currentIndex);
         Device::check_for_errors();
#endif
    }
=======
#elif !defined(AMREX_USE_CUDA)
    void operator++ () { ++currentIndex; }
#else
    void operator++ ();
>>>>>>> f6f7a4c0
#endif

    //! Is the iterator valid i.e. is it associated with a FAB?
    bool isValid () const { return currentIndex < endIndex; }

    //! The index into the underlying BoxArray of the current FAB.
    int index () const { return (*index_map)[currentIndex]; }

    //! The number of indices.
    int length () const { return (endIndex - beginIndex); }

    //! The current local tile index in the current grid;
    int LocalTileIndex () const {return local_tile_index_map ? (*local_tile_index_map)[currentIndex] : 0;}
  
    //! The the number of tiles in the current grid;
    int numLocalTiles() const {return num_local_tiles ? (*num_local_tiles)[currentIndex] : 1;}

    //! Return a unique index associated with the current box and/or tile.
    int uniqueIndex () const {return LocalTileIndex() + numLocalTiles() * LocalIndex();}

#ifdef AMREX_USE_CUDA
    //! Maintain a list of values to reduce.
    template<typename T>
    T* add_reduce_value(T* val, MFReducer r) { return val; }

    Real* add_reduce_value(Real* val, MFReducer r);

    //! Reduce over the values in the list.
    void reduce();
#endif

    /**
    * \brief Return local index into the vector of fab pointers, m_fabs_v
    * When AllBoxes is on, local_index_map is a nullptr and local index is current index.
    */
    int LocalIndex () const { return local_index_map ? (*local_index_map)[currentIndex] : currentIndex; }

    //! Constant reference to FabArray over which we're iterating.
    const FabArrayBase& theFabArrayBase () const { return fabArray; }

    int tileIndex () const {return currentIndex;}

    const DistributionMapping& DistributionMap () const { return fabArray.DistributionMap(); }

protected:

    std::unique_ptr<FabArray<FArrayBox> > m_fa;  // This must be the first memeber!

    const FabArrayBase& fabArray;

    IntVect tile_size;

    unsigned char flags;
    int           currentIndex;
    int           beginIndex;
    int           endIndex;
    IndexType     typ;

    bool          dynamic;

    const Vector<int>* index_map;
    const Vector<int>* local_index_map;
    const Vector<Box>* tile_array;
    const Vector<int>* local_tile_index_map;
    const Vector<int>* num_local_tiles;

#ifdef AMREX_USE_CUDA
    mutable Real* real_reduce_val;

    mutable MFReducer reducer;

    mutable Vector<Real> real_reduce_list;

    mutable Vector<Real*> real_device_reduce_list;
#endif

    static int nextDynamicIndex;
  
    void Initialize ();
};

//! Iterate over ghost cells.  Lots of MFIter functions do not work.
class MFGhostIter
    :
    public MFIter
{
public:
    explicit MFGhostIter (const FabArrayBase& fabarray);
private:
    void Initialize ();
    FabArrayBase::TileArray lta;
};

#ifdef AMREX_USE_CUDA
    // \cond CODEGEN
    class MFIter_init
    {
    public:
        MFIter_init ();
        ~MFIter_init ();
    private:
        static int m_cnt;
    };
    // \endcond
#endif

}

#ifdef AMREX_USE_CUDA
static amrex::MFIter_init file_scope_MFIter_init_object;
#endif

#endif<|MERGE_RESOLUTION|>--- conflicted
+++ resolved
@@ -7,7 +7,6 @@
 #include <AMReX_IntVect.H>
 #include <AMReX_FArrayBox.H>
 #include <AMReX_RealBox.H>
-#include <AMReX_Device.H>
 
 #ifdef AMREX_USE_DEVICE
 #include <AMReX_Device.H>
@@ -18,12 +17,6 @@
 #endif
 
 namespace amrex {
-
-#ifdef AMREX_USE_CUDA
-static constexpr bool TrueUnlessGPU = false;
-#else
-static constexpr bool TrueUnlessGPU = true;
-#endif
 
 template<class T> class FabArray;
 
@@ -139,21 +132,10 @@
             ++currentIndex;
         }
     }
-<<<<<<< HEAD
-#else
-    void operator++ () {
-         ++currentIndex; 
-#ifdef AMREX_USE_CUDA
-         Device::set_stream_index(currentIndex);
-         Device::check_for_errors();
-#endif
-    }
-=======
 #elif !defined(AMREX_USE_CUDA)
     void operator++ () { ++currentIndex; }
 #else
     void operator++ ();
->>>>>>> f6f7a4c0
 #endif
 
     //! Is the iterator valid i.e. is it associated with a FAB?
