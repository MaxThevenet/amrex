--- conflicted
+++ resolved
@@ -23,14 +23,9 @@
 #if defined(AMREX_USE_CUDA)
     static cudaStream_t cudaStream () noexcept { return cuda_stream; }
 #endif
-<<<<<<< HEAD
     static void setStreamIndex (const int idx);
-    static void resetStreamIndex () { setStreamIndex(-1); }
+    static void resetStreamIndex () noexcept { setStreamIndex(-1); }
     static int numCudaStreams () { return max_cuda_streams; }
-=======
-    static void setStreamIndex (const int idx) noexcept;
-    static void resetStreamIndex () noexcept { setStreamIndex(-1); }
->>>>>>> 4aaf0d8f
 
     static int deviceId () noexcept;
 
