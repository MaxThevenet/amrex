--- conflicted
+++ resolved
@@ -218,10 +218,6 @@
     FArrayBox (const Box& b, int ncomp, Real* p);
 
     //!  The destructor.
-<<<<<<< HEAD
-//    virtual ~FArrayBox () = default;
-=======
->>>>>>> 334f3785
     ~FArrayBox () = default;
     
     FArrayBox (FArrayBox&& rhs) noexcept = default;
