--- conflicted
+++ resolved
@@ -81,11 +81,7 @@
 	std::size_t sz = 3 * sizeof(Real);
 	Real* dx_temp;
 	gpu_malloc_managed((void**) &dx_temp, &sz);
-<<<<<<< HEAD
-        mem_advise_set_readonly(&dx_temp, sz);
-=======
         mem_advise_set_readonly(dx_temp, sz);
->>>>>>> 2a2b7034
 	dx_d.reset(dx_temp, [](Real* ptr) { gpu_free(ptr); });
     }
 #endif
