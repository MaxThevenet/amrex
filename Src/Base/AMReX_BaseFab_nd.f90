module amrex_basefab_nd_module

  use amrex_fort_module, only : amrex_real

  implicit none

contains

  ! dst = src
  subroutine amrex_fort_fab_copy(lo, hi, dst, dlo, dhi, src, slo, shi, sblo, ncomp) &
       bind(c,name='amrex_fort_fab_copy')
    integer, intent(in) :: lo(3), hi(3), dlo(3), dhi(3), slo(3), shi(3), sblo(3), ncomp
    real(amrex_real), intent(in   ) :: src(slo(1):shi(1),slo(2):shi(2),slo(3):shi(3),ncomp)
    real(amrex_real), intent(inout) :: dst(dlo(1):dhi(1),dlo(2):dhi(2),dlo(3):dhi(3),ncomp)
    
    integer :: i,j,k,n,off(3)

    off = sblo - lo

    do n = 1, ncomp
       do       k = lo(3), hi(3)
          do    j = lo(2), hi(2)
             do i = lo(1), hi(1)
                dst(i,j,k,n) = src(i+off(1),j+off(2),k+off(3),n)
             end do
          end do
       end do
    end do
  end subroutine amrex_fort_fab_copy
    
  
  ! copy from multi-d array to 1d array
  function amrex_fort_fab_copytomem (lo, hi, dst, src, slo, shi, ncomp) result(nelems) &
       bind(c,name='amrex_fort_fab_copytomem')
    use iso_c_binding, only : c_long
    integer(c_long) :: nelems
    integer, intent(in) :: lo(3), hi(3), slo(3), shi(3), ncomp
    real(amrex_real)             :: dst(*)
    real(amrex_real), intent(in) :: src(slo(1):shi(1),slo(2):shi(2),slo(3):shi(3),ncomp)

    integer :: i, j, k, n, nx
    integer(c_long) :: offset

    nx = hi(1)-lo(1)+1
    offset = 1-lo(1)
    do n = 1, ncomp
       do       k = lo(3), hi(3)
          do    j = lo(2), hi(2)
             do i = lo(1), hi(1)
                dst(offset+i) = src(i,j,k,n) 
             end do
             offset = offset + nx
          end do
       end do
    end do    

    nelems = offset - (1-lo(1))
  end function amrex_fort_fab_copytomem


  ! copy from 1d array to multi-d array
  function amrex_fort_fab_copyfrommem (lo, hi, dst, dlo, dhi, ncomp, src) result(nelems) &
       bind(c,name='amrex_fort_fab_copyfrommem')
    use iso_c_binding, only : c_long
    integer(c_long) :: nelems
    integer, intent(in) :: lo(3), hi(3), dlo(3), dhi(3), ncomp
    real(amrex_real), intent(in   ) :: src(*)
    real(amrex_real), intent(inout) :: dst(dlo(1):dhi(1),dlo(2):dhi(2),dlo(3):dhi(3),ncomp)

    integer :: i, j, k, n, nx
    integer(c_long) :: offset

    nx = hi(1)-lo(1)+1
    offset = 1-lo(1)
    do n = 1, ncomp
       do       k = lo(3), hi(3)
          do    j = lo(2), hi(2)
             do i = lo(1), hi(1)
                dst(i,j,k,n)  = src(offset+i)
             end do
             offset = offset + nx
          end do
       end do
    end do    

    nelems = offset - (1-lo(1))
  end function amrex_fort_fab_copyfrommem
  

  subroutine amrex_fort_fab_setval(lo, hi, dst, dlo, dhi, ncomp, val) &
       bind(c,name='amrex_fort_fab_setval')
    integer, intent(in) :: lo(3), hi(3), dlo(3), dhi(3), ncomp
    real(amrex_real), intent(in) :: val
    real(amrex_real), intent(inout) :: dst(dlo(1):dhi(1),dlo(2):dhi(2),dlo(3):dhi(3),ncomp)

    integer :: i, j, k, n

    do n = 1, ncomp
       do       k = lo(3), hi(3)
          do    j = lo(2), hi(2)
             do i = lo(1), hi(1)
                dst(i,j,k,n) = val
             end do
          end do
       end do
    end do
  end subroutine amrex_fort_fab_setval


  subroutine amrex_fort_fab_setval_ifnot (lo, hi, dst, dlo, dhi, ncomp, msk, mlo, mhi, val) &
       bind(c,name='amrex_fort_fab_setval_ifnot')
    real(amrex_real), intent(in) :: val
    integer, intent(in) :: lo(3), hi(3), dlo(3), dhi(3), mlo(3), mhi(3), ncomp
    real(amrex_real), intent(inout) :: dst(dlo(1):dhi(1),dlo(2):dhi(2),dlo(3):dhi(3),ncomp)
    integer         , intent(in   ) :: msk(mlo(1):mhi(1),mlo(2):mhi(2),mlo(3):mhi(3))
    
    integer :: i,j,k,n

    do n = 1, ncomp
       do       k = lo(3), hi(3)
          do    j = lo(2), hi(2)
             do i = lo(1), hi(1)
                if (msk(i,j,k) .eq. 0) then
                   dst(i,j,k,n) = val
                end if
             end do
          end do
       end do
    end do    
  end subroutine amrex_fort_fab_setval_ifnot
    

  function amrex_fort_fab_norminfmask (lo, hi, msk, mlo, mhi, src, slo, shi, ncomp) result(nrm) &
       bind(c,name='amrex_fort_fab_norminfmask')
    integer, intent(in) :: lo(3), hi(3), mlo(3), mhi(3), slo(3), shi(3), ncomp
    integer         , intent(in) :: msk(mlo(1):mhi(1),mlo(2):mhi(2),mlo(3):mhi(3))
    real(amrex_real), intent(in) :: src(slo(1):shi(1),slo(2):shi(2),slo(3):shi(3),ncomp)
    real(amrex_real) :: nrm

    integer :: i,j,k,n

    nrm = 0.0_amrex_real
    do n = 1, ncomp
       do       k = lo(3), hi(3)
          do    j = lo(2), hi(2)
             do i = lo(1), hi(1)
                if (msk(i,j,k).eq.1) then
                   nrm = max(nrm, abs(src(i,j,k,n)))
                end if
             end do
          end do
       end do
    end do
  end function amrex_fort_fab_norminfmask


  function amrex_fort_fab_norm (lo, hi, src, slo, shi, ncomp, p) result(nrm) &
       bind(c,name='amrex_fort_fab_norm')
    integer, intent(in) :: lo(3), hi(3), slo(3), shi(3), ncomp, p
    real(amrex_real), intent(in) :: src(slo(1):shi(1),slo(2):shi(2),slo(3):shi(3),ncomp)
    real(amrex_real) :: nrm

    integer :: i,j,k,n

    nrm = 0.0_amrex_real
    if (p .eq. 0) then ! max norm
       do n = 1, ncomp
          do       k = lo(3), hi(3)
             do    j = lo(2), hi(2)
                do i = lo(1), hi(1)
                   nrm = max(nrm, abs(src(i,j,k,n)))
                end do
             end do
          end do
       end do
    else if (p .eq. 1) then
       do n = 1, ncomp
          do       k = lo(3), hi(3)
             do    j = lo(2), hi(2)
                do i = lo(1), hi(1)
                   nrm = nrm + abs(src(i,j,k,n))
                end do
             end do
          end do
       end do
    end if
  end function amrex_fort_fab_norm


  function amrex_fort_fab_sum (lo, hi, src, slo, shi, ncomp) result(sm) &
       bind(c,name='amrex_fort_fab_sum')
    integer, intent(in) :: lo(3), hi(3), slo(3), shi(3), ncomp
    real(amrex_real), intent(in) :: src(slo(1):shi(1),slo(2):shi(2),slo(3):shi(3),ncomp)
    real(amrex_real) :: sm

    integer :: i,j,k,n

    sm = 0.0_amrex_real
    do n = 1, ncomp
       do       k = lo(3), hi(3)
          do    j = lo(2), hi(2)
             do i = lo(1), hi(1)
                sm = sm + src(i,j,k,n)
             end do
          end do
       end do
    end do
  end function amrex_fort_fab_sum


  subroutine amrex_fort_fab_plus(lo, hi, dst, dlo, dhi, src, slo, shi, sblo, ncomp) &
       bind(c,name='amrex_fort_fab_plus')
    integer, intent(in) :: lo(3), hi(3), dlo(3), dhi(3), slo(3), shi(3), sblo(3), ncomp
    real(amrex_real), intent(in   ) :: src(slo(1):shi(1),slo(2):shi(2),slo(3):shi(3),ncomp)
    real(amrex_real), intent(inout) :: dst(dlo(1):dhi(1),dlo(2):dhi(2),dlo(3):dhi(3),ncomp)
    
    integer :: i,j,k,n,off(3)

    off = sblo - lo

    do n = 1, ncomp
       do       k = lo(3), hi(3)
          do    j = lo(2), hi(2)
             do i = lo(1), hi(1)
                dst(i,j,k,n) = dst(i,j,k,n) + src(i+off(1),j+off(2),k+off(3),n)
             end do
          end do
       end do
    end do
  end subroutine amrex_fort_fab_plus


  subroutine amrex_fort_fab_minus(lo, hi, dst, dlo, dhi, src, slo, shi, sblo, ncomp) &
       bind(c,name='amrex_fort_fab_minus')
    integer, intent(in) :: lo(3), hi(3), dlo(3), dhi(3), slo(3), shi(3), sblo(3), ncomp
    real(amrex_real), intent(in   ) :: src(slo(1):shi(1),slo(2):shi(2),slo(3):shi(3),ncomp)
    real(amrex_real), intent(inout) :: dst(dlo(1):dhi(1),dlo(2):dhi(2),dlo(3):dhi(3),ncomp)
    
    integer :: i,j,k,n,off(3)

    off = sblo - lo

    do n = 1, ncomp
       do       k = lo(3), hi(3)
          do    j = lo(2), hi(2)
             do i = lo(1), hi(1)
                dst(i,j,k,n) = dst(i,j,k,n) - src(i+off(1),j+off(2),k+off(3),n)
             end do
          end do
       end do
    end do
  end subroutine amrex_fort_fab_minus


  subroutine amrex_fort_fab_mult(lo, hi, dst, dlo, dhi, src, slo, shi, sblo, ncomp) &
       bind(c,name='amrex_fort_fab_mult')
    integer, intent(in) :: lo(3), hi(3), dlo(3), dhi(3), slo(3), shi(3), sblo(3), ncomp
    real(amrex_real), intent(in   ) :: src(slo(1):shi(1),slo(2):shi(2),slo(3):shi(3),ncomp)
    real(amrex_real), intent(inout) :: dst(dlo(1):dhi(1),dlo(2):dhi(2),dlo(3):dhi(3),ncomp)
    
    integer :: i,j,k,n,off(3)

    off = sblo - lo

    do n = 1, ncomp
       do       k = lo(3), hi(3)
          do    j = lo(2), hi(2)
             do i = lo(1), hi(1)
                dst(i,j,k,n) = dst(i,j,k,n) * src(i+off(1),j+off(2),k+off(3),n)
             end do
          end do
       end do
    end do
  end subroutine amrex_fort_fab_mult


  subroutine amrex_fort_fab_divide(lo, hi, dst, dlo, dhi, src, slo, shi, sblo, ncomp) &
       bind(c,name='amrex_fort_fab_divide')
    integer, intent(in) :: lo(3), hi(3), dlo(3), dhi(3), slo(3), shi(3), sblo(3), ncomp
    real(amrex_real), intent(in   ) :: src(slo(1):shi(1),slo(2):shi(2),slo(3):shi(3),ncomp)
    real(amrex_real), intent(inout) :: dst(dlo(1):dhi(1),dlo(2):dhi(2),dlo(3):dhi(3),ncomp)
    
    integer :: i,j,k,n,off(3)

    off = sblo - lo

    do n = 1, ncomp
       do       k = lo(3), hi(3)
          do    j = lo(2), hi(2)
             do i = lo(1), hi(1)
                dst(i,j,k,n) = dst(i,j,k,n) / src(i+off(1),j+off(2),k+off(3),n)
             end do
          end do
       end do
    end do
  end subroutine amrex_fort_fab_divide


  subroutine amrex_fort_fab_protdivide(lo, hi, dst, dlo, dhi, src, slo, shi, sblo, ncomp) &
       bind(c,name='amrex_fort_fab_protdivide')
    integer, intent(in) :: lo(3), hi(3), dlo(3), dhi(3), slo(3), shi(3), sblo(3), ncomp
    real(amrex_real), intent(in   ) :: src(slo(1):shi(1),slo(2):shi(2),slo(3):shi(3),ncomp)
    real(amrex_real), intent(inout) :: dst(dlo(1):dhi(1),dlo(2):dhi(2),dlo(3):dhi(3),ncomp)
    
    integer :: i,j,k,n,off(3)

    off = sblo - lo

    do n = 1, ncomp
       do       k = lo(3), hi(3)
          do    j = lo(2), hi(2)
             do i = lo(1), hi(1)
                if (src(i+off(1),j+off(2),k+off(3),n) .ne. 0._amrex_real) then
                   dst(i,j,k,n) = dst(i,j,k,n) / src(i+off(1),j+off(2),k+off(3),n)
                end if
             end do
          end do
       end do
    end do
  end subroutine amrex_fort_fab_protdivide


  ! dst = a/src
  subroutine amrex_fort_fab_invert(lo, hi, dst, dlo, dhi, ncomp, a) &
       bind(c,name='amrex_fort_fab_invert')
    integer, intent(in) :: lo(3), hi(3), dlo(3), dhi(3), ncomp
    real(amrex_real), intent(in   ) :: a
    real(amrex_real), intent(inout) :: dst(dlo(1):dhi(1),dlo(2):dhi(2),dlo(3):dhi(3),ncomp)
    
    integer :: i,j,k,n

    do n = 1, ncomp
       do       k = lo(3), hi(3)
          do    j = lo(2), hi(2)
             do i = lo(1), hi(1)
                dst(i,j,k,n) = a / dst(i,j,k,n)
             end do
          end do
       end do
    end do
  end subroutine amrex_fort_fab_invert


  ! dst += a*src
  subroutine amrex_fort_fab_saxpy(lo, hi, dst, dlo, dhi, a, src, slo, shi, sblo, ncomp) &
       bind(c,name='amrex_fort_fab_saxpy')
    integer, intent(in) :: lo(3), hi(3), dlo(3), dhi(3), slo(3), shi(3), sblo(3), ncomp
    real(amrex_real), intent(in   ) :: a
    real(amrex_real), intent(in   ) :: src(slo(1):shi(1),slo(2):shi(2),slo(3):shi(3),ncomp)
    real(amrex_real), intent(inout) :: dst(dlo(1):dhi(1),dlo(2):dhi(2),dlo(3):dhi(3),ncomp)
    
    integer :: i,j,k,n,off(3)

    off = sblo - lo

    do n = 1, ncomp
       do       k = lo(3), hi(3)
          do    j = lo(2), hi(2)
             do i = lo(1), hi(1)
                dst(i,j,k,n) = dst(i,j,k,n) + a * src(i+off(1),j+off(2),k+off(3),n)
             end do
          end do
       end do
    end do
  end subroutine amrex_fort_fab_saxpy


  ! dst = src + a*dst
  subroutine amrex_fort_fab_xpay(lo, hi, dst, dlo, dhi, a, src, slo, shi, sblo, ncomp) &
       bind(c,name='amrex_fort_fab_xpay')
    integer, intent(in) :: lo(3), hi(3), dlo(3), dhi(3), slo(3), shi(3), sblo(3), ncomp
    real(amrex_real), intent(in   ) :: a
    real(amrex_real), intent(in   ) :: src(slo(1):shi(1),slo(2):shi(2),slo(3):shi(3),ncomp)
    real(amrex_real), intent(inout) :: dst(dlo(1):dhi(1),dlo(2):dhi(2),dlo(3):dhi(3),ncomp)
    
    integer :: i,j,k,n,off(3)

    off = sblo - lo

    do n = 1, ncomp
       do       k = lo(3), hi(3)
          do    j = lo(2), hi(2)
             do i = lo(1), hi(1)
                dst(i,j,k,n) = src(i+off(1),j+off(2),k+off(3),n) + a * dst(i,j,k,n)
             end do
          end do
       end do
    end do
  end subroutine amrex_fort_fab_xpay


  ! dst = a*x + b*y
  subroutine amrex_fort_fab_lincomb(lo, hi, dst, dlo, dhi, a, x, xlo, xhi, xblo, &
       b, y, ylo, yhi, yblo, ncomp) bind(c,name='amrex_fort_fab_lincomb')
    integer, intent(in) :: lo(3), hi(3), dlo(3), dhi(3), xlo(3), xhi(3), xblo(3), &
         ylo(3), yhi(3), yblo(3), ncomp
    real(amrex_real), intent(in   ) :: a, b
    real(amrex_real), intent(inout) :: dst(dlo(1):dhi(1),dlo(2):dhi(2),dlo(3):dhi(3),ncomp)
    real(amrex_real), intent(in   ) ::   x(xlo(1):xhi(1),xlo(2):xhi(2),xlo(3):xhi(3),ncomp)
    real(amrex_real), intent(in   ) ::   y(ylo(1):yhi(1),ylo(2):yhi(2),ylo(3):yhi(3),ncomp)
    
    integer :: i,j,k,n,xoff(3),yoff(3)

    xoff = xblo - lo
    yoff = yblo - lo

    do n = 1, ncomp
       do       k = lo(3), hi(3)
          do    j = lo(2), hi(2)
             do i = lo(1), hi(1)
                dst(i,j,k,n) = a * x(i+xoff(1),j+xoff(2),k+xoff(3),n) &
                     +         b * y(i+yoff(1),j+yoff(2),k+yoff(3),n)
             end do
          end do
       end do
    end do
  end subroutine amrex_fort_fab_lincomb

  ! dst = dst + src1*src2
  subroutine amrex_fort_fab_addproduct(lo, hi, dst, dlo, dhi, src1, s1lo, s1hi, src2, s2lo, s2hi,ncomp) &
       bind(c,name='amrex_fort_fab_addproduct')
    integer, intent(in) :: lo(3), hi(3), dlo(3), dhi(3), s1lo(3), s1hi(3), s2lo(3), s2hi(3), ncomp
    real(amrex_real), intent(in   ) :: src1(s1lo(1):s1hi(1),s1lo(2):s1hi(2),s1lo(3):s1hi(3),ncomp)
    real(amrex_real), intent(in   ) :: src2(s2lo(1):s2hi(1),s2lo(2):s2hi(2),s2lo(3):s2hi(3),ncomp)
    real(amrex_real), intent(inout) ::  dst( dlo(1): dhi(1), dlo(2): dhi(2), dlo(3): dhi(3),ncomp)
    
    integer :: i,j,k,n

    do n = 1, ncomp
       do       k = lo(3), hi(3)
          do    j = lo(2), hi(2)
             do i = lo(1), hi(1)
                dst(i,j,k,n) = src1(i,j,k,n) * src2(i,j,k,n) + dst(i,j,k,n)
             end do
          end do
       end do
    end do
  end subroutine amrex_fort_fab_addproduct
  
  ! dot_product
  function amrex_fort_fab_dot(lo, hi, x, xlo, xhi, y, ylo, yhi, yblo, ncomp) result(dp) &
       bind(c,name='amrex_fort_fab_dot')
    integer, intent(in) :: lo(3), hi(3), xlo(3), xhi(3), ylo(3), yhi(3), yblo(3), ncomp
    real(amrex_real), intent(in) :: x(xlo(1):xhi(1),xlo(2):xhi(2),xlo(3):xhi(3),ncomp)
    real(amrex_real), intent(in) :: y(ylo(1):yhi(1),ylo(2):yhi(2),ylo(3):yhi(3),ncomp)
    real(amrex_real) :: dp

    integer :: i,j,k,n, off(3)

    dp = 0.0_amrex_real

    off = yblo - lo

    do n = 1, ncomp
       do       k = lo(3), hi(3)
          do    j = lo(2), hi(2)
             do i = lo(1), hi(1)
                dp = dp + x(i,j,k,n)*y(i+off(1),j+off(2),k+off(3),n)
             end do
          end do
       end do
    end do
  end function amrex_fort_fab_dot

  ! dot_product
  function amrex_fort_fab_dot_mask(lo, hi, x, xlo, xhi, y, ylo, yhi, yblo, m, mlo, mhi, ncomp) result(dp) &
       bind(c,name='amrex_fort_fab_dot_mask')
    integer, intent(in) :: lo(3), hi(3), xlo(3), xhi(3), ylo(3), yhi(3), yblo(3), mlo(3), mhi(3), ncomp
    real(amrex_real), intent(in) :: x(xlo(1):xhi(1),xlo(2):xhi(2),xlo(3):xhi(3),ncomp)
    real(amrex_real), intent(in) :: y(ylo(1):yhi(1),ylo(2):yhi(2),ylo(3):yhi(3),ncomp)
    integer         , intent(in) :: m(mlo(1):mhi(1),mlo(2):mhi(2),mlo(3):mhi(3))
    real(amrex_real) :: dp

    integer :: i,j,k,n, off(3)

    dp = 0.0_amrex_real

    off = yblo - lo

    do n = 1, ncomp
       do       k = lo(3), hi(3)
          do    j = lo(2), hi(2)
             do i = lo(1), hi(1)
                dp = dp + x(i,j,k,n)*y(i+off(1),j+off(2),k+off(3),n)*m(i,j,k)
             end do
          end do
       end do
    end do
  end function amrex_fort_fab_dot_mask

  ! dst = src
  subroutine amrex_fort_ifab_copy(lo, hi, dst, dlo, dhi, src, slo, shi, sblo, ncomp) &
       bind(c,name='amrex_fort_ifab_copy')
    integer, intent(in) :: lo(3), hi(3), dlo(3), dhi(3), slo(3), shi(3), sblo(3), ncomp
    integer, intent(in   ) :: src(slo(1):shi(1),slo(2):shi(2),slo(3):shi(3),ncomp)
    integer, intent(inout) :: dst(dlo(1):dhi(1),dlo(2):dhi(2),dlo(3):dhi(3),ncomp)
    
    integer :: i,j,k,n,off(3)

    off = sblo - lo

    do n = 1, ncomp
       do       k = lo(3), hi(3)
          do    j = lo(2), hi(2)
             do i = lo(1), hi(1)
                dst(i,j,k,n) = src(i+off(1),j+off(2),k+off(3),n)
             end do
          end do
       end do
    end do
  end subroutine amrex_fort_ifab_copy

  ! copy from multi-d array to 1d array
  function amrex_fort_ifab_copytomem (lo, hi, dst, src, slo, shi, ncomp) result(nelems) &
       bind(c,name='amrex_fort_ifab_copytomem')
    use iso_c_binding, only : c_long
    integer(c_long) :: nelems
    integer, intent(in) :: lo(3), hi(3), slo(3), shi(3), ncomp
    integer             :: dst(*)
    integer, intent(in) :: src(slo(1):shi(1),slo(2):shi(2),slo(3):shi(3),ncomp)

    integer :: i, j, k, n, nx
    integer(c_long) :: offset

    nx = hi(1)-lo(1)+1
    offset = 1-lo(1)
    do n = 1, ncomp
       do       k = lo(3), hi(3)
          do    j = lo(2), hi(2)
             do i = lo(1), hi(1)
                dst(offset+i) = src(i,j,k,n) 
             end do
             offset = offset + nx
          end do
       end do
    end do    

    nelems = offset - (1-lo(1))
  end function amrex_fort_ifab_copytomem


  ! copy from 1d array to multi-d array
  function amrex_fort_ifab_copyfrommem (lo, hi, dst, dlo, dhi, ncomp, src) result(nelems) &
       bind(c,name='amrex_fort_ifab_copyfrommem')
    use iso_c_binding, only : c_long
    integer(c_long) :: nelems
    integer, intent(in) :: lo(3), hi(3), dlo(3), dhi(3), ncomp
    integer, intent(in   ) :: src(*)
    integer, intent(inout) :: dst(dlo(1):dhi(1),dlo(2):dhi(2),dlo(3):dhi(3),ncomp)

    integer :: i, j, k, n, nx
    integer(c_long) :: offset

    nx = hi(1)-lo(1)+1
    offset = 1-lo(1)
    do n = 1, ncomp
       do       k = lo(3), hi(3)
          do    j = lo(2), hi(2)
             do i = lo(1), hi(1)
                dst(i,j,k,n)  = src(offset+i)
             end do
             offset = offset + nx
          end do
       end do
    end do    

    nelems = offset - (1-lo(1))
  end function amrex_fort_ifab_copyfrommem
  

  subroutine amrex_fort_ifab_setval(lo, hi, dst, dlo, dhi, ncomp, val) &
       bind(c,name='amrex_fort_ifab_setval')
    integer, intent(in) :: lo(3), hi(3), dlo(3), dhi(3), ncomp
    integer, intent(in) :: val
    integer, intent(inout) :: dst(dlo(1):dhi(1),dlo(2):dhi(2),dlo(3):dhi(3),ncomp)

    integer :: i, j, k, n

    do n = 1, ncomp
       do       k = lo(3), hi(3)
          do    j = lo(2), hi(2)
             do i = lo(1), hi(1)
                dst(i,j,k,n) = val
             end do
          end do
       end do
    end do
  end subroutine amrex_fort_ifab_setval


  subroutine amrex_fort_ifab_plus(lo, hi, dst, dlo, dhi, src, slo, shi, sblo, ncomp) &
       bind(c,name='amrex_fort_ifab_plus')
    integer, intent(in) :: lo(3), hi(3), dlo(3), dhi(3), slo(3), shi(3), sblo(3), ncomp
    integer, intent(in   ) :: src(slo(1):shi(1),slo(2):shi(2),slo(3):shi(3),ncomp)
    integer, intent(inout) :: dst(dlo(1):dhi(1),dlo(2):dhi(2),dlo(3):dhi(3),ncomp)
    
    integer :: i,j,k,n,off(3)

    off = sblo - lo

    do n = 1, ncomp
       do       k = lo(3), hi(3)
          do    j = lo(2), hi(2)
             do i = lo(1), hi(1)
                dst(i,j,k,n) = dst(i,j,k,n) + src(i+off(1),j+off(2),k+off(3),n)
             end do
          end do
       end do
    end do
  end subroutine amrex_fort_ifab_plus


  subroutine amrex_fort_ifab_minus(lo, hi, dst, dlo, dhi, src, slo, shi, sblo, ncomp) &
       bind(c,name='amrex_fort_ifab_minus')
    integer, intent(in) :: lo(3), hi(3), dlo(3), dhi(3), slo(3), shi(3), sblo(3), ncomp
    integer, intent(in   ) :: src(slo(1):shi(1),slo(2):shi(2),slo(3):shi(3),ncomp)
    integer, intent(inout) :: dst(dlo(1):dhi(1),dlo(2):dhi(2),dlo(3):dhi(3),ncomp)
    
    integer :: i,j,k,n,off(3)

    off = sblo - lo

    do n = 1, ncomp
       do       k = lo(3), hi(3)
          do    j = lo(2), hi(2)
             do i = lo(1), hi(1)
                dst(i,j,k,n) = dst(i,j,k,n) - src(i+off(1),j+off(2),k+off(3),n)
             end do
          end do
       end do
    end do
  end subroutine amrex_fort_ifab_minus

<<<<<<< HEAD
  subroutine amrex_fort_fab_setval_ifnot (lo, hi, dst, dlo, dhi, ncomp, msk, mlo, mhi, val) &
       bind(c,name='amrex_fort_fab_setval_ifnot')
    real(amrex_real), intent(in), value :: val
    integer, intent(in) :: lo(3), hi(3), dlo(3), dhi(3), mlo(3), mhi(3), ncomp
    real(amrex_real), intent(inout) :: dst(dlo(1):dhi(1),dlo(2):dhi(2),dlo(3):dhi(3),ncomp)
    integer         , intent(in   ) :: msk(mlo(1):mhi(1),mlo(2):mhi(2),mlo(3):mhi(3))
    
    integer :: i,j,k,n

    do n = 1, ncomp
       do       k = lo(3), hi(3)
          do    j = lo(2), hi(2)
             do i = lo(1), hi(1)
                if (msk(i,j,k) .eq. 0) then
                   dst(i,j,k,n) = val
                end if
             end do
          end do
       end do
    end do
    
  end subroutine amrex_fort_fab_setval_ifnot
    
=======
>>>>>>> 53bd120c
end module amrex_basefab_nd_module<|MERGE_RESOLUTION|>--- conflicted
+++ resolved
@@ -631,30 +631,4 @@
     end do
   end subroutine amrex_fort_ifab_minus
 
-<<<<<<< HEAD
-  subroutine amrex_fort_fab_setval_ifnot (lo, hi, dst, dlo, dhi, ncomp, msk, mlo, mhi, val) &
-       bind(c,name='amrex_fort_fab_setval_ifnot')
-    real(amrex_real), intent(in), value :: val
-    integer, intent(in) :: lo(3), hi(3), dlo(3), dhi(3), mlo(3), mhi(3), ncomp
-    real(amrex_real), intent(inout) :: dst(dlo(1):dhi(1),dlo(2):dhi(2),dlo(3):dhi(3),ncomp)
-    integer         , intent(in   ) :: msk(mlo(1):mhi(1),mlo(2):mhi(2),mlo(3):mhi(3))
-    
-    integer :: i,j,k,n
-
-    do n = 1, ncomp
-       do       k = lo(3), hi(3)
-          do    j = lo(2), hi(2)
-             do i = lo(1), hi(1)
-                if (msk(i,j,k) .eq. 0) then
-                   dst(i,j,k,n) = val
-                end if
-             end do
-          end do
-       end do
-    end do
-    
-  end subroutine amrex_fort_fab_setval_ifnot
-    
-=======
->>>>>>> 53bd120c
 end module amrex_basefab_nd_module