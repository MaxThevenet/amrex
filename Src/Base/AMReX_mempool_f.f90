--- conflicted
+++ resolved
@@ -3,11 +3,7 @@
   use iso_c_binding
 
 ! If used by Fortran BoxLib, don't have amrex_fort_module.
-<<<<<<< HEAD
-!  use amrex_fort_module, only : c_real
-=======
 !  use amrex_fort_module, only : c_real=>amrex_real
->>>>>>> a9ad31d2
 
   implicit none
 
