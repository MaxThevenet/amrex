--- conflicted
+++ resolved
@@ -912,14 +912,9 @@
 
     if (ParallelDescriptor::IOProcessor()) {
         HeaderFile.precision(old_prec);
-<<<<<<< HEAD
         if ( ! HeaderFile.good()) {
-            BoxLib::Error("Amr::writePlotFile() failed");
+            BoxLib::Error("Amr::writeSmallPlotFile() failed");
 	}
-=======
-        if ( ! HeaderFile.good())
-            BoxLib::Error("Amr::writeSmallPlotFile() failed");
->>>>>>> afdef851
     }
 
     last_smallplotfile = level_steps[0];
