
      module fboxlib_mpi
      implicit none
      include 'mpif.h'
      end module fboxlib_mpi

!! MPI wrappers
!! These wrappers are used so that a non-MPI version can coexist
!! with the MPI version.
!! Not all of MPI is supported.  Only sufficient to execute
!! fBoxLib calls.

module parallel

  ! Assumption:
  ! 1) The user has not replaced the default error handler which
  !    is MPI_ERRORS_ARE_FATAL

  use bl_types; use fboxlib_mpi

  implicit none

  integer, parameter :: parallel_root = 0
  integer, parameter, private :: io_processor_node = parallel_root
  integer, parameter, private :: m_myproc_undefined  = -11
  integer, parameter, private :: m_myproc_notingroup = -22
  integer, parameter, private :: m_nprocs_undefined  = -33
  integer, private :: m_nprocs = -1
  integer, private :: m_nprocs_all     = m_nprocs_undefined
  integer, private :: m_nprocs_comp    = m_nprocs_undefined
  integer, private, allocatable :: m_nprocs_sidecar(:)
  integer, private :: m_nsidecars = 0
  integer, private :: m_myproc = -1
  integer, private :: m_myproc_all     = m_myproc_undefined
  integer, private :: m_myproc_comp    = m_myproc_undefined
  integer, private :: m_myproc_sidecar = m_myproc_undefined
  integer, private :: m_comm   = -1
  integer, private :: m_comm_all     = MPI_COMM_NULL
  integer, private :: m_comm_comp    = MPI_COMM_NULL
  integer, private, allocatable :: m_comm_sidecar(:)
  integer, private, allocatable :: m_comm_inter(:)
  integer, private :: m_group_all     = MPI_GROUP_NULL
  integer, private :: m_group_comp    = MPI_GROUP_NULL
  integer, private, allocatable :: m_group_sidecar(:)
  integer, private :: m_thread_support_level = MPI_THREAD_SINGLE
  integer, private :: mpi_ll_t = -1
  integer, private :: MPI_MAX_LONG = -1
  integer, private :: MPI_MIN_LONG = -1
  integer, private :: MPI_SUM_LONG = -1

  interface parallel_reduce
     module procedure parallel_reduce_d
     module procedure parallel_reduce_r
     module procedure parallel_reduce_i
     module procedure parallel_reduce_ll
     module procedure parallel_reduce_l
     module procedure parallel_reduce_dv
     module procedure parallel_reduce_rv
     module procedure parallel_reduce_iv
     module procedure parallel_reduce_llv
     module procedure parallel_reduce_lv
  end interface parallel_reduce

!   interface parallel_isend
!      module procedure parallel_isend_dv
!      module procedure parallel_isend_rv
!      module procedure parallel_isend_iv
!      module procedure parallel_isend_llv
!      module procedure parallel_isend_lv
!   end interface parallel_isend

!   interface parallel_irecv
!      module procedure parallel_irecv_dv
!      module procedure parallel_irecv_rv
!      module procedure parallel_irecv_iv
!      module procedure parallel_irecv_llv
!      module procedure parallel_irecv_lv
!   end interface parallel_irecv

  interface parallel_send
     module procedure parallel_send_d1
     module procedure parallel_send_d2
     module procedure parallel_send_d3
     module procedure parallel_send_d4
     module procedure parallel_send_d5
     module procedure parallel_send_d6
     module procedure parallel_send_d7
     module procedure parallel_send_i1
     module procedure parallel_send_i2
     module procedure parallel_send_i3
     module procedure parallel_send_i4
     module procedure parallel_send_i5
     module procedure parallel_send_i6
     module procedure parallel_send_i7
     module procedure parallel_send_ll1
     module procedure parallel_send_ll2
     module procedure parallel_send_ll3
     module procedure parallel_send_ll4
     module procedure parallel_send_ll5
     module procedure parallel_send_ll6
     module procedure parallel_send_ll7
     module procedure parallel_send_l1
     module procedure parallel_send_l2
     module procedure parallel_send_l3
     module procedure parallel_send_l4
     module procedure parallel_send_l5
     module procedure parallel_send_l6
     module procedure parallel_send_l7
     module procedure parallel_send_z1
     module procedure parallel_send_z2
     module procedure parallel_send_z3
     module procedure parallel_send_z4
     module procedure parallel_send_z5
     module procedure parallel_send_z6
     module procedure parallel_send_z7
  end interface parallel_send

  interface parallel_recv
     module procedure parallel_recv_d1
     module procedure parallel_recv_d2
     module procedure parallel_recv_d3
     module procedure parallel_recv_d4
     module procedure parallel_recv_d5
     module procedure parallel_recv_d6
     module procedure parallel_recv_d7
     module procedure parallel_recv_i1
     module procedure parallel_recv_i2
     module procedure parallel_recv_i3
     module procedure parallel_recv_i4
     module procedure parallel_recv_i5
     module procedure parallel_recv_i6
     module procedure parallel_recv_i7
     module procedure parallel_recv_ll1
     module procedure parallel_recv_ll2
     module procedure parallel_recv_ll3
     module procedure parallel_recv_ll4
     module procedure parallel_recv_ll5
     module procedure parallel_recv_ll6
     module procedure parallel_recv_ll7
     module procedure parallel_recv_l1
     module procedure parallel_recv_l2
     module procedure parallel_recv_l3
     module procedure parallel_recv_l4
     module procedure parallel_recv_l5
     module procedure parallel_recv_l6
     module procedure parallel_recv_l7
     module procedure parallel_recv_z1
     module procedure parallel_recv_z2
     module procedure parallel_recv_z3
     module procedure parallel_recv_z4
     module procedure parallel_recv_z5
     module procedure parallel_recv_z6
     module procedure parallel_recv_z7
  end interface parallel_recv

  interface parallel_wait
     module procedure parallel_wait_one
     module procedure parallel_wait_vec
     module procedure parallel_wait_vec_vec
     module procedure parallel_wait_vec_vec_vec
  end interface parallel_wait

  interface parallel_test
     module procedure parallel_test_one
     module procedure parallel_test_vec
     module procedure parallel_test_vec_vec
     module procedure parallel_test_vec_vec_vec
  end interface parallel_test

  interface parallel_bcast
     module procedure parallel_bcast_d
     module procedure parallel_bcast_r
     module procedure parallel_bcast_i
     module procedure parallel_bcast_ll
     module procedure parallel_bcast_l
     module procedure parallel_bcast_c
     module procedure parallel_bcast_z
     module procedure parallel_bcast_dv
     module procedure parallel_bcast_rv
     module procedure parallel_bcast_iv
     module procedure parallel_bcast_llv
     module procedure parallel_bcast_lv
     module procedure parallel_bcast_cv
     module procedure parallel_bcast_zv
  end interface parallel_bcast

  interface parallel_scatter
     module procedure parallel_scatter_dv
     module procedure parallel_scatter_rv
     module procedure parallel_scatter_iv
     module procedure parallel_scatter_llv
     module procedure parallel_scatter_lv
     module procedure parallel_scatter_cv
     module procedure parallel_scatter_zv
  end interface parallel_scatter

  interface parallel_gather
     !
     ! Gather fixed size blocks to specified processor
     !
     module procedure parallel_gather_d
     module procedure parallel_gather_r
     module procedure parallel_gather_i
     module procedure parallel_gather_ll
     module procedure parallel_gather_l
     module procedure parallel_gather_c
     module procedure parallel_gather_z
     !
     ! Gather variable sized blocks to specified processor
     !
     module procedure parallel_gather_dv
     module procedure parallel_gather_rv
     module procedure parallel_gather_iv
     module procedure parallel_gather_llv
     module procedure parallel_gather_lv
     module procedure parallel_gather_cv
     module procedure parallel_gather_zv
  end interface parallel_gather

  interface parallel_allgather
     module procedure parallel_allgather_dv
     module procedure parallel_allgather_rv
     module procedure parallel_allgather_iv
     module procedure parallel_allgather_llv
     module procedure parallel_allgather_lv
     module procedure parallel_allgather_cv
     module procedure parallel_allgather_zv
  end interface parallel_allgather

  interface parallel_alltoall
     module procedure parallel_alltoall_d
     module procedure parallel_alltoall_dv
     module procedure parallel_alltoall_i
     module procedure parallel_alltoall_iv
     module procedure parallel_alltoall_ll
     module procedure parallel_alltoall_llv
     module procedure parallel_alltoall_l
     module procedure parallel_alltoall_lv
  end interface

contains

  function parallel_q() result(r)
    logical :: r
    r = .TRUE.
  end function parallel_q

  function parallel_initialized() result(r)
    logical :: r
    integer :: ierr
    external MPI_Initialized
    call MPI_Initialized(r, ierr)
  end function parallel_initialized

  subroutine parallel_initialize(comm, thread_support_level)
    integer, intent(in), optional :: comm, thread_support_level
    integer ierr
    logical flag
    external MPI_Init, MPI_Comm_Dup, MPI_Comm_Size, MPI_Comm_Rank
    call MPI_Initialized(flag, ierr)
    if ( .not. flag ) then
       if (present(thread_support_level)) then
          call MPI_Init_thread(thread_support_level, m_thread_support_level, ierr)
       else
          call MPI_Init(ierr)
       end if
    end if
    if ( present(comm) ) then
       call MPI_Comm_Dup(comm, m_comm, ierr)
    else
       call MPI_Comm_Dup(MPI_COMM_WORLD, m_comm, ierr)
    endif
    call MPI_Comm_Size(m_comm, m_nprocs, ierr)
    call MPI_Comm_Rank(m_comm, m_myproc, ierr)
    if (ll_t .ne. selected_int_kind(15)) then
       call parallel_abort("8-byte int not supported")
    end if
    call MPI_Type_create_f90_integer(15, mpi_ll_t, ierr)
    call MPI_Op_create(max_long, .true., MPI_MAX_LONG, ierr)
    call MPI_Op_create(min_long, .true., MPI_MIN_LONG, ierr)
    call MPI_Op_create(sum_long, .true., MPI_SUM_LONG, ierr)
    call parallel_barrier()
  end subroutine parallel_initialize

  subroutine parallel_finalize(comm, do_finalize_MPI)
    integer, intent(in), optional :: comm
    logical, intent(in), optional :: do_finalize_MPI
    integer ierr
    external MPI_Comm_Free, MPI_Finalize
    if (present(comm)) then
      call MPI_Comm_Free(comm, ierr)
    else
      call MPI_Comm_Free(m_comm, ierr)
    endif
    if (present(do_finalize_MPI) ) then
       if (do_finalize_MPI) call MPI_Finalize(ierr)
    else
       call MPI_Finalize(ierr)
    endif
    
  end subroutine parallel_finalize

  subroutine parallel_abort(str)
    character(len=*), optional :: str
    external MPI_Abort
    integer :: ierr
    if ( parallel_IOProcessor() ) then
       if ( present(str) ) then
          print*, 'parallel_abort(): ', str
       else
          print*, 'parallel_abort() !!!'
       end if
    end if
    call MPI_Abort(m_comm, -1, ierr)
  end subroutine parallel_abort

  subroutine parallel_set_comm(comm)
    integer, intent(in) :: comm
    integer :: ierr
    m_comm = comm
    call MPI_Comm_Size(m_comm, m_nprocs, ierr)
    call MPI_Comm_Rank(m_comm, m_myproc, ierr)
    call parallel_barrier()
  end subroutine parallel_set_comm
  !
  ! Returns the null communicator.
  !
  function parallel_null_communicator() result(comm)
    integer :: comm
    comm = MPI_COMM_NULL
  end function parallel_null_communicator
  !
  ! Create a new communicator from the set of unique proc IDs in procs.
  ! The proc IDs in procs do not need to be unique.  They just need to
  ! constitute a subset of the proc IDs in MPI_COM_WORLD.  One possible
  ! way to call this would be with the processor map from a layout.
  ! Note that this will return MPI_COMM_NULL to those MPI procs
  ! that are not in the new communicator.
  !
  function parallel_create_communicator(procs) result(comm)
    use sort_i_module
    use vector_i_module

    integer              :: comm
    integer, intent(in)  :: procs(:)

    integer              :: i, world_group, this_group, ierr
    integer, allocatable :: ranks(:)
    type(vector_i)       :: v
    !
    ! Make sure all possible procs are in the current MPI_COMM_WORLD.
    !
    do i = 1, size(procs)
       if ( (procs(i) .lt. 0) .or. (procs(i) .ge. parallel_nprocs()) ) then
          if ( parallel_IOProcessor() ) then
             print*, 'procs must be in range: [0,nprocs)'
             call flush(6)
          end if
          call parallel_abort()
       end if
    end do

    allocate(ranks(size(procs)))

    ranks = procs
    !
    ! Sort & remove duplicates from "rank".
    !
    call sort(ranks)
    call build(v)
    call reserve(v,parallel_nprocs())
    call push_back(v,ranks(1))
    do i = 2, size(ranks)
       if ( ranks(i) .ne. back(v) ) call push_back(v,ranks(i))
    end do
    !
    ! Build a duplicate of the parent group.
    !
    call MPI_Comm_group(m_comm, world_group, ierr)

    call MPI_group_incl(world_group, size(v), dataptr(v), this_group, ierr)

    call destroy(v)

    deallocate(ranks)
    !
    ! This sets comm to MPI_COMM_NULL on those ranks not in this_group.
    !
    call MPI_Comm_create(m_comm, this_group, comm, ierr)

    call MPI_Group_free(this_group,  ierr)
    call MPI_Group_free(world_group, ierr)

  end function parallel_create_communicator
  
  subroutine parallel_free_communicator(comm)
    integer :: comm, ierr
    if ( comm .ne. MPI_COMM_NULL ) call MPI_Comm_free(comm, ierr)
  end subroutine parallel_free_communicator

  pure function parallel_communicator() result(r)
    integer :: r
    r = m_comm
  end function parallel_communicator
  pure function parallel_nprocs() result(r)
    integer r
    r = m_nprocs
  end function parallel_nprocs
  pure function parallel_nprocs_all() result(r)
    integer r
    r = m_nprocs_all
  end function parallel_nprocs_all
  pure function parallel_nprocs_comp() result(r)
    integer r
    r = m_nprocs_comp
  end function parallel_nprocs_comp
  pure function parallel_nprocs_sidecar(whichsidecar) result(r)
    integer, intent(in) :: whichsidecar
    integer r
    r = m_nprocs_sidecar(whichsidecar)
  end function parallel_nprocs_sidecar
  pure function parallel_myproc() result(r)
    integer r
    r = m_myproc
  end function parallel_myproc
  pure function parallel_myproc_all() result(r)
    integer r
    r = m_myproc_all
  end function parallel_myproc_all
  pure function parallel_myproc_comp() result(r)
    integer r
    r = m_myproc_comp
  end function parallel_myproc_comp
  pure function parallel_myproc_sidecar() result(r)
    integer r
    r = m_myproc_sidecar
  end function parallel_myproc_sidecar
  function parallel_IOProcessor(comm) result(r)
    logical :: r
    integer, intent(in), optional :: comm
    integer :: rank, ierr
    if ( present(comm) ) then
       if ( comm .eq. MPI_COMM_NULL ) then
          r = .false.
       else
          call MPI_Comm_rank(comm, rank, ierr)
          r = (rank == io_processor_node)
       end if
    else
       r = (m_myproc == io_processor_node)
    end if
  end function parallel_IOProcessor
  pure function parallel_IOProcessorNode() result(r)
    integer :: r
    r = io_processor_node
  end function parallel_IOProcessorNode
  pure function parallel_thread_support_level() result(r)
    integer :: r
    r = m_thread_support_level
  end function parallel_thread_support_level
  function parallel_wtime() result(r)
    real(kind=dp_t) :: r
    r = MPI_Wtime()
  end function parallel_wtime
  function parallel_wtick() result(r)
    real(kind=dp_t) :: r
    r = MPI_Wtick()
  end function parallel_wtick

  ! REDUCE:
  subroutine parallel_reduce_d(r, a, op, proc, comm)
    real(kind=dp_t), intent(in) :: a
    integer, intent(in) :: op
    integer, intent(in), optional :: proc
    integer, intent(in), optional :: comm
    real(kind=dp_t), intent(out) :: r
    integer ierr
    external MPI_Reduce, MPI_AllReduce
    integer :: l_comm
    l_comm = m_comm; if ( present(comm) ) l_comm = comm
    if ( present(proc) ) then
       CALL MPI_Reduce(a, r, 1, MPI_DOUBLE_PRECISION, op, proc, l_comm, ierr) 
    else
       call MPI_AllReduce(a, r, 1, MPI_DOUBLE_PRECISION, op, l_comm, ierr)
    end if
  end subroutine parallel_reduce_d
  subroutine parallel_reduce_r(r, a, op, proc, comm)
    real(kind=sp_t), intent(in) :: a
    integer, intent(in) :: op
    integer, intent(in), optional :: proc
    integer, intent(in), optional :: comm
    real(kind=sp_t), intent(out) :: r
    integer ierr
    external MPI_Reduce, MPI_AllReduce
    integer :: l_comm
    l_comm = m_comm; if ( present(comm) ) l_comm = comm
    if ( present(proc) ) then
       CALL MPI_Reduce(a, r, 1, MPI_REAL, op, proc, l_comm, ierr) 
    else
       call MPI_AllReduce(a, r, 1, MPI_REAL, op, l_comm, ierr)
    end if
  end subroutine parallel_reduce_r
  subroutine parallel_reduce_i(r, a, op, proc, comm)
    integer, intent(in) :: a
    integer, intent(in) :: op
    integer, intent(in), optional :: proc
    integer, intent(in), optional :: comm
    integer, intent(out) :: r
    integer ierr
    external MPI_Reduce, MPI_AllReduce
    integer :: l_comm
    l_comm = m_comm; if ( present(comm) ) l_comm = comm
    if ( present(proc) ) then
       CALL MPI_Reduce(a, r, 1, MPI_INTEGER, op, proc, l_comm, ierr) 
    else
       call MPI_AllReduce(a, r, 1, MPI_INTEGER, op, l_comm, ierr)
    end if
  end subroutine parallel_reduce_i
  subroutine parallel_reduce_ll(r, a, op_in, proc, comm)
    integer (kind=ll_t), intent(in) :: a
    integer, intent(in) :: op_in
    integer, intent(in), optional :: proc
    integer, intent(in), optional :: comm
    integer (kind=ll_t), intent(out) :: r
    integer ierr
    external MPI_Reduce, MPI_AllReduce
    integer :: l_comm, op
    op = mpi_op_long(op_in)
    l_comm = m_comm; if ( present(comm) ) l_comm = comm
    if ( present(proc) ) then
       CALL MPI_Reduce(a, r, 1, mpi_ll_t, op, proc, l_comm, ierr) 
    else
       call MPI_AllReduce(a, r, 1, mpi_ll_t, op, l_comm, ierr)
    end if
  end subroutine parallel_reduce_ll
  subroutine parallel_reduce_l(r, a, op, proc, comm)
    logical, intent(in) :: a
    integer, intent(in) :: op
    integer, intent(in), optional :: proc
    integer, intent(in), optional :: comm
    logical, intent(out) :: r
    integer ierr
    external MPI_Reduce, MPI_AllReduce
    integer :: l_comm
    l_comm = m_comm; if ( present(comm) ) l_comm = comm
    if ( present(proc) ) then
       CALL MPI_Reduce(a, r, 1, MPI_LOGICAL, op, proc, l_comm, ierr) 
    else
       call MPI_AllReduce(a, r, 1, MPI_LOGICAL, op, l_comm, ierr)
    end if
  end subroutine parallel_reduce_l

  ! REDUCE_V:
  subroutine parallel_reduce_dv(r, a, op, proc, comm)
    real(kind=dp_t), intent(in) :: a(:)
    integer, intent(in) :: op
    integer, intent(in), optional :: proc
    integer, intent(in), optional :: comm
    real(kind=dp_t), intent(out) :: r(:)
    integer ierr
    external MPI_Reduce, MPI_AllReduce
    integer :: l_comm
    l_comm = m_comm; if ( present(comm) ) l_comm = comm
    if ( present(proc) ) then
       CALL MPI_Reduce(a, r, size(a), MPI_DOUBLE_PRECISION, op, proc, l_comm, ierr) 
    else
       call MPI_AllReduce(a, r, size(a), MPI_DOUBLE_PRECISION, op, l_comm, ierr)
    end if
  end subroutine parallel_reduce_dv
  subroutine parallel_reduce_rv(r, a, op, proc, comm)
    real(kind=sp_t), intent(in) :: a(:)
    integer, intent(in) :: op
    integer, intent(in), optional :: proc
    integer, intent(in), optional :: comm
    real(kind=sp_t), intent(out) :: r(:)
    integer ierr
    external MPI_Reduce, MPI_AllReduce
    integer :: l_comm
    l_comm = m_comm; if ( present(comm) ) l_comm = comm
    if ( present(proc) ) then
       CALL MPI_Reduce(a, r, size(a), MPI_REAL, op, proc, l_comm, ierr) 
    else
       call MPI_AllReduce(a, r, size(a), MPI_REAL, op, l_comm, ierr)
    end if
  end subroutine parallel_reduce_rv
  subroutine parallel_reduce_iv(r, a, op, proc, comm)
    integer, intent(in) :: a(:)
    integer, intent(in) :: op
    integer, intent(in), optional :: proc
    integer, intent(in), optional :: comm
    integer, intent(out) :: r(:)
    integer ierr
    external MPI_Reduce, MPI_AllReduce
    integer :: l_comm
    l_comm = m_comm; if ( present(comm) ) l_comm = comm
    if ( present(proc) ) then
       CALL MPI_Reduce(a, r, size(a), MPI_INTEGER, op, proc, l_comm, ierr) 
    else
       call MPI_AllReduce(a, r, size(a), MPI_INTEGER, op, l_comm, ierr)
    end if
  end subroutine parallel_reduce_iv
  subroutine parallel_reduce_llv(r, a, op_in, proc, comm)
    integer(kind=ll_t), intent(in) :: a(:)
    integer, intent(in) :: op_in
    integer, intent(in), optional :: proc
    integer, intent(in), optional :: comm
    integer(kind=ll_t), intent(out) :: r(:)
    integer ierr
    external MPI_Reduce, MPI_AllReduce
    integer :: l_comm, op
    op = mpi_op_long(op_in)
    l_comm = m_comm; if ( present(comm) ) l_comm = comm
    if ( present(proc) ) then
       CALL MPI_Reduce(a, r, size(a), mpi_ll_t, op, proc, l_comm, ierr) 
    else
       call MPI_AllReduce(a, r, size(a), mpi_ll_t, op, l_comm, ierr)
    end if
  end subroutine parallel_reduce_llv
  subroutine parallel_reduce_lv(r, a, op, proc, comm)
    logical, intent(in) :: a(:)
    integer, intent(in) :: op
    integer, intent(in), optional :: proc
    integer, intent(in), optional :: comm
    logical, intent(out) :: r(:)
    integer ierr
    external MPI_Reduce, MPI_AllReduce
    integer :: l_comm
    l_comm = m_comm; if ( present(comm) ) l_comm = comm
    if ( present(proc) ) then
       CALL MPI_Reduce(a, r, size(a), MPI_LOGICAL, op, proc, l_comm, ierr) 
    else
       call MPI_AllReduce(a, r, size(a), MPI_LOGICAL, op, l_comm, ierr)
    end if
  end subroutine parallel_reduce_lv



  ! REDUCTION operator creation:
  function parallel_op_create_d(fcn, commute) result(r)
    integer :: r
    logical, intent(in), optional :: commute
    interface
       subroutine fcn(o, i, n, t)
         use bl_types, only : dp_t
         integer, intent(in) :: n
         real(kind=dp_t) :: o(n)
         real(kind=dp_t) :: i(n)
         integer, intent(in) :: t
       end subroutine fcn
    end interface
    integer :: ierr
    logical :: l_commute
    external MPI_Op_Create
    l_commute = .TRUE.; if ( present(commute) ) l_commute = commute
    CALL MPI_Op_Create(fcn, l_commute, r, ierr)
  end function parallel_op_create_d
  subroutine parallel_op_free(op)
    integer, intent(in) :: op
    integer :: ierr
    external MPI_Op_Free
    CALL MPI_Op_Free(op, ierr)
  end subroutine parallel_op_free


  ! ISEND:
  ! non-blocking send.
  function parallel_isend_dv(a, n, proc, tag, comm) result(r)
    integer :: r
    real(kind=dp_t), intent(in) :: a(*)
    integer, intent(in) :: proc, tag, n
    integer, intent(in), optional :: comm
    integer ierr, l_comm
    external MPI_ISend
    l_comm = m_comm
    if ( present(comm) ) l_comm = comm
    CALL MPI_ISend(a, n, MPI_DOUBLE_PRECISION, proc, tag, l_comm, r, ierr)
  end function parallel_isend_dv
  function parallel_isend_rv(a, n, proc, tag, comm) result(r)
    integer :: r
    real(kind=sp_t), intent(in) :: a(*)
    integer, intent(in) :: proc, tag, n
    integer, intent(in), optional :: comm
    integer ierr, l_comm
    external MPI_ISend
    l_comm = m_comm
    if ( present(comm) ) l_comm = comm
    CALL MPI_ISend(a, n, MPI_REAL, proc, tag, l_comm, r, ierr)
  end function parallel_isend_rv
  function parallel_isend_iv(a, n, proc, tag, comm) result(r)
    integer :: r
    integer, intent(in) :: a(*)
    integer, intent(in) :: proc, tag, n
    integer, intent(in), optional :: comm
    integer ierr, l_comm
    external MPI_ISend
    l_comm = m_comm
    if ( present(comm) ) l_comm = comm
    CALL MPI_ISend(a, n, MPI_INTEGER, proc, tag, l_comm, r, ierr)
  end function parallel_isend_iv
  function parallel_isend_llv(a, n, proc, tag, comm) result(r)
    integer :: r
    integer(kind=ll_t), intent(in) :: a(*)
    integer, intent(in) :: proc, tag, n
    integer, intent(in), optional :: comm
    integer ierr, l_comm
    external MPI_ISend
    l_comm = m_comm
    if ( present(comm) ) l_comm = comm
    CALL MPI_ISend(a, n, mpi_ll_t, proc, tag, l_comm, r, ierr)
  end function parallel_isend_llv
  function parallel_isend_lv(a, n, proc, tag, comm) result(r)
    integer :: r
    logical, intent(in) :: a(*)
    integer, intent(in) :: proc, tag, n
    integer, intent(in), optional :: comm
    integer ierr, l_comm
    external MPI_ISend
    l_comm = m_comm
    if ( present(comm) ) l_comm = comm
    CALL MPI_ISend(a, n, MPI_LOGICAL, proc, tag, l_comm, r, ierr)
  end function parallel_isend_lv
  function parallel_isend_zv(a, n, proc, tag, comm) result(r)
    integer :: r
    complex(dp_t), intent(in) :: a(*)
    integer, intent(in) :: proc, tag, n
    integer, intent(in), optional :: comm
    integer ierr, l_comm
    external MPI_ISend
    l_comm = m_comm
    if ( present(comm) ) l_comm = comm
    CALL MPI_ISend(a, n, MPI_DOUBLE_COMPLEX, proc, tag, l_comm, r, ierr)
  end function parallel_isend_zv

  ! IRECV:
  ! non-blocking receive.
  function parallel_irecv_dv(a, n, proc, tag, comm) result(r)
    integer :: r
    real(kind=dp_t), intent(out) :: a(*)
    integer, intent(in) :: proc, tag, n
    integer, intent(in), optional :: comm
    integer ierr, l_comm
    external MPI_IRecv
    l_comm = m_comm
    if ( present(comm) ) l_comm = comm
    CALL MPI_IRecv(a, n, MPI_DOUBLE_PRECISION, proc, tag, l_comm, r, ierr)
  end function parallel_irecv_dv
  function parallel_irecv_rv(a, n, proc, tag, comm) result(r)
    integer :: r
    real(kind=sp_t), intent(out) :: a(*)
    integer, intent(in) :: proc, tag, n
    integer, intent(in), optional :: comm
    integer ierr, l_comm
    external MPI_IRecv
    l_comm = m_comm
    if ( present(comm) ) l_comm = comm
    CALL MPI_IRecv(a, n, MPI_REAL, proc, tag, l_comm, r, ierr)
  end function parallel_irecv_rv
  function parallel_irecv_iv(a, n, proc, tag, comm) result(r)
    integer :: r
    integer, intent(out) :: a(*)
    integer, intent(in) :: proc, tag, n
    integer, intent(in), optional :: comm
    integer ierr, l_comm
    external MPI_IRecv
    l_comm = m_comm
    if ( present(comm) ) l_comm = comm
    CALL MPI_IRecv(a, n, MPI_INTEGER, proc, tag, l_comm, r, ierr)
  end function parallel_irecv_iv
  function parallel_irecv_llv(a, n, proc, tag, comm) result(r)
    integer :: r
    integer(kind=ll_t), intent(out) :: a(*)
    integer, intent(in) :: proc, tag, n
    integer, intent(in), optional :: comm
    integer ierr, l_comm
    external MPI_IRecv
    l_comm = m_comm
    if ( present(comm) ) l_comm = comm
    CALL MPI_IRecv(a, n, mpi_ll_t, proc, tag, l_comm, r, ierr)
  end function parallel_irecv_llv
  function parallel_irecv_lv(a, n, proc, tag, comm) result(r)
    integer :: r
    logical, intent(out) :: a(*)
    integer, intent(in) :: proc, tag, n
    integer, intent(in), optional :: comm
    integer ierr, l_comm
    external MPI_IRecv
    l_comm = m_comm
    if ( present(comm) ) l_comm = comm
    CALL MPI_IRecv(a, n, MPI_LOGICAL, proc, tag, l_comm, r, ierr)
  end function parallel_irecv_lv
  function parallel_irecv_zv(a, n, proc, tag, comm) result(r)
    integer :: r
    complex(dp_t), intent(out) :: a(*)
    integer, intent(in) :: proc, tag, n
    integer, intent(in), optional :: comm
    integer ierr, l_comm
    external MPI_IRecv
    l_comm = m_comm
    if ( present(comm) ) l_comm = comm
    CALL MPI_IRecv(a, n, MPI_DOUBLE_COMPLEX, proc, tag, l_comm, r, ierr)
  end function parallel_irecv_zv



  ! WAIT:
  ! completes the isend/iwait calls
  subroutine parallel_wait_one(req, status)
    integer, intent(inout)  :: req
    integer, intent(out), optional :: status(MPI_STATUS_SIZE)
    integer :: ierr, lstatus(MPI_STATUS_SIZE)
    external MPI_Wait
    call MPI_Wait(req, lstatus, ierr)
    if ( present(status) ) status = lstatus
  end subroutine parallel_wait_one

  subroutine parallel_wait_vec(req, index, status)
    integer, intent(inout)  :: req(:)
    integer, intent(out) :: index
    integer, intent(out), optional :: status(MPI_STATUS_SIZE)
    integer :: ierr, lstatus(MPI_STATUS_SIZE)
    external MPI_WaitAny
    call MPI_WaitAny(size(req), req, index, lstatus, ierr)
    if ( present(status) ) status = lstatus
  end subroutine parallel_wait_vec

  subroutine parallel_wait_vec_vec(req, status)
    integer, intent(inout)  :: req(:)
    integer, intent(out), optional :: status(:,:)
    integer :: ierr, lstatus(MPI_STATUS_SIZE,size(req))
    external MPI_WaitAll
    call MPI_WaitAll(size(req), req, lstatus, ierr)
    if ( present(status) ) status = lstatus
  end subroutine parallel_wait_vec_vec

  subroutine parallel_wait_vec_vec_vec(r, req, indicies, status)
    integer, intent(out) :: r
    integer, intent(inout)  :: req(:)
    integer, intent(out) :: indicies(:)
    integer, intent(out), optional :: status(:,:)
    integer :: ierr, lstatus(MPI_STATUS_SIZE,size(req))
    external MPI_WaitSome
    call MPI_WaitSome(size(req), req, r, indicies, lstatus, ierr)
    if ( present(status) ) status = lstatus
  end subroutine parallel_wait_vec_vec_vec


  ! TEST:
  ! check for completion of non-blocking send:
  function parallel_test_one(req, status) result(r)
    integer, intent(inout)  :: req
    logical :: r
    integer, intent(out), optional :: status(MPI_STATUS_SIZE)
    integer :: ierr, lstatus(MPI_STATUS_SIZE)
    external MPI_Test
    call MPI_Test(req, r, lstatus, ierr)
    if ( present(status) ) status = lstatus
  end function parallel_test_one

  function parallel_test_vec(req, index, status) result(r)
    integer, intent(inout)  :: req(:)
    integer, intent(out) :: Index
    logical :: r
    integer, intent(out), optional :: status(MPI_STATUS_SIZE)
    integer :: ierr, lstatus(MPI_STATUS_SIZE)
    external MPI_TestAny
    call MPI_TestAny(size(req), req, index, r, lstatus, ierr)
    if ( present(status) ) status = lstatus
  end function parallel_test_vec

  function parallel_test_vec_vec(req, status) result(r)
    integer, intent(inout)  :: req(:)
    logical :: r
    integer, intent(out), optional :: status(:,:)
    integer :: ierr, lstatus(MPI_STATUS_SIZE,size(req))
    external MPI_TestAll
    call MPI_TestAll(size(req), req, r, lstatus, ierr)
    if ( present(status) ) status = lstatus
  end function parallel_test_vec_vec

  function parallel_test_vec_vec_vec(req, indicies, status) result(r)
    integer, intent(inout)  :: req(:)
    integer :: r
    integer, intent(out) :: indicies(:)
    integer, intent(out), optional :: status(:,:)
    integer :: ierr, lstatus(MPI_STATUS_SIZE,size(req))
    external MPI_TestSome
    call MPI_TestSome(size(req), req, r, indicies, lstatus, ierr)
    if ( present(status) ) status = lstatus
  end function parallel_test_vec_vec_vec



  ! SEND:
  ! Blocking Send.
  subroutine parallel_send_d1(a, proc, tag, comm)
    real(kind=dp_t), intent(in) :: a(:)
    integer, intent(in) :: proc, tag
    integer, intent(in), optional :: comm
    call parallel_send_dv(a, size(a), proc, tag, comm)
  end subroutine parallel_send_d1
  subroutine parallel_send_d2(a, proc, tag, comm)
    real(kind=dp_t), intent(in) :: a(:,:)
    integer, intent(in) :: proc, tag
    integer, intent(in), optional :: comm
    call parallel_send_dv(a, size(a), proc, tag, comm)
  end subroutine parallel_send_d2
  subroutine parallel_send_d3(a, proc, tag, comm)
    real(kind=dp_t), intent(in) :: a(:,:,:)
    integer, intent(in) :: proc, tag
    integer, intent(in), optional :: comm
    call parallel_send_dv(a, size(a), proc, tag, comm)
  end subroutine parallel_send_d3
  subroutine parallel_send_d4(a, proc, tag, comm)
    real(kind=dp_t), intent(in) :: a(:,:,:,:)
    integer, intent(in) :: proc, tag
    integer, intent(in), optional :: comm
    call parallel_send_dv(a, size(a), proc, tag, comm)
  end subroutine parallel_send_d4
  subroutine parallel_send_d5(a, proc, tag, comm)
    real(kind=dp_t), intent(in) :: a(:,:,:,:,:)
    integer, intent(in) :: proc, tag
    integer, intent(in), optional :: comm
    call parallel_send_dv(a, size(a), proc, tag, comm)
  end subroutine parallel_send_d5
  subroutine parallel_send_d6(a, proc, tag, comm)
    real(kind=dp_t), intent(in) :: a(:,:,:,:,:,:)
    integer, intent(in) :: proc, tag
    integer, intent(in), optional :: comm
    call parallel_send_dv(a, size(a), proc, tag, comm)
  end subroutine parallel_send_d6
  subroutine parallel_send_d7(a, proc, tag, comm)
    real(kind=dp_t), intent(in) :: a(:,:,:,:,:,:,:)
    integer, intent(in) :: proc, tag
    integer, intent(in), optional :: comm
    call parallel_send_dv(a, size(a), proc, tag, comm)
  end subroutine parallel_send_d7
  subroutine parallel_send_dv(a, n, proc, tag, comm)
    real(kind=dp_t), intent(in) :: a(*)
    integer, intent(in) :: proc, tag, n
    integer, intent(in), optional :: comm
    integer ierr, l_comm
    external MPI_Send
    l_comm = m_comm
    if ( present(comm) ) l_comm = comm
    CALL MPI_Send(a, n, MPI_DOUBLE_PRECISION, proc, tag, l_comm, ierr)
  end subroutine parallel_send_dv
  subroutine parallel_send_rv(a, n, proc, tag, comm)
    real(kind=sp_t), intent(in) :: a(*)
    integer, intent(in) :: proc, tag, n
    integer, intent(in), optional :: comm
    integer ierr, l_comm
    external MPI_Send
    l_comm = m_comm
    if ( present(comm) ) l_comm = comm
    CALL MPI_Send(a, n, MPI_REAL, proc, tag, l_comm, ierr)
  end subroutine parallel_send_rv
  subroutine parallel_send_i1(a, proc, tag, comm)
    integer, intent(in) :: a(:)
    integer, intent(in) :: proc, tag
    integer, intent(in), optional :: comm
    call parallel_send_iv(a, size(a), proc, tag, comm)
  end subroutine parallel_send_i1
  subroutine parallel_send_i2(a, proc, tag, comm)
    integer, intent(in) :: a(:,:)
    integer, intent(in) :: proc, tag
    integer, intent(in), optional :: comm
    call parallel_send_iv(a, size(a), proc, tag, comm)
  end subroutine parallel_send_i2
  subroutine parallel_send_i3(a, proc, tag, comm)
    integer, intent(in) :: a(:,:,:)
    integer, intent(in) :: proc, tag
    integer, intent(in), optional :: comm
    call parallel_send_iv(a, size(a), proc, tag, comm)
  end subroutine parallel_send_i3
  subroutine parallel_send_i4(a, proc, tag, comm)
    integer, intent(in) :: a(:,:,:,:)
    integer, intent(in) :: proc, tag
    integer, intent(in), optional :: comm
    call parallel_send_iv(a, size(a), proc, tag, comm)
  end subroutine parallel_send_i4
  subroutine parallel_send_i5(a, proc, tag, comm)
    integer, intent(in) :: a(:,:,:,:,:)
    integer, intent(in) :: proc, tag
    integer, intent(in), optional :: comm
    call parallel_send_iv(a, size(a), proc, tag, comm)
  end subroutine parallel_send_i5
  subroutine parallel_send_i6(a, proc, tag, comm)
    integer, intent(in) :: a(:,:,:,:,:,:)
    integer, intent(in) :: proc, tag
    integer, intent(in), optional :: comm
    call parallel_send_iv(a, size(a), proc, tag, comm)
  end subroutine parallel_send_i6
  subroutine parallel_send_i7(a, proc, tag, comm)
    integer, intent(in) :: a(:,:,:,:,:,:,:)
    integer, intent(in) :: proc, tag
    integer, intent(in), optional :: comm
    call parallel_send_iv(a, size(a), proc, tag, comm)
  end subroutine parallel_send_i7
  subroutine parallel_send_iv(a, n, proc, tag, comm)
    integer, intent(in) :: a(*)
    integer, intent(in) :: proc, tag, n
    integer, intent(in), optional :: comm
    integer ierr, l_comm
    external MPI_Send
    l_comm = m_comm
    if ( present(comm) ) l_comm = comm
    CALL MPI_Send(a, n, MPI_INTEGER, proc, tag, l_comm, ierr)
  end subroutine parallel_send_iv
  subroutine parallel_send_ll1(a, proc, tag, comm)
    integer(kind=ll_t), intent(in) :: a(:)
    integer, intent(in) :: proc, tag
    integer, intent(in), optional :: comm
    call parallel_send_llv(a, size(a), proc, tag, comm)
  end subroutine parallel_send_ll1
  subroutine parallel_send_ll2(a, proc, tag, comm)
    integer(kind=ll_t), intent(in) :: a(:,:)
    integer, intent(in) :: proc, tag
    integer, intent(in), optional :: comm
    call parallel_send_llv(a, size(a), proc, tag, comm)
  end subroutine parallel_send_ll2
  subroutine parallel_send_ll3(a, proc, tag, comm)
    integer(kind=ll_t), intent(in) :: a(:,:,:)
    integer, intent(in) :: proc, tag
    integer, intent(in), optional :: comm
    call parallel_send_llv(a, size(a), proc, tag, comm)
  end subroutine parallel_send_ll3
  subroutine parallel_send_ll4(a, proc, tag, comm)
    integer(kind=ll_t), intent(in) :: a(:,:,:,:)
    integer, intent(in) :: proc, tag
    integer, intent(in), optional :: comm
    call parallel_send_llv(a, size(a), proc, tag, comm)
  end subroutine parallel_send_ll4
  subroutine parallel_send_ll5(a, proc, tag, comm)
    integer(kind=ll_t), intent(in) :: a(:,:,:,:,:)
    integer, intent(in) :: proc, tag
    integer, intent(in), optional :: comm
    call parallel_send_llv(a, size(a), proc, tag, comm)
  end subroutine parallel_send_ll5
  subroutine parallel_send_ll6(a, proc, tag, comm)
    integer(kind=ll_t), intent(in) :: a(:,:,:,:,:,:)
    integer, intent(in) :: proc, tag
    integer, intent(in), optional :: comm
    call parallel_send_llv(a, size(a), proc, tag, comm)
  end subroutine parallel_send_ll6
  subroutine parallel_send_ll7(a, proc, tag, comm)
    integer(kind=ll_t), intent(in) :: a(:,:,:,:,:,:,:)
    integer, intent(in) :: proc, tag
    integer, intent(in), optional :: comm
    call parallel_send_llv(a, size(a), proc, tag, comm)
  end subroutine parallel_send_ll7
  subroutine parallel_send_llv(a, n, proc, tag, comm)
    integer(kind=ll_t), intent(in) :: a(*)
    integer, intent(in) :: proc, tag, n
    integer, intent(in), optional :: comm
    integer ierr, l_comm
    external MPI_Send
    l_comm = m_comm
    if ( present(comm) ) l_comm = comm
    CALL MPI_Send(a, n, mpi_ll_t, proc, tag, l_comm, ierr)
  end subroutine parallel_send_llv
  subroutine parallel_send_l1(a, proc, tag, comm)
    logical, intent(in) :: a(:)
    integer, intent(in) :: proc, tag
    integer, intent(in), optional :: comm
    call parallel_send_lv(a, size(a), proc, tag, comm)
  end subroutine parallel_send_l1
  subroutine parallel_send_l2(a, proc, tag, comm)
    logical, intent(in) :: a(:,:)
    integer, intent(in) :: proc, tag
    integer, intent(in), optional :: comm
    call parallel_send_lv(a, size(a), proc, tag, comm)
  end subroutine parallel_send_l2
  subroutine parallel_send_l3(a, proc, tag, comm)
    logical, intent(in) :: a(:,:,:)
    integer, intent(in) :: proc, tag
    integer, intent(in), optional :: comm
    call parallel_send_lv(a, size(a), proc, tag, comm)
  end subroutine parallel_send_l3
  subroutine parallel_send_l4(a, proc, tag, comm)
    logical, intent(in) :: a(:,:,:,:)
    integer, intent(in) :: proc, tag
    integer, intent(in), optional :: comm
    call parallel_send_lv(a, size(a), proc, tag, comm)
  end subroutine parallel_send_l4
  subroutine parallel_send_l5(a, proc, tag, comm)
    logical, intent(in) :: a(:,:,:,:,:)
    integer, intent(in) :: proc, tag
    integer, intent(in), optional :: comm
    call parallel_send_lv(a, size(a), proc, tag, comm)
  end subroutine parallel_send_l5
  subroutine parallel_send_l6(a, proc, tag, comm)
    logical, intent(in) :: a(:,:,:,:,:,:)
    integer, intent(in) :: proc, tag
    integer, intent(in), optional :: comm
    call parallel_send_lv(a, size(a), proc, tag, comm)
  end subroutine parallel_send_l6
  subroutine parallel_send_l7(a, proc, tag, comm)
    logical, intent(in) :: a(:,:,:,:,:,:,:)
    integer, intent(in) :: proc, tag
    integer, intent(in), optional :: comm
    call parallel_send_lv(a, size(a), proc, tag, comm)
  end subroutine parallel_send_l7
  subroutine parallel_send_lv(a, n, proc, tag, comm)
    logical, intent(in) :: a(*)
    integer, intent(in) :: proc, tag, n
    integer, intent(in), optional :: comm
    integer ierr, l_comm
    external MPI_Send
    l_comm = m_comm
    if ( present(comm) ) l_comm = comm
    CALL MPI_Send(a, n, MPI_LOGICAL, proc, tag, l_comm, ierr)
  end subroutine parallel_send_lv
  subroutine parallel_send_z1(a, proc, tag, comm)
    complex(kind=dp_t), intent(in) :: a(:)
    integer, intent(in) :: proc, tag
    integer, intent(in), optional :: comm
    call parallel_send_zv(a, size(a), proc, tag, comm)
  end subroutine parallel_send_z1
  subroutine parallel_send_z2(a, proc, tag, comm)
    complex(kind=dp_t), intent(in) :: a(:,:)
    integer, intent(in) :: proc, tag
    integer, intent(in), optional :: comm
    call parallel_send_zv(a, size(a), proc, tag, comm)
  end subroutine parallel_send_z2
  subroutine parallel_send_z3(a, proc, tag, comm)
    complex(kind=dp_t), intent(in) :: a(:,:,:)
    integer, intent(in) :: proc, tag
    integer, intent(in), optional :: comm
    call parallel_send_zv(a, size(a), proc, tag, comm)
  end subroutine parallel_send_z3
  subroutine parallel_send_z4(a, proc, tag, comm)
    complex(kind=dp_t), intent(in) :: a(:,:,:,:)
    integer, intent(in) :: proc, tag
    integer, intent(in), optional :: comm
    call parallel_send_zv(a, size(a), proc, tag, comm)
  end subroutine parallel_send_z4
  subroutine parallel_send_z5(a, proc, tag, comm)
    complex(kind=dp_t), intent(in) :: a(:,:,:,:,:)
    integer, intent(in) :: proc, tag
    integer, intent(in), optional :: comm
    call parallel_send_zv(a, size(a), proc, tag, comm)
  end subroutine parallel_send_z5
  subroutine parallel_send_z6(a, proc, tag, comm)
    complex(kind=dp_t), intent(in) :: a(:,:,:,:,:,:)
    integer, intent(in) :: proc, tag
    integer, intent(in), optional :: comm
    call parallel_send_zv(a, size(a), proc, tag, comm)
  end subroutine parallel_send_z6
  subroutine parallel_send_z7(a, proc, tag, comm)
    complex(kind=dp_t), intent(in) :: a(:,:,:,:,:,:,:)
    integer, intent(in) :: proc, tag
    integer, intent(in), optional :: comm
    call parallel_send_zv(a, size(a), proc, tag, comm)
  end subroutine parallel_send_z7
  subroutine parallel_send_zv(a, n, proc, tag, comm)
    complex(kind=dp_t), intent(in) :: a(*)
    integer, intent(in) :: proc, tag, n
    integer, intent(in), optional :: comm
    integer ierr, l_comm
    external MPI_Send
    l_comm = m_comm
    if ( present(comm) ) l_comm = comm
    CALL MPI_Send(a, n, MPI_DOUBLE_COMPLEX, proc, tag, l_comm, ierr)
  end subroutine parallel_send_zv



  ! RECV:
  ! Blocking Receive.
  subroutine parallel_recv_d1(a, proc, tag, comm, status)
    real(kind=dp_t), intent(out) :: a(:)
    integer, intent(in) :: proc, tag
    integer, intent(in), optional :: comm
    integer, intent(out), optional, dimension(MPI_STATUS_SIZE) :: status
    call parallel_recv_dv(a, size(a), proc, tag, comm, status)
  end subroutine parallel_recv_d1
  subroutine parallel_recv_d2(a, proc, tag, comm, status)
    real(kind=dp_t), intent(out) :: a(:,:)
    integer, intent(in) :: proc, tag
    integer, intent(in), optional :: comm
    integer, intent(out), optional, dimension(MPI_STATUS_SIZE) :: status
    call parallel_recv_dv(a, size(a), proc, tag, comm, status)
  end subroutine parallel_recv_d2
  subroutine parallel_recv_d3(a, proc, tag, comm, status)
    real(kind=dp_t), intent(out) :: a(:,:,:)
    integer, intent(in) :: proc, tag
    integer, intent(in), optional :: comm
    integer, intent(out), optional, dimension(MPI_STATUS_SIZE) :: status
    call parallel_recv_dv(a, size(a), proc, tag, comm, status)
  end subroutine parallel_recv_d3
  subroutine parallel_recv_d4(a, proc, tag, comm, status)
    real(kind=dp_t), intent(out) :: a(:,:,:,:)
    integer, intent(in) :: proc, tag
    integer, intent(in), optional :: comm
    integer, intent(out), optional, dimension(MPI_STATUS_SIZE) :: status
    call parallel_recv_dv(a, size(a), proc, tag, comm, status)
  end subroutine parallel_recv_d4
  subroutine parallel_recv_d5(a, proc, tag, comm, status)
    real(kind=dp_t), intent(out) :: a(:,:,:,:,:)
    integer, intent(in) :: proc, tag
    integer, intent(in), optional :: comm
    integer, intent(out), optional, dimension(MPI_STATUS_SIZE) :: status
    call parallel_recv_dv(a, size(a), proc, tag, comm, status)
  end subroutine parallel_recv_d5
  subroutine parallel_recv_d6(a, proc, tag, comm, status)
    real(kind=dp_t), intent(out) :: a(:,:,:,:,:,:)
    integer, intent(in) :: proc, tag
    integer, intent(in), optional :: comm
    integer, intent(out), optional, dimension(MPI_STATUS_SIZE) :: status
    call parallel_recv_dv(a, size(a), proc, tag, comm, status)
  end subroutine parallel_recv_d6
  subroutine parallel_recv_d7(a, proc, tag, comm, status)
    real(kind=dp_t), intent(out) :: a(:,:,:,:,:,:,:)
    integer, intent(in) :: proc, tag
    integer, intent(in), optional :: comm
    integer, intent(out), optional, dimension(MPI_STATUS_SIZE) :: status
    call parallel_recv_dv(a, size(a), proc, tag, comm, status)
  end subroutine parallel_recv_d7
  subroutine parallel_recv_dv(a, n, proc, tag, comm, status)
    real(kind=dp_t), intent(out) :: a(*)
    integer, intent(in) :: proc, tag, n
    integer, intent(in), optional :: comm
    integer ierr, l_comm, lstatus(MPI_STATUS_SIZE)
    integer, intent(out), optional, dimension(MPI_STATUS_SIZE) :: status
    external MPI_Recv
    l_comm = m_comm
    if ( present(comm) ) l_comm = comm
    CALL MPI_Recv(a, n, MPI_DOUBLE_PRECISION, proc, tag, l_comm, lstatus, ierr)
    if ( present(status) ) status = lstatus
  end subroutine parallel_recv_dv
  subroutine parallel_recv_rv(a, n, proc, tag, comm, status)
    real(kind=sp_t), intent(out) :: a(*)
    integer, intent(in) :: proc, tag, n
    integer, intent(in), optional :: comm
    integer ierr, l_comm, lstatus(MPI_STATUS_SIZE)
    integer, intent(out), optional, dimension(MPI_STATUS_SIZE) :: status
    external MPI_Recv
    l_comm = m_comm
    if ( present(comm) ) l_comm = comm
    CALL MPI_Recv(a, n, MPI_REAL, proc, tag, l_comm, lstatus, ierr)
    if ( present(status) ) status = lstatus
  end subroutine parallel_recv_rv
  subroutine parallel_recv_i1(a, proc, tag, comm, status)
    integer, intent(out) :: a(:)
    integer, intent(in) :: proc, tag
    integer, intent(in), optional :: comm
    integer, intent(out), optional, dimension(MPI_STATUS_SIZE) :: status
    call parallel_recv_iv(a, size(a), proc, tag, comm, status)
  end subroutine parallel_recv_i1
  subroutine parallel_recv_i2(a, proc, tag, comm, status)
    integer, intent(out) :: a(:,:)
    integer, intent(in) :: proc, tag
    integer, intent(in), optional :: comm
    integer, intent(out), optional, dimension(MPI_STATUS_SIZE) :: status
    call parallel_recv_iv(a, size(a), proc, tag, comm, status)
  end subroutine parallel_recv_i2
  subroutine parallel_recv_i3(a, proc, tag, comm, status)
    integer, intent(out) :: a(:,:,:)
    integer, intent(in) :: proc, tag
    integer, intent(in), optional :: comm
    integer, intent(out), optional, dimension(MPI_STATUS_SIZE) :: status
    call parallel_recv_iv(a, size(a), proc, tag, comm, status)
  end subroutine parallel_recv_i3
  subroutine parallel_recv_i4(a, proc, tag, comm, status)
    integer, intent(out) :: a(:,:,:,:)
    integer, intent(in) :: proc, tag
    integer, intent(in), optional :: comm
    integer, intent(out), optional, dimension(MPI_STATUS_SIZE) :: status
    call parallel_recv_iv(a, size(a), proc, tag, comm, status)
  end subroutine parallel_recv_i4
  subroutine parallel_recv_i5(a, proc, tag, comm, status)
    integer, intent(out) :: a(:,:,:,:,:)
    integer, intent(in) :: proc, tag
    integer, intent(in), optional :: comm
    integer, intent(out), optional, dimension(MPI_STATUS_SIZE) :: status
    call parallel_recv_iv(a, size(a), proc, tag, comm, status)
  end subroutine parallel_recv_i5
  subroutine parallel_recv_i6(a, proc, tag, comm, status)
    integer, intent(out) :: a(:,:,:,:,:,:)
    integer, intent(in) :: proc, tag
    integer, intent(in), optional :: comm
    integer, intent(out), optional, dimension(MPI_STATUS_SIZE) :: status
    call parallel_recv_iv(a, size(a), proc, tag, comm, status)
  end subroutine parallel_recv_i6
  subroutine parallel_recv_i7(a, proc, tag, comm, status)
    integer, intent(out) :: a(:,:,:,:,:,:,:)
    integer, intent(in) :: proc, tag
    integer, intent(in), optional :: comm
    integer, intent(out), optional, dimension(MPI_STATUS_SIZE) :: status
    call parallel_recv_iv(a, size(a), proc, tag, comm, status)
  end subroutine parallel_recv_i7
  subroutine parallel_recv_iv(a, n, proc, tag, comm, status)
    integer, intent(out) :: a(*)
    integer, intent(in) :: proc, tag, n
    integer, intent(in), optional :: comm
    integer ierr, l_comm, lstatus(MPI_STATUS_SIZE)
    integer, intent(out), optional, dimension(MPI_STATUS_SIZE) :: status
    external MPI_Recv
    l_comm = m_comm
    if ( present(comm) ) l_comm = comm
    CALL MPI_Recv(a, n, MPI_INTEGER, proc, tag, l_comm, lstatus, ierr)
    if ( present(status) ) status = lstatus
  end subroutine parallel_recv_iv
  subroutine parallel_recv_ll1(a, proc, tag, comm, status)
    integer(kind=ll_t), intent(out) :: a(:)
    integer, intent(in) :: proc, tag
    integer, intent(in), optional :: comm
    integer, intent(out), optional, dimension(MPI_STATUS_SIZE) :: status
    call parallel_recv_llv(a, size(a), proc, tag, comm, status)
  end subroutine parallel_recv_ll1
  subroutine parallel_recv_ll2(a, proc, tag, comm, status)
    integer(kind=ll_t), intent(out) :: a(:,:)
    integer, intent(in) :: proc, tag
    integer, intent(in), optional :: comm
    integer, intent(out), optional, dimension(MPI_STATUS_SIZE) :: status
    call parallel_recv_llv(a, size(a), proc, tag, comm, status)
  end subroutine parallel_recv_ll2
  subroutine parallel_recv_ll3(a, proc, tag, comm, status)
    integer(kind=ll_t), intent(out) :: a(:,:,:)
    integer, intent(in) :: proc, tag
    integer, intent(in), optional :: comm
    integer, intent(out), optional, dimension(MPI_STATUS_SIZE) :: status
    call parallel_recv_llv(a, size(a), proc, tag, comm, status)
  end subroutine parallel_recv_ll3
  subroutine parallel_recv_ll4(a, proc, tag, comm, status)
    integer(kind=ll_t), intent(out) :: a(:,:,:,:)
    integer, intent(in) :: proc, tag
    integer, intent(in), optional :: comm
    integer, intent(out), optional, dimension(MPI_STATUS_SIZE) :: status
    call parallel_recv_llv(a, size(a), proc, tag, comm, status)
  end subroutine parallel_recv_ll4
  subroutine parallel_recv_ll5(a, proc, tag, comm, status)
    integer(kind=ll_t), intent(out) :: a(:,:,:,:,:)
    integer, intent(in) :: proc, tag
    integer, intent(in), optional :: comm
    integer, intent(out), optional, dimension(MPI_STATUS_SIZE) :: status
    call parallel_recv_llv(a, size(a), proc, tag, comm, status)
  end subroutine parallel_recv_ll5
  subroutine parallel_recv_ll6(a, proc, tag, comm, status)
    integer(kind=ll_t), intent(out) :: a(:,:,:,:,:,:)
    integer, intent(in) :: proc, tag
    integer, intent(in), optional :: comm
    integer, intent(out), optional, dimension(MPI_STATUS_SIZE) :: status
    call parallel_recv_llv(a, size(a), proc, tag, comm, status)
  end subroutine parallel_recv_ll6
  subroutine parallel_recv_ll7(a, proc, tag, comm, status)
    integer(kind=ll_t), intent(out) :: a(:,:,:,:,:,:,:)
    integer, intent(in) :: proc, tag
    integer, intent(in), optional :: comm
    integer, intent(out), optional, dimension(MPI_STATUS_SIZE) :: status
    call parallel_recv_llv(a, size(a), proc, tag, comm, status)
  end subroutine parallel_recv_ll7
  subroutine parallel_recv_llv(a, n, proc, tag, comm, status)
    integer(kind=ll_t), intent(out) :: a(*)
    integer, intent(in) :: proc, tag, n
    integer, intent(in), optional :: comm
    integer ierr, l_comm, lstatus(MPI_STATUS_SIZE)
    integer, intent(out), optional, dimension(MPI_STATUS_SIZE) :: status
    external MPI_Recv
    l_comm = m_comm
    if ( present(comm) ) l_comm = comm
    CALL MPI_Recv(a, n, mpi_ll_t, proc, tag, l_comm, lstatus, ierr)
    if ( present(status) ) status = lstatus
  end subroutine parallel_recv_llv
  subroutine parallel_recv_l1(a, proc, tag, comm, status)
    logical, intent(out) :: a(:)
    integer, intent(in) :: proc, tag
    integer, intent(in), optional :: comm
    integer, intent(out), optional, dimension(MPI_STATUS_SIZE) :: status
    call parallel_recv_lv(a, size(a), proc, tag, comm, status)
  end subroutine parallel_recv_l1
  subroutine parallel_recv_l2(a, proc, tag, comm, status)
    logical, intent(out) :: a(:,:)
    integer, intent(in) :: proc, tag
    integer, intent(in), optional :: comm
    integer, intent(out), optional, dimension(MPI_STATUS_SIZE) :: status
    call parallel_recv_lv(a, size(a), proc, tag, comm, status)
  end subroutine parallel_recv_l2
  subroutine parallel_recv_l3(a, proc, tag, comm, status)
    logical, intent(out) :: a(:,:,:)
    integer, intent(in) :: proc, tag
    integer, intent(in), optional :: comm
    integer, intent(out), optional, dimension(MPI_STATUS_SIZE) :: status
    call parallel_recv_lv(a, size(a), proc, tag, comm, status)
  end subroutine parallel_recv_l3
  subroutine parallel_recv_l4(a, proc, tag, comm, status)
    logical, intent(out) :: a(:,:,:,:)
    integer, intent(in) :: proc, tag
    integer, intent(in), optional :: comm
    integer, intent(out), optional, dimension(MPI_STATUS_SIZE) :: status
    call parallel_recv_lv(a, size(a), proc, tag, comm, status)
  end subroutine parallel_recv_l4
  subroutine parallel_recv_l5(a, proc, tag, comm, status)
    logical, intent(out) :: a(:,:,:,:,:)
    integer, intent(in) :: proc, tag
    integer, intent(in), optional :: comm
    integer, intent(out), optional, dimension(MPI_STATUS_SIZE) :: status
    call parallel_recv_lv(a, size(a), proc, tag, comm, status)
  end subroutine parallel_recv_l5
  subroutine parallel_recv_l6(a, proc, tag, comm, status)
    logical, intent(out) :: a(:,:,:,:,:,:)
    integer, intent(in) :: proc, tag
    integer, intent(in), optional :: comm
    integer, intent(out), optional, dimension(MPI_STATUS_SIZE) :: status
    call parallel_recv_lv(a, size(a), proc, tag, comm, status)
  end subroutine parallel_recv_l6
  subroutine parallel_recv_l7(a, proc, tag, comm, status)
    logical, intent(out) :: a(:,:,:,:,:,:,:)
    integer, intent(in) :: proc, tag
    integer, intent(in), optional :: comm
    integer, intent(out), optional, dimension(MPI_STATUS_SIZE) :: status
    call parallel_recv_lv(a, size(a), proc, tag, comm, status)
  end subroutine parallel_recv_l7
  subroutine parallel_recv_lv(a, n, proc, tag, comm, status)
    logical, intent(out) :: a(*)
    integer, intent(in) :: proc, tag, n
    integer, intent(in), optional :: comm
    integer ierr, l_comm, lstatus(MPI_STATUS_SIZE)
    integer, intent(out), optional, dimension(MPI_STATUS_SIZE) :: status
    external MPI_Recv
    l_comm = m_comm
    if ( present(comm) ) l_comm = comm
    CALL MPI_Recv(a, n, MPI_LOGICAL, proc, tag, l_comm, lstatus, ierr)
    if ( present(status) ) status = lstatus
  end subroutine parallel_recv_lv
  subroutine parallel_recv_z1(a, proc, tag, comm, status)
    complex(kind=dp_t), intent(out) :: a(:)
    integer, intent(in) :: proc, tag
    integer, intent(in), optional :: comm
    integer, intent(out), optional, dimension(MPI_STATUS_SIZE) :: status
    call parallel_recv_zv(a, size(a), proc, tag, comm, status)
  end subroutine parallel_recv_z1
  subroutine parallel_recv_z2(a, proc, tag, comm, status)
    complex(kind=dp_t), intent(out) :: a(:,:)
    integer, intent(in) :: proc, tag
    integer, intent(in), optional :: comm
    integer, intent(out), optional, dimension(MPI_STATUS_SIZE) :: status
    call parallel_recv_zv(a, size(a), proc, tag, comm, status)
  end subroutine parallel_recv_z2
  subroutine parallel_recv_z3(a, proc, tag, comm, status)
    complex(kind=dp_t), intent(out) :: a(:,:,:)
    integer, intent(in) :: proc, tag
    integer, intent(in), optional :: comm
    integer, intent(out), optional, dimension(MPI_STATUS_SIZE) :: status
    call parallel_recv_zv(a, size(a), proc, tag, comm, status)
  end subroutine parallel_recv_z3
  subroutine parallel_recv_z4(a, proc, tag, comm, status)
    complex(kind=dp_t), intent(out) :: a(:,:,:,:)
    integer, intent(in) :: proc, tag
    integer, intent(in), optional :: comm
    integer, intent(out), optional, dimension(MPI_STATUS_SIZE) :: status
    call parallel_recv_zv(a, size(a), proc, tag, comm, status)
  end subroutine parallel_recv_z4
  subroutine parallel_recv_z5(a, proc, tag, comm, status)
    complex(kind=dp_t), intent(out) :: a(:,:,:,:,:)
    integer, intent(in) :: proc, tag
    integer, intent(in), optional :: comm
    integer, intent(out), optional, dimension(MPI_STATUS_SIZE) :: status
    call parallel_recv_zv(a, size(a), proc, tag, comm, status)
  end subroutine parallel_recv_z5
  subroutine parallel_recv_z6(a, proc, tag, comm, status)
    complex(kind=dp_t), intent(out) :: a(:,:,:,:,:,:)
    integer, intent(in) :: proc, tag
    integer, intent(in), optional :: comm
    integer, intent(out), optional, dimension(MPI_STATUS_SIZE) :: status
    call parallel_recv_zv(a, size(a), proc, tag, comm, status)
  end subroutine parallel_recv_z6
  subroutine parallel_recv_z7(a, proc, tag, comm, status)
    complex(kind=dp_t), intent(out) :: a(:,:,:,:,:,:,:)
    integer, intent(in) :: proc, tag
    integer, intent(in), optional :: comm
    integer, intent(out), optional, dimension(MPI_STATUS_SIZE) :: status
    call parallel_recv_zv(a, size(a), proc, tag, comm, status)
  end subroutine parallel_recv_z7
  subroutine parallel_recv_zv(a, n, proc, tag, comm, status)
    complex(kind=dp_t), intent(out) :: a(*)
    integer, intent(in) :: proc, tag, n
    integer, intent(in), optional :: comm
    integer ierr, l_comm, lstatus(MPI_STATUS_SIZE)
    integer, intent(out), optional, dimension(MPI_STATUS_SIZE) :: status
    external MPI_Recv
    l_comm = m_comm
    if ( present(comm) ) l_comm = comm
    CALL MPI_Recv(a, n, MPI_DOUBLE_COMPLEX, proc, tag, l_comm, lstatus, ierr)
    if ( present(status) ) status = lstatus
  end subroutine parallel_recv_zv

  ! AlltoAll
  subroutine parallel_alltoall_d(a, b, n, comm)
    real(kind=dp_t), intent(in) :: b(*)
    real(kind=dp_t), intent(inout) :: a(*)
    integer, intent(in), optional :: comm
    integer ierr, l_comm
    integer, intent(in) :: n
    l_comm = m_comm; if ( present(comm) ) l_comm = comm
    call MPI_Alltoall(b, n, MPI_DOUBLE_PRECISION, a, n, MPI_DOUBLE_PRECISION, l_comm, ierr)
  end subroutine parallel_alltoall_d
  ! AlltoAll
  subroutine parallel_alltoall_dv(a, ac, ad, b, bc, bd, comm)
    real(kind=dp_t), intent(in) :: b(*)
    real(kind=dp_t), intent(inout) :: a(*)
    integer, intent(in) :: ac(*), ad(*), bc(*), bd(*)
    integer, intent(in), optional :: comm
    integer ierr, l_comm
    l_comm = m_comm; if ( present(comm) ) l_comm = comm
    call MPI_Alltoallv(b, bc, bd, MPI_DOUBLE_PRECISION, a, ac, ad, MPI_DOUBLE_PRECISION, l_comm, ierr)
  end subroutine parallel_alltoall_dv

  subroutine parallel_alltoall_i(a, b, n, comm)
    integer, intent(in) :: b(*)
    integer, intent(inout) :: a(*)
    integer, intent(in), optional :: comm
    integer ierr, l_comm
    integer, intent(in) :: n
    l_comm = m_comm; if ( present(comm) ) l_comm = comm
    call MPI_Alltoall(b, n, MPI_INTEGER, a, n, MPI_INTEGER, l_comm, ierr)
  end subroutine parallel_alltoall_i
  ! AlltoAll
  subroutine parallel_alltoall_iv(a, ac, ad, b, bc, bd, comm)
    integer, intent(in) :: b(*)
    integer, intent(inout) :: a(*)
    integer, intent(in) :: ac(*), ad(*), bc(*), bd(*)
    integer, intent(in), optional :: comm
    integer ierr, l_comm
    l_comm = m_comm; if ( present(comm) ) l_comm = comm
    call MPI_Alltoallv(b, bc, bd, MPI_INTEGER, a, ac, ad, MPI_INTEGER, l_comm, ierr)
  end subroutine parallel_alltoall_iv

  ! AlltoAll
  subroutine parallel_alltoall_ll(a, b, n, comm)
    integer(kind=ll_t), intent(in) :: b(*)
    integer(kind=ll_t), intent(inout) :: a(*)
    integer, intent(in), optional :: comm
    integer ierr, l_comm
    integer, intent(in) :: n
    l_comm = m_comm; if ( present(comm) ) l_comm = comm
    call MPI_Alltoall(b, n, mpi_ll_t, a, n, mpi_ll_t, l_comm, ierr)
  end subroutine parallel_alltoall_ll
  ! AlltoAll
  subroutine parallel_alltoall_llv(a, ac, ad, b, bc, bd, comm)
    integer(kind=ll_t), intent(in) :: b(*)
    integer(kind=ll_t), intent(inout) :: a(*)
    integer, intent(in) :: ac(*), ad(*), bc(*), bd(*)
    integer, intent(in), optional :: comm
    integer ierr, l_comm
    l_comm = m_comm; if ( present(comm) ) l_comm = comm
    call MPI_Alltoallv(b, bc, bd, mpi_ll_t, a, ac, ad, mpi_ll_t, l_comm, ierr)
  end subroutine parallel_alltoall_llv

  ! AlltoAll
  subroutine parallel_alltoall_l(a, b, n, comm)
    logical, intent(in) :: b(*)
    logical, intent(inout) :: a(*)
    integer, intent(in), optional :: comm
    integer ierr, l_comm
    integer, intent(in) :: n
    l_comm = m_comm; if ( present(comm) ) l_comm = comm
    call MPI_Alltoall(b, n, MPI_LOGICAL, a, n, MPI_LOGICAL, l_comm, ierr)
  end subroutine parallel_alltoall_l
  ! AlltoAll
  subroutine parallel_alltoall_lv(a, ac, ad, b, bc, bd, comm)
    logical, intent(in) :: b(*)
    logical, intent(inout) :: a(*)
    integer, intent(in) :: ac(*), ad(*), bc(*), bd(*)
    integer, intent(in), optional :: comm
    integer ierr, l_comm
    l_comm = m_comm; if ( present(comm) ) l_comm = comm
    call MPI_Alltoallv(b, bc, bd, MPI_LOGICAL, a, ac, ad, MPI_LOGICAL, l_comm, ierr)
  end subroutine parallel_alltoall_lv

  ! Broadcast
  subroutine parallel_bcast_d(a, root, comm)
    real(kind=dp_t) :: a
    integer, intent(in), optional :: root
    integer, intent(in), optional :: comm
    integer ierr, l_comm, l_root
    external MPI_Bcast
    l_root = io_processor_node; 
    if ( present(root) ) l_root = root
    l_comm = m_comm
    if ( present(comm) ) l_comm = comm
    CALL MPI_Bcast(a, 1, MPI_DOUBLE_PRECISION, l_root, l_comm, ierr)
  end subroutine parallel_bcast_d
  subroutine parallel_bcast_r(a, root, comm)
    real(kind=sp_t) :: a
    integer, intent(in), optional :: root
    integer, intent(in), optional :: comm
    integer ierr, l_comm, l_root
    external MPI_Bcast
    l_root = io_processor_node
    if ( present(root) ) l_root = root
    l_comm = m_comm
    if ( present(comm) ) l_comm = comm
    CALL MPI_Bcast(a, 1, MPI_REAL, l_root, l_comm, ierr)
  end subroutine parallel_bcast_r
  subroutine parallel_bcast_i(a, root, comm)
    integer :: a
    integer, intent(in), optional :: root
    integer, intent(in), optional :: comm
    integer ierr, l_comm, l_root
    external MPI_Bcast
    l_root = io_processor_node
    if ( present(root) ) l_root = root
    l_comm = m_comm
    if ( present(comm) ) l_comm = comm
    CALL MPI_Bcast(a, 1, MPI_INTEGER, l_root, l_comm, ierr)
  end subroutine parallel_bcast_i
  subroutine parallel_bcast_ll(a, root, comm)
    integer(kind=ll_t) :: a
    integer, intent(in), optional :: root
    integer, intent(in), optional :: comm
    integer ierr, l_comm, l_root
    external MPI_Bcast
    l_root = io_processor_node
    if ( present(root) ) l_root = root
    l_comm = m_comm
    if ( present(comm) ) l_comm = comm
    CALL MPI_Bcast(a, 1, mpi_ll_t, l_root, l_comm, ierr)
  end subroutine parallel_bcast_ll
  subroutine parallel_bcast_l(a, root, comm)
    logical :: a
    integer, intent(in), optional :: root
    integer, intent(in), optional :: comm
    integer ierr, l_comm, l_root
    external MPI_Bcast
    l_root = io_processor_node
    if ( present(root) ) l_root = root
    l_comm = m_comm
    if ( present(comm) ) l_comm = comm
    CALL MPI_Bcast(a, 1, MPI_LOGICAL, l_root, l_comm, ierr)
  end subroutine parallel_bcast_l
  subroutine parallel_bcast_c(a, root, comm)
    complex(kind=sp_t) :: a
    integer, intent(in), optional :: root
    integer, intent(in), optional :: comm
    integer ierr, l_comm, l_root
    external MPI_Bcast
    l_root = io_processor_node
    if ( present(root) ) l_root = root
    l_comm = m_comm
    if ( present(comm) ) l_comm = comm
    CALL MPI_Bcast(a, 1, MPI_COMPLEX, l_root, l_comm, ierr)
  end subroutine parallel_bcast_c
  subroutine parallel_bcast_z(a, root, comm)
    complex(kind=dp_t) :: a
    integer, intent(in), optional :: root
    integer, intent(in), optional :: comm
    integer ierr, l_comm, l_root
    external MPI_Bcast
    l_root = io_processor_node
    if ( present(root) ) l_root = root
    l_comm = m_comm
    if ( present(comm) ) l_comm = comm
    CALL MPI_Bcast(a, 1, MPI_DOUBLE_COMPLEX, l_root, l_comm, ierr)
  end subroutine parallel_bcast_z
  ! vector versions
  subroutine parallel_bcast_dv(a, root, comm)
    real(kind=dp_t) :: a(:)
    integer, intent(in), optional :: root
    integer, intent(in), optional :: comm
    integer ierr, l_comm, l_root
    external MPI_Bcast
    l_root = io_processor_node; 
    if ( present(root) ) l_root = root
    l_comm = m_comm
    if ( present(comm) ) l_comm = comm
    CALL MPI_Bcast(a, size(a), MPI_DOUBLE_PRECISION, l_root, l_comm, ierr)
  end subroutine parallel_bcast_dv
  subroutine parallel_bcast_rv(a, root, comm)
    real(kind=sp_t) :: a(:)
    integer, intent(in), optional :: root
    integer, intent(in), optional :: comm
    integer ierr, l_comm, l_root
    external MPI_Bcast
    l_root = io_processor_node
    if ( present(root) ) l_root = root
    l_comm = m_comm
    if ( present(comm) ) l_comm = comm
    CALL MPI_Bcast(a, size(a), MPI_REAL, l_root, l_comm, ierr)
  end subroutine parallel_bcast_rv
  subroutine parallel_bcast_iv(a, root, comm)
    integer :: a(:)
    integer, intent(in), optional :: root
    integer, intent(in), optional :: comm
    integer ierr, l_comm, l_root
    external MPI_Bcast
    l_root = io_processor_node
    if ( present(root) ) l_root = root
    l_comm = m_comm
    if ( present(comm) ) l_comm = comm
    CALL MPI_Bcast(a, size(a), MPI_INTEGER, l_root, l_comm, ierr)
  end subroutine parallel_bcast_iv
  subroutine parallel_bcast_llv(a, root, comm)
    integer(kind=ll_t) :: a(:)
    integer, intent(in), optional :: root
    integer, intent(in), optional :: comm
    integer ierr, l_comm, l_root
    external MPI_Bcast
    l_root = io_processor_node
    if ( present(root) ) l_root = root
    l_comm = m_comm
    if ( present(comm) ) l_comm = comm
    CALL MPI_Bcast(a, size(a), mpi_ll_t, l_root, l_comm, ierr)
  end subroutine parallel_bcast_llv
  subroutine parallel_bcast_lv(a, root, comm)
    logical :: a(:)
    integer, intent(in), optional :: root
    integer, intent(in), optional :: comm
    integer ierr, l_comm, l_root
    external MPI_Bcast
    l_root = io_processor_node
    if ( present(root) ) l_root = root
    l_comm = m_comm
    if ( present(comm) ) l_comm = comm
    CALL MPI_Bcast(a, size(a), MPI_LOGICAL, l_root, l_comm, ierr)
  end subroutine parallel_bcast_lv
  subroutine parallel_bcast_cv(a, root, comm)
    complex(kind=sp_t) :: a(:)
    integer, intent(in), optional :: root
    integer, intent(in), optional :: comm
    integer ierr, l_comm, l_root
    external MPI_Bcast
    l_root = io_processor_node
    if ( present(root) ) l_root = root
    l_comm = m_comm
    if ( present(comm) ) l_comm = comm
    CALL MPI_Bcast(a, size(a), MPI_COMPLEX, l_root, l_comm, ierr)
  end subroutine parallel_bcast_cv
  subroutine parallel_bcast_zv(a, root, comm)
    complex(kind=dp_t) :: a(:)
    integer, intent(in), optional :: root
    integer, intent(in), optional :: comm
    integer ierr, l_comm, l_root
    external MPI_Bcast
    l_root = io_processor_node
    if ( present(root) ) l_root = root
    l_comm = m_comm
    if ( present(comm) ) l_comm = comm
    CALL MPI_Bcast(a, size(a), MPI_DOUBLE_COMPLEX, l_root, l_comm, ierr)
  end subroutine parallel_bcast_zv


  ! Barrier:
  subroutine parallel_barrier(comm)
    integer, intent(in), optional :: comm
    integer :: ierr, l_comm
    external MPI_Barrier
    l_comm = m_comm
    if ( present(comm) ) l_comm = comm
    call MPI_Barrier(l_comm, ierr)
  end subroutine parallel_barrier


  !
  ! Gather fixed size blocks to specified processor
  !
  subroutine parallel_gather_d(snd, rcv, n, root, comm)
    integer, intent(in) :: n
    real(kind=dp_t), intent(in) :: snd(*)
    real(kind=dp_t), intent(out) :: rcv(*)
    integer, intent(in), optional :: root
    integer, intent(in), optional :: comm
    integer :: ierr, l_root, l_comm
    external MPI_Gather
    l_root = io_processor_node
    if ( present(root) ) l_root = root
    l_comm = m_comm
    if ( present(comm) ) l_comm = comm
    call MPI_Gather(snd, n, MPI_DOUBLE_PRECISION, &
         rcv, n, MPI_DOUBLE_PRECISION, &
         l_root, l_comm, ierr)
  end subroutine parallel_gather_d
  subroutine parallel_gather_r(snd, rcv, n, root, comm)
    integer, intent(in) :: n
    real(kind=sp_t), intent(in) :: snd(*)
    real(kind=sp_t), intent(out) :: rcv(*)
    integer, intent(in), optional :: root
    integer, intent(in), optional :: comm
    integer :: ierr, l_root, l_comm
    external MPI_Gather
    l_root = io_processor_node
    if ( present(root) ) l_root = root
    l_comm = m_comm
    if ( present(comm) ) l_comm = comm
    call MPI_Gather(snd, n, MPI_REAL, &
         rcv, n, MPI_REAL, &
         l_root, l_comm, ierr)
  end subroutine parallel_gather_r
  subroutine parallel_gather_i(snd, rcv, n, root, comm)
    integer, intent(in) :: n
    integer, intent(in) :: snd(*)
    integer, intent(out) :: rcv(*)
    integer, intent(in), optional :: root
    integer, intent(in), optional :: comm
    integer :: ierr, l_root, l_comm
    external MPI_Gather
    l_root = io_processor_node
    if ( present(root) ) l_root = root
    l_comm = m_comm
    if ( present(comm) ) l_comm = comm
    call MPI_Gather(snd, n, MPI_INTEGER, &
         rcv, n, MPI_INTEGER, &
         l_root, l_comm, ierr)
  end subroutine parallel_gather_i
  subroutine parallel_gather_ll(snd, rcv, n, root, comm)
    integer, intent(in) :: n
    integer(kind=ll_t), intent(in) :: snd(*)
    integer(kind=ll_t), intent(out) :: rcv(*)
    integer, intent(in), optional :: root
    integer, intent(in), optional :: comm
    integer :: ierr, l_root, l_comm
    external MPI_Gather
    l_root = io_processor_node
    if ( present(root) ) l_root = root
    l_comm = m_comm
    if ( present(comm) ) l_comm = comm
    call MPI_Gather(snd, n, mpi_ll_t, &
         rcv, n, mpi_ll_t, &
         l_root, l_comm, ierr)
  end subroutine parallel_gather_ll
  subroutine parallel_gather_l(snd, rcv, n, root, comm)
    integer, intent(in) :: n
    logical, intent(in) :: snd(*)
    logical, intent(out) :: rcv(*)
    integer, intent(in), optional :: root
    integer, intent(in), optional :: comm
    integer :: ierr, l_root, l_comm
    external MPI_Gather
    l_root = io_processor_node
    if ( present(root) ) l_root = root
    l_comm = m_comm
    if ( present(comm) ) l_comm = comm
    call MPI_Gather(snd, n, MPI_LOGICAL, &
         rcv, n, MPI_LOGICAL, &
         l_root, l_comm, ierr)
  end subroutine parallel_gather_l
  subroutine parallel_gather_c(snd, rcv, n, root, comm)
    integer, intent(in) :: n
    complex(kind=sp_t), intent(in) :: snd(*)
    complex(kind=sp_t), intent(out) :: rcv(*)
    integer, intent(in), optional :: root
    integer, intent(in), optional :: comm
    integer :: ierr, l_root, l_comm
    external MPI_Gather
    l_root = io_processor_node
    if ( present(root) ) l_root = root
    l_comm = m_comm
    if ( present(comm) ) l_comm = comm
    call MPI_Gather(snd, n, MPI_COMPLEX, &
         rcv, n, MPI_COMPLEX, &
         l_root, l_comm, ierr)
  end subroutine parallel_gather_c
  subroutine parallel_gather_z(snd, rcv, n, root, comm)
    integer, intent(in) :: n
    complex(kind=dp_t), intent(in) :: snd(*)
    complex(kind=dp_t), intent(out) :: rcv(*)
    integer, intent(in), optional :: root
    integer, intent(in), optional :: comm
    integer :: ierr, l_root, l_comm
    external MPI_Gather
    l_root = io_processor_node
    if ( present(root) ) l_root = root
    l_comm = m_comm
    if ( present(comm) ) l_comm = comm
    call MPI_Gather(snd, n, MPI_DOUBLE_COMPLEX, &
         rcv, n, MPI_DOUBLE_COMPLEX, &
         l_root, l_comm, ierr)
  end subroutine parallel_gather_z
  !
  ! Gather variable sized blocks to specified processor
  !
  subroutine parallel_gather_dv(snd, n, rcv, rcvc, rcvd, root, comm)
    real(kind=dp_t), intent(in) :: snd(*)
    integer, intent(in) :: n
    real(kind=dp_t), intent(inout) :: rcv(*)
    integer, intent(in) :: rcvc(*), rcvd(*)
    integer, intent(in), optional :: root
    integer, intent(in), optional :: comm
    integer ierr, l_root, l_comm
    external MPI_Gatherv
    l_root = io_processor_node
    if ( present(root) ) l_root = root
    l_comm = m_comm; if ( present(comm) ) l_comm = comm
    call MPI_Gatherv(snd, n, MPI_DOUBLE_PRECISION, &
         rcv, rcvc, rcvd, MPI_DOUBLE_PRECISION, &
         l_root, l_comm, ierr)
  end subroutine parallel_gather_dv
  subroutine parallel_gather_rv(snd, n, rcv, rcvc, rcvd, root, comm)
    real(kind=sp_t), intent(in) :: snd(*)
    integer, intent(in) :: n
    real(kind=sp_t), intent(inout) :: rcv(*)
    integer, intent(in) :: rcvc(*), rcvd(*)
    integer, intent(in), optional :: root
    integer, intent(in), optional :: comm
    integer ierr, l_root, l_comm
    external MPI_Gatherv
    l_root = io_processor_node
    if ( present(root) ) l_root = root
    l_comm = m_comm; if ( present(comm) ) l_comm = comm
    call MPI_Gatherv(snd, n, MPI_REAL, &
         rcv, rcvc, rcvd, MPI_REAL, &
         l_root, l_comm, ierr)
  end subroutine parallel_gather_rv
  subroutine parallel_gather_iv(snd, n, rcv, rcvc, rcvd, root, comm)
    integer, intent(in) :: snd(*)
    integer, intent(in) :: n
    integer, intent(inout) :: rcv(*)
    integer, intent(in) :: rcvc(*), rcvd(*)
    integer, intent(in), optional :: root
    integer, intent(in), optional :: comm
    integer ierr, l_root, l_comm
    external MPI_Gatherv
    l_root = io_processor_node
    if ( present(root) ) l_root = root
    l_comm = m_comm
    if ( present(comm) ) l_comm = comm
    call MPI_Gatherv(snd, n, MPI_INTEGER, &
         rcv, rcvc, rcvd, MPI_INTEGER, &
         l_root, l_comm, ierr)
  end subroutine parallel_gather_iv
  subroutine parallel_gather_llv(snd, n, rcv, rcvc, rcvd, root, comm)
    integer(kind=ll_t), intent(in) :: snd(*)
    integer, intent(in) :: n
    integer(kind=ll_t), intent(inout) :: rcv(*)
    integer, intent(in) :: rcvc(*), rcvd(*)
    integer, intent(in), optional :: root
    integer, intent(in), optional :: comm
    integer ierr, l_root, l_comm
    external MPI_Gatherv
    l_root = io_processor_node
    if ( present(root) ) l_root = root
    l_comm = m_comm
    if ( present(comm) ) l_comm = comm
    call MPI_Gatherv(snd, n, mpi_ll_t, &
         rcv, rcvc, rcvd, mpi_ll_t, &
         l_root, l_comm, ierr)
  end subroutine parallel_gather_llv
  subroutine parallel_gather_lv(snd, n, rcv, rcvc, rcvd, root, comm)
    logical, intent(in) :: snd(*)
    integer, intent(in) :: n
    logical, intent(inout) :: rcv(*)
    integer, intent(in) :: rcvc(*), rcvd(*)
    integer, intent(in), optional :: root
    integer, intent(in), optional :: comm
    integer ierr, l_root, l_comm
    external MPI_Gatherv
    l_root = io_processor_node
    if ( present(root) ) l_root = root
    l_comm = m_comm
    if ( present(comm) ) l_comm = comm
    call MPI_Gatherv(snd, n, MPI_LOGICAL, &
         rcv, rcvc, rcvd, MPI_LOGICAL, &
         l_root, l_comm, ierr)
  end subroutine parallel_gather_lv
  subroutine parallel_gather_cv(snd, n, rcv, rcvc, rcvd, root, comm)
    complex(sp_t), intent(in) :: snd(*)
    integer, intent(in) :: n
    complex(sp_t), intent(inout) :: rcv(*)
    integer, intent(in) :: rcvc(*), rcvd(*)
    integer, intent(in), optional :: root
    integer, intent(in), optional :: comm
    integer ierr, l_root, l_comm
    external MPI_Gatherv
    l_root = io_processor_node
    if ( present(root) ) l_root = root
    l_comm = m_comm
    if ( present(comm) ) l_comm = comm
    call MPI_Gatherv(snd, n, MPI_COMPLEX, &
         rcv, rcvc, rcvd, MPI_COMPLEX, &
         l_root, l_comm, ierr)
  end subroutine parallel_gather_cv
  subroutine parallel_gather_zv(snd, n, rcv, rcvc, rcvd, root, comm)
    complex(dp_t), intent(in) :: snd(*)
    integer, intent(in) :: n
    complex(dp_t), intent(inout) :: rcv(*)
    integer, intent(in) :: rcvc(*), rcvd(*)
    integer, intent(in), optional :: root
    integer, intent(in), optional :: comm
    integer ierr, l_root, l_comm
    external MPI_Gatherv
    l_root = io_processor_node
    if ( present(root) ) l_root = root
    l_comm = m_comm
    if ( present(comm) ) l_comm = comm
    call MPI_Gatherv(snd, n, MPI_DOUBLE_COMPLEX, &
         rcv, rcvc, rcvd, MPI_DOUBLE_COMPLEX, &
         l_root, l_comm, ierr)
  end subroutine parallel_gather_zv


  ! Allgather:
  subroutine parallel_allgather_dv(snd, rcv, n, comm)
    integer, intent(in) :: n
    real(kind=dp_t), intent(in) :: snd(*)
    real(kind=dp_t), intent(out) :: rcv(*)
    integer, intent(in), optional :: comm
    integer :: ierr, l_comm
    external MPI_Allgather
    l_comm = m_comm
    if ( present(comm) ) l_comm = comm
    call MPI_Allgather(snd, n, MPI_DOUBLE_PRECISION, rcv, n, MPI_DOUBLE_PRECISION, l_comm, ierr)
  end subroutine parallel_allgather_dv
  subroutine parallel_allgather_rv(snd, rcv, n, comm)
    integer, intent(in) :: n
    real(kind=sp_t), intent(in) :: snd(*)
    real(kind=sp_t), intent(out) :: rcv(*)
    integer, intent(in), optional :: comm
    integer :: ierr, l_comm
    external MPI_Allgather
    l_comm = m_comm
    if ( present(comm) ) l_comm = comm
    call MPI_Allgather(snd, n, MPI_REAL, rcv, n, MPI_REAL, l_comm, ierr)
  end subroutine parallel_allgather_rv
  subroutine parallel_allgather_iv(snd, rcv, n, comm)
    integer, intent(in) :: n
    integer, intent(in) :: snd(*)
    integer, intent(out) :: rcv(*)
    integer, intent(in), optional :: comm
    integer :: ierr, l_comm
    external MPI_Allgather
    l_comm = m_comm
    if ( present(comm) ) l_comm = comm
    call MPI_Allgather(snd, n, MPI_INTEGER, rcv, n, MPI_INTEGER, l_comm, ierr)
  end subroutine parallel_allgather_iv
  subroutine parallel_allgather_lv(snd, rcv, n, comm)
    integer, intent(in) :: n
    logical, intent(in) :: snd(*)
    logical, intent(out) :: rcv(*)
    integer, intent(in), optional :: comm
    integer :: ierr, l_comm
    external MPI_Allgather
    l_comm = m_comm
    if ( present(comm) ) l_comm = comm
    call MPI_Allgather(snd, n, MPI_LOGICAL, rcv, n, MPI_LOGICAL, l_comm, ierr)
  end subroutine parallel_allgather_lv
  subroutine parallel_allgather_llv(snd, rcv, n, comm)
    integer, intent(in) :: n
    integer(kind=ll_t), intent(in) :: snd(*)
    integer(kind=ll_t), intent(out) :: rcv(*)
    integer, intent(in), optional :: comm
    integer :: ierr, l_comm
    external MPI_Allgather
    l_comm = m_comm
    if ( present(comm) ) l_comm = comm
    call MPI_Allgather(snd, n, mpi_ll_t, rcv, n, mpi_ll_t, l_comm, ierr)
  end subroutine parallel_allgather_llv
  subroutine parallel_allgather_cv(snd, rcv, n, comm)
    integer, intent(in) :: n
    complex(kind=sp_t), intent(in) :: snd(*)
    complex(kind=sp_t), intent(out) :: rcv(*)
    integer, intent(in), optional :: comm
    integer :: ierr, l_comm
    external MPI_Allgather
    l_comm = m_comm
    if ( present(comm) ) l_comm = comm
    call MPI_Allgather(snd, n, MPI_COMPLEX, rcv, n, MPI_COMPLEX, l_comm, ierr)
  end subroutine parallel_allgather_cv
  subroutine parallel_allgather_zv(snd, rcv, n, comm)
    integer, intent(in) :: n
    complex(kind=dp_t), intent(in) :: snd(*)
    complex(kind=dp_t), intent(out) :: rcv(*)
    integer, intent(in), optional :: comm
    integer :: ierr, l_comm
    external MPI_Allgather
    l_comm = m_comm
    if ( present(comm) ) l_comm = comm
    call MPI_Allgather(snd, n, MPI_DOUBLE_COMPLEX, rcv, n, MPI_DOUBLE_COMPLEX, l_comm, ierr)
  end subroutine parallel_allgather_zv

  ! Scatter:
  subroutine parallel_scatter_dv(snd, rcv, n, root, comm)
    integer, intent(in) :: n
    real(kind=dp_t), intent(in) :: snd(*)
    real(kind=dp_t), intent(out) :: rcv(*)
    integer, intent(in), optional :: root
    integer, intent(in), optional :: comm
    integer :: ierr, l_root, l_comm
    external MPI_Scatter
    l_root = io_processor_node
    if ( present(root) ) l_root = root
    l_comm = m_comm
    if ( present(comm) ) l_comm = comm
    call MPI_Scatter(snd, n, MPI_DOUBLE_PRECISION, &
         rcv, n, MPI_DOUBLE_PRECISION, &
         l_root, l_comm, ierr)
  end subroutine parallel_scatter_dv
  subroutine parallel_scatter_rv(snd, rcv, n, root, comm)
    integer, intent(in) :: n
    real(kind=sp_t), intent(in) :: snd(*)
    real(kind=sp_t), intent(out) :: rcv(*)
    integer, intent(in), optional :: root
    integer, intent(in), optional :: comm
    integer :: ierr, l_root, l_comm
    external MPI_Scatter
    l_root = io_processor_node
    if ( present(root) ) l_root = root
    l_comm = m_comm
    if ( present(comm) ) l_comm = comm
    call MPI_Scatter(snd, n, MPI_REAL, &
         rcv, n, MPI_REAL, &
         l_root, l_comm, ierr)
  end subroutine parallel_scatter_rv
  subroutine parallel_scatter_iv(snd, rcv, n, root, comm)
    integer, intent(in) :: n
    integer, intent(in) :: snd(*)
    integer, intent(out) :: rcv(*)
    integer, intent(in), optional :: root
    integer, intent(in), optional :: comm
    integer :: ierr, l_root, l_comm
    external MPI_Scatter
    l_root = io_processor_node
    if ( present(root) ) l_root = root
    l_comm = m_comm
    if ( present(comm) ) l_comm = comm
    call MPI_Scatter(snd, n, MPI_INTEGER, &
         rcv, n, MPI_INTEGER, &
         l_root, l_comm, ierr)
  end subroutine parallel_scatter_iv
  subroutine parallel_scatter_llv(snd, rcv, n, root, comm)
    integer, intent(in) :: n
    integer(kind=ll_t), intent(in) :: snd(*)
    integer(kind=ll_t), intent(out) :: rcv(*)
    integer, intent(in), optional :: root
    integer, intent(in), optional :: comm
    integer :: ierr, l_root, l_comm
    external MPI_Scatter
    l_root = io_processor_node
    if ( present(root) ) l_root = root
    l_comm = m_comm
    if ( present(comm) ) l_comm = comm
    call MPI_Scatter(snd, n, mpi_ll_t, &
         rcv, n, mpi_ll_t, &
         l_root, l_comm, ierr)
  end subroutine parallel_scatter_llv
  subroutine parallel_scatter_lv(snd, rcv, n, root, comm)
    integer, intent(in) :: n
    logical, intent(in) :: snd(*)
    logical, intent(out) :: rcv(*)
    integer, intent(in), optional :: root
    integer, intent(in), optional :: comm
    integer :: ierr, l_root, l_comm
    external MPI_Scatter
    l_root = io_processor_node
    if ( present(root) ) l_root = root
    l_comm = m_comm
    if ( present(comm) ) l_comm = comm
    call MPI_Scatter(snd, n, MPI_LOGICAL, &
         rcv, n, MPI_LOGICAL, &
         l_root, l_comm, ierr)
  end subroutine parallel_scatter_lv
  subroutine parallel_scatter_cv(snd, rcv, n, root, comm)
    integer, intent(in) :: n
    complex(kind=sp_t), intent(in) :: snd(*)
    complex(kind=sp_t), intent(out) :: rcv(*)
    integer, intent(in), optional :: root
    integer, intent(in), optional :: comm
    integer :: ierr, l_root, l_comm
    external MPI_Scatter
    l_root = io_processor_node
    if ( present(root) ) l_root = root
    l_comm = m_comm
    if ( present(comm) ) l_comm = comm
    call MPI_Scatter(snd, n, MPI_COMPLEX, &
         rcv, n, MPI_COMPLEX, &
         l_root, l_comm, ierr)
  end subroutine parallel_scatter_cv
  subroutine parallel_scatter_zv(snd, rcv, n, root, comm)
    integer, intent(in) :: n
    complex(kind=dp_t), intent(in) :: snd(*)
    complex(kind=dp_t), intent(out) :: rcv(*)
    integer, intent(in), optional :: root
    integer, intent(in), optional :: comm
    integer :: ierr, l_root, l_comm
    external MPI_Scatter
    l_root = io_processor_node
    if ( present(root) ) l_root = root
    l_comm = m_comm
    if ( present(comm) ) l_comm = comm
    call MPI_Scatter(snd, n, MPI_DOUBLE_COMPLEX, &
         rcv, n, MPI_DOUBLE_COMPLEX, &
         l_root, l_comm, ierr)
  end subroutine parallel_scatter_zv

  subroutine max_long(inv, inoutv, len, type)
    integer :: len, type, i
    integer(kind=ll_t) :: inv(len), inoutv(len)
    do i = 1, len
       inoutv(i) = max(inv(i), inoutv(i))
    end do
  end subroutine max_long
  subroutine min_long(inv, inoutv, len, type)
    integer :: len, type, i
    integer(kind=ll_t) :: inv(len), inoutv(len)
    do i = 1, len
       inoutv(i) = min(inv(i), inoutv(i))
    end do
  end subroutine min_long
  subroutine sum_long(inv, inoutv, len, type)
    integer :: len, type, i
    integer(kind=ll_t) :: inv(len), inoutv(len)
    do i = 1, len
       inoutv(i) = inv(i) + inoutv(i)
    end do
  end subroutine sum_long

  function mpi_op_long(op) result(r)
    integer, intent(in) :: op
    integer :: r
    select case (op)
       case (MPI_MAX)
          r = MPI_MAX_LONG
       case (MPI_MIN)
          r = MPI_MIN_LONG
       case (MPI_SUM)
          r = MPI_SUM_LONG
       case default
          call parallel_abort("unknown MPI_op for ll_t")
       end select
  end function mpi_op_long

  subroutine parallel_comm_init_from_c (comm) bind(c, name='bl_fortran_mpi_comm_init')
    use iso_c_binding
    integer(c_int), intent(in), value :: comm
    call parallel_initialize(comm)
  end subroutine parallel_comm_init_from_c

  subroutine parallel_sidecar_comm_free_from_c (comm) bind(c, name='bl_fortran_sidecar_mpi_comm_free')
    use iso_c_binding
    integer(c_int), intent(in), value :: comm
    call parallel_finalize(comm, .false.) ! do not finalize MPI but free communicator
  end subroutine parallel_sidecar_comm_free_from_c

  subroutine parallel_comm_free_from_c () bind(c, name='bl_fortran_mpi_comm_free')
    call parallel_finalize(do_finalize_MPI=.false.) ! do not finalize MPI but free communicator
  end subroutine parallel_comm_free_from_c

<<<<<<< HEAD
  subroutine parallel_set_nprocs_sidecar(nsc, iws, npa, npc, nps, coma, comc, coms, &
                                         grpa, grpc, grps, mpa, mpc, mps)          &
                                         bind(c, name='bl_fortran_set_nprocs_sidecar')
    use iso_c_binding
    integer(c_int), intent(in), value :: nsc, iws, npa, npc, coma, comc
    integer(c_int), intent(in), value :: grpa, grpc, mpa, mpc, mps
    integer(c_int), intent(in) :: nps(0:nsc-1), coms(0:nsc-1), grps(0:nsc-1)
    m_nsidecars = nsc
    m_nprocs_all = npa
    m_nprocs_comp = npc
    m_nprocs_sidecar = nps
    m_comm_all = coma
    m_comm_comp = comc
    m_comm_sidecar = coms
    m_group_all = grpa
    m_group_comp = grpc
    m_group_sidecar = grps
    m_myproc_all = mpa
    m_myproc_comp = mpc
    m_myproc_sidecar = mps
    if(m_myproc_comp.ne.m_myproc_notingroup) then
      m_nprocs = m_nprocs_comp
      m_myproc = m_myproc_comp
      m_comm   = m_comm_comp
    else
      if(iws.ge.0) then
        m_nprocs = m_nprocs_sidecar(iws)
        m_myproc = m_myproc_sidecar
        m_comm   = m_comm_sidecar(iws)
      else
        m_nprocs = m_nprocs_undefined
        m_myproc = m_myproc_undefined
        m_comm   = MPI_COMM_NULL
      endif
    endif
  end subroutine parallel_set_nprocs_sidecar
=======
  function parallel_tag (reset) result(tag)
    logical, intent(in), optional :: reset
    integer :: tag
    integer, parameter :: mintag = 100
    integer, parameter :: maxtag = 999
    integer, save :: ctag = mintag
    logical :: lreset
    lreset = .false.;  if (present(reset)) lreset = reset
    ctag = ctag + 1
    if (ctag > maxtag .or. lreset) ctag = mintag
    tag = ctag
  end function parallel_tag
>>>>>>> 37e95a29

end module parallel<|MERGE_RESOLUTION|>--- conflicted
+++ resolved
@@ -2234,7 +2234,6 @@
     call parallel_finalize(do_finalize_MPI=.false.) ! do not finalize MPI but free communicator
   end subroutine parallel_comm_free_from_c
 
-<<<<<<< HEAD
   subroutine parallel_set_nprocs_sidecar(nsc, iws, npa, npc, nps, coma, comc, coms, &
                                          grpa, grpc, grps, mpa, mpc, mps)          &
                                          bind(c, name='bl_fortran_set_nprocs_sidecar')
@@ -2271,7 +2270,7 @@
       endif
     endif
   end subroutine parallel_set_nprocs_sidecar
-=======
+
   function parallel_tag (reset) result(tag)
     logical, intent(in), optional :: reset
     integer :: tag
@@ -2284,6 +2283,5 @@
     if (ctag > maxtag .or. lreset) ctag = mintag
     tag = ctag
   end function parallel_tag
->>>>>>> 37e95a29
 
 end module parallel