--- conflicted
+++ resolved
@@ -564,20 +564,12 @@
 
   subroutine proffortfuncstart(name)
     character(len=*), intent(in) :: name
-<<<<<<< HEAD
-    ! does nothing -- 
-=======
     ! does nothing --
->>>>>>> f3267469
   end subroutine proffortfuncstart
 
   subroutine proffortfuncstop(name)
     character(len=*), intent(in) :: name
-<<<<<<< HEAD
-    ! does nothing -- 
-=======
     ! does nothing --
->>>>>>> f3267469
   end subroutine proffortfuncstop
 
 end module bl_prof_module
